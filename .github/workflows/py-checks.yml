--- conflicted
+++ resolved
@@ -94,34 +94,6 @@
       matrix:
         python-version: ["3.8", "3.9", "3.10", "3.11", "3.12"]
     steps:
-<<<<<<< HEAD
-    - uses: actions/checkout@v3
-    - name: Set up Python ${{ matrix.python-version }}
-      uses: actions/setup-python@v3
-      with:
-        python-version: ${{ matrix.python-version }}
-    - name: Install dependencies
-      run: |
-        python -m pip install --upgrade pip
-        pip install -r ./requirements.dev.txt
-    - name: Check with black
-      run: |
-        VERNUM=${{ matrix.python-version }}
-        TARGETV="py${VERNUM/./}"
-        python -m black -t $TARGETV --diff --color --check ./
-    - name: Check imports with isort (black)
-      run: |
-        python -m isort --profile=black --check --diff --color ./
-    - name: Check with flake8
-      run: |
-        python -m flake8 --max-line-length=88 ./
-    - name: Check with MyPy
-      run: |
-        mypy --python-version 3.8  --warn-unused-ignores ./*.py
-    - name: Check with Pylint
-      run: |
-        pylint --max-line-length=88 --recursive=y ./
-=======
       - uses: actions/checkout@v3
       - name: Set up Python ${{ matrix.python-version }}
         uses: actions/setup-python@v3
@@ -163,5 +135,4 @@
             cat .github/workflows/.cache/changed_files.txt | xargs pylint --recursive=y;
           else
             echo "No Python files changed";
-          fi
->>>>>>> 913fb56b
+          fi