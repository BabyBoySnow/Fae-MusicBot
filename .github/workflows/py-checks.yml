--- conflicted
+++ resolved
@@ -10,17 +10,6 @@
     - uses: actions/checkout@v3
     - name: Run ShellCheck
       uses: ludeeus/action-shellcheck@master
-<<<<<<< HEAD
-
-  pychecks:
-    name: Python Checks
-    runs-on: ubuntu-latest
-    strategy:
-      fail-fast: false
-      max-parallel: 5  # This allows us to run all python checks simultaneously
-      matrix:
-        python-version: ["3.8", "3.9", "3.10", "3.11", "3.12"]
-=======
   pycheck1ver:
     name: Python Lint/Format Checks
     runs-on: ubuntu-latest
@@ -29,75 +18,27 @@
       max-parallel: 5
       matrix:
         python-version: ["3.10"]
->>>>>>> 972d6abd
     steps:
     - uses: actions/checkout@v3
-
     - name: Set up Python ${{ matrix.python-version }}
       uses: actions/setup-python@v3
       with:
         python-version: ${{ matrix.python-version }}
-
-    - name: Cache pip packages
-      uses: actions/cache@v3
-      with:
-        path: |
-          ~/.cache/pip
-        key: ${{ runner.os }}-pip-${{ matrix.python-version }}-${{ hashFiles('requirements.dev.txt') }}
-        restore-keys: |
-          ${{ runner.os }}-pip-${{ matrix.python-version }}
-
     - name: Install dependencies
       run: |
         python -m pip install --upgrade pip
         pip install -r ./requirements.dev.txt
-
-    # Run type checking with MyPy on all Python versions
-    - name: Check with MyPy
-      run: |
-        mypy --python-version ${{ matrix.python-version }} --warn-unused-ignores ./*.py
-
-  # Run other checks only on Python 3.12
-  lint:
-    name: Linting and Formatting Checks
-    runs-on: ubuntu-latest
-    steps:
-    - uses: actions/checkout@v3
-
-    - name: Set up Python 3.12
-      uses: actions/setup-python@v3
-      with:
-        python-version: 3.12
-
-    - name: Cache pip packages
-      uses: actions/cache@v3
-      with:
-        path: |
-          ~/.cache/pip
-        key: ${{ runner.os }}-pip-3.12-${{ hashFiles('requirements.dev.txt') }}
-        restore-keys: |
-          ${{ runner.os }}-pip-3.12
-
-    - name: Install dependencies
-      run: |
-        python -m pip install --upgrade pip
-        pip install -r ./requirements.dev.txt
-
     - name: Check with black
       run: |
-        python -m black --check --diff --color ./
-
+        VERNUM=${{ matrix.python-version }}
+        TARGETV="py${VERNUM/./}"
+        python -m black -t $TARGETV --diff --color --check ./
     - name: Check imports with isort (black)
       run: |
         python -m isort --profile=black --check --diff --color ./
-
     - name: Check with flake8
       run: |
         python -m flake8 ./
-<<<<<<< HEAD
-
-=======
->>>>>>> 972d6abd
     - name: Check with Pylint
       run: |
         pylint --recursive=y .
