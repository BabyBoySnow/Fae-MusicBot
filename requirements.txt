pynacl
git+https://github.com/Rapptz/discord.py
pip
yt-dlp
colorlog
cffi --only-binary all; sys_platform == 'win32'
<<<<<<< HEAD
certifi
=======
certifi
configupdater
>>>>>>> 255a7918
<|MERGE_RESOLUTION|>--- conflicted
+++ resolved
@@ -4,9 +4,5 @@
 yt-dlp
 colorlog
 cffi --only-binary all; sys_platform == 'win32'
-<<<<<<< HEAD
 certifi
-=======
-certifi
-configupdater
->>>>>>> 255a7918
+configupdater