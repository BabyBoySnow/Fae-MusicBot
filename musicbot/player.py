import asyncio
import io
import json
import logging
import os
import sys
import time
from enum import Enum
from threading import Thread
from typing import TYPE_CHECKING, Any, Dict, List, Optional, Union

from discord import AudioSource, FFmpegPCMAudio, PCMVolumeTransformer, VoiceClient

from .constructs import Serializable, Serializer, SkipState
from .entry import LocalFilePlaylistEntry, StreamPlaylistEntry, URLPlaylistEntry
from .exceptions import FFmpegError, FFmpegWarning
from .lib.event_emitter import EventEmitter

if TYPE_CHECKING:
    from .bot import MusicBot
    from .playlist import Playlist

    AsyncFuture = asyncio.Future[Any]
else:
    AsyncFuture = asyncio.Future

# Type alias
EntryTypes = Union[URLPlaylistEntry, StreamPlaylistEntry, LocalFilePlaylistEntry]

log = logging.getLogger(__name__)


class MusicPlayerState(Enum):
    STOPPED = 0  # When the player isn't playing anything
    PLAYING = 1  # The player is actively playing music.
    PAUSED = 2  # The player is paused on a song.
    WAITING = (
        3  # The player has finished its song but is still downloading the next one
    )
    DEAD = 4  # The player has been killed.

    def __str__(self) -> str:
        return self.name


class SourcePlaybackCounter(AudioSource):
    def __init__(
        self,
        source: PCMVolumeTransformer[FFmpegPCMAudio],
        start_time: float = 0,
        playback_speed: float = 1.0,
    ) -> None:
        """
        Manage playback source and attempt to count progress frames used
        to measure playback progress.

        :param: start_time:  A time in seconds that was used in ffmpeg -ss flag.
        """
        self._source = source
        self._num_reads: int = 0
        self._start_time: float = start_time
        self._playback_speed: float = playback_speed

    def read(self) -> bytes:
        res = self._source.read()
        if res:
            self._num_reads += 1
        return res

    def cleanup(self) -> None:
        log.noise(  # type: ignore[attr-defined]
            "Cleanup got called on the audio source:  %r", self
        )
        self._source.cleanup()

    @property
    def frames(self) -> int:
        """
        Number of read frames since this source was opened.
        This is not the total playback time.
        """
        return self._num_reads

    @property
    def session_progress(self) -> float:
        """
        Like progress but only counts frames from this session.
        Adjusts the estimated time by playback speed.
        """
        return (self._num_reads * 0.02) * self._playback_speed

    @property
    def progress(self) -> float:
        """Get an approximate playback progress time."""
        return self._start_time + self.session_progress


class MusicPlayer(EventEmitter, Serializable):
    def __init__(
        self,
        bot: "MusicBot",
        voice_client: VoiceClient,
        playlist: "Playlist",
    ):
        """
        Manage a MusicPlayer with all its bits and bolts.

        :param: bot:  A MusicBot discord client instance.
        :param: voice_client:  a discord.VoiceClient object used for playback.
        :param: playlist:  a collection of playable entries to be played.
        """
        super().__init__()
        self.bot: MusicBot = bot
        self.loop: asyncio.AbstractEventLoop = bot.loop
        self.loopqueue: bool = False
        self.repeatsong: bool = False
        self.voice_client: VoiceClient = voice_client
        self.playlist: Playlist = playlist
        self.autoplaylist: List[str] = []
        self.state: MusicPlayerState = MusicPlayerState.STOPPED
        self.skip_state: SkipState = SkipState()
        self.karaoke_mode: bool = False
        self.guild_or_net_unavailable: bool = False
        self.paused_auto: bool = False

        self._volume = bot.config.default_volume
        self._play_lock = asyncio.Lock()
        self._current_player: Optional[VoiceClient] = None
        self._current_entry: Optional[EntryTypes] = None
        self._stderr_future: Optional[AsyncFuture] = None

        self._source: Optional[SourcePlaybackCounter] = None

        self.playlist.on("entry-added", self.on_entry_added)
        self.playlist.on("entry-failed", self.on_entry_failed)

    @property
    def volume(self) -> float:
        """Get the volume level as last set by config or command."""
        return self._volume

    @volume.setter
    def volume(self, value: float) -> None:
        """
        Set volume to the given `value` and immediately apply it to any
        active playback source.
        """
        self._volume = value
        if self._source:
            self._source._source.volume = value

    def on_entry_added(
        self, playlist: "Playlist", entry: EntryTypes, defer_serialize: bool = False
    ) -> None:
        """
        Event dispatched by Playlist when an entry is added to the queue.
        """
<<<<<<< HEAD
        if self.is_stopped and not self.current_entry and not self._pending_call_later:
            log.noise("calling-later, self.play from player.")  # type: ignore[attr-defined]
            self._pending_call_later = entry
            self.loop.call_later(2, self.play)

=======
>>>>>>> a184efe3
        self.emit(
            "entry-added",
            player=self,
            playlist=playlist,
            entry=entry,
            defer_serialize=defer_serialize,
        )

    def on_entry_failed(self, entry: EntryTypes, error: Exception) -> None:
        """
        Event dispatched by Playlist when an entry failed to ready or play.
        """
        self.emit("error", player=self, entry=entry, ex=error)

    def skip(self) -> None:
        """Skip the current playing entry but just killing playback."""
        log.noise(  # type: ignore[attr-defined]
            "MusicPlayer.skip() is called:  %s", repr(self)
        )
        self._kill_current_player()

    def stop(self) -> None:
        """
        Immediately halt playback, killing current player source, setting
        state to stopped and emitting an event.
        """
        log.noise(  # type: ignore[attr-defined]
            "MusicPlayer.stop() is called:  %s", repr(self)
        )
        self.state = MusicPlayerState.STOPPED
        self._kill_current_player()

        self.emit("stop", player=self)

    def resume(self) -> None:
        """
        Resume the player audio playback if it was paused and we have a
        VoiceClient playback source.
        If MusicPlayer was paused but the VoiceClient player is missing,
        do something odd and set state to playing but kill the player...
        """
        if self.guild_or_net_unavailable:
            log.warning("Guild or network unavailable, cannot resume playback.")
            return

        log.noise(  # type: ignore[attr-defined]
            "MusicPlayer.resume() is called:  %s", repr(self)
        )
        if self.is_paused and self._current_player:
            self._current_player.resume()
            self.state = MusicPlayerState.PLAYING
            self.emit("resume", player=self, entry=self.current_entry)
            return

        if self.is_paused and not self._current_player:
            self.state = MusicPlayerState.PLAYING
            self._kill_current_player()
            return

        raise ValueError(f"Cannot resume playback from state {self.state}")

    def pause(self) -> None:
        """
        Suspend player audio playback and emit an event, if the player was playing.
        """
        log.noise(  # type: ignore[attr-defined]
            "MusicPlayer.pause() is called:  %s", repr(self)
        )
        if self.is_playing:
            self.state = MusicPlayerState.PAUSED

            if self._current_player:
                self._current_player.pause()

            self.emit("pause", player=self, entry=self.current_entry)
            return

        if self.is_paused:
            return

        raise ValueError(f"Cannot pause a MusicPlayer in state {self.state}")

    def kill(self) -> None:
        """
        Set the state of the bot to Dead, clear all events and playlists,
        then kill the current VoiceClient source player.
        """
        log.noise(  # type: ignore[attr-defined]
            "MusicPlayer.kill() is called:  %s", repr(self)
        )
        self.state = MusicPlayerState.DEAD
        self.playlist.clear()
        self._events.clear()
        self._kill_current_player()

    def _playback_finished(self, error: Optional[Exception] = None) -> None:
        """
        Event fired by discord.VoiceClient after playback has finished
        or when playback stops due to an error.
        This function is responsible tidying the queue post-playback,
        propagating player error or finished-playing events, and
        triggering the media file cleanup task.

        :param: error:  An exception, if any, raised by playback.
        """
        entry = self._current_entry
        if entry is None:
            log.debug("Playback finished, but _current_entry is None.")
            return

        if self.repeatsong:
            self.playlist.entries.appendleft(entry)
        elif self.loopqueue:
            self.playlist.entries.append(entry)

        if self._current_player:
            if hasattr(self._current_player, "after"):
                self._current_player.after = None
            self._kill_current_player()

        self._current_entry = None
        self._source = None

        if error:
            self.stop()
            self.emit("error", player=self, entry=entry, ex=error)
            return

        if (
            isinstance(self._stderr_future, asyncio.Future)
            and self._stderr_future.done()
            and self._stderr_future.exception()
        ):
            # I'm not sure that this would ever not be done if it gets to this point
            # unless ffmpeg is doing something highly questionable
            self.stop()
            self.emit(
                "error", player=self, entry=entry, ex=self._stderr_future.exception()
            )
            return

        if (
            isinstance(self._stderr_future, asyncio.Future)
            and not self._stderr_future.done()
        ):
            self._stderr_future.set_result(True)

        if not self.bot.config.save_videos and entry:
            self.bot.create_task(
                self._handle_file_cleanup(entry), name="MB_CacheCleanup"
            )

        self.emit("finished-playing", player=self, entry=entry)

    def _kill_current_player(self) -> bool:
        """
        If there is a current player source, attempt to stop it, then
        say "Garbage day!" and set it to None anyway.
        """
        if self._current_player:
            try:
                self._current_player.stop()
            except OSError:
                log.noise(  # type: ignore[attr-defined]
                    "Possible Warning from kill_current_player()", exc_info=True
                )

            self._current_player = None
            return True

        return False

    def play(self, _continue: bool = False) -> None:
        """
        Immediately try to gracefully play the next entry in the queue.
        If there is already an entry, but player is paused, playback will
        resume instead of playing a new entry.
        If the player is dead, this will silently return.

        :param: _continue:  Force a player that is not dead or stopped to
            start a new playback source anyway.
        """
        log.noise(  # type: ignore[attr-defined]
            "MusicPlayer.play() is called:  %s", repr(self)
        )
        self.bot.create_task(self._play(_continue=_continue), name="MB_Play")

    async def _play(self, _continue: bool = False) -> None:
        """
        Plays the next entry from the playlist, or resumes playback of the current entry if paused.
        """
        if self.is_dead:
            log.voicedebug(  # type: ignore[attr-defined]
                "MusicPlayer is dead, cannot play."
            )
            return

        if self.guild_or_net_unavailable:
            log.warning("Guild or network unavailable, cannot start playback.")
            return

        if self.is_paused and self._current_player:
            log.voicedebug(  # type: ignore[attr-defined]
                "MusicPlayer was previously paused, resuming current player."
            )
            return self.resume()

        if self._play_lock.locked():
            log.voicedebug(  # type: ignore[attr-defined]
                "MusicPlayer already locked for playback, this call is ignored."
            )
            return

        async with self._play_lock:
            if self.is_stopped or _continue:
                # Get the entry before we try to ready it, so it can be passed to error callbacks.
                entry_up_next = self.playlist.peek()
                try:
                    entry = await self.playlist.get_next_entry()
                except IndexError as e:
                    log.warning("Failed to get next entry.", exc_info=e)
                    self.emit("error", player=self, entry=entry_up_next, ex=e)
                    entry = None
                except Exception as e:  # pylint: disable=broad-exception-caught
                    log.warning("Failed to process entry for playback.", exc_info=e)
                    self.emit("error", player=self, entry=entry_up_next, ex=e)
                    entry = None

                # If nothing left to play, transition to the stopped state.
                if not entry:
                    self.stop()
                    return

                # In-case there was a player, kill it. RIP.
                self._kill_current_player()

                boptions = "-nostdin"
                # aoptions = "-vn -b:a 192k"
                if isinstance(entry, (URLPlaylistEntry, LocalFilePlaylistEntry)):
                    aoptions = entry.aoptions
                    # check for before options, currently just -ss here.
                    if entry.boptions:
                        boptions += f" {entry.boptions}"
                else:
                    aoptions = "-vn"

                log.ffmpeg(  # type: ignore[attr-defined]
                    "Creating player with options: %s %s %s",
                    boptions,
                    aoptions,
                    entry.filename,
                )

                stderr_io = io.BytesIO()

                self._source = SourcePlaybackCounter(
                    PCMVolumeTransformer(
                        FFmpegPCMAudio(
                            entry.filename,
                            before_options=boptions,
                            options=aoptions,
                            stderr=stderr_io,
                        ),
                        self.volume,
                    ),
                    start_time=entry.start_time,
                    playback_speed=entry.playback_speed,
                )
                log.voicedebug(  # type: ignore[attr-defined]
                    "Playing %r using %r", self._source, self.voice_client
                )
                self.voice_client.play(self._source, after=self._playback_finished)

                self._current_player = self.voice_client

                # I need to add ytdl hooks
                self.state = MusicPlayerState.PLAYING
                self._current_entry = entry

                self._stderr_future = asyncio.Future()

                stderr_thread = Thread(
                    target=filter_stderr,
                    args=(stderr_io, self._stderr_future),
                    name="MB_FFmpegStdErrReader",
                )

                stderr_thread.start()

                self.emit("play", player=self, entry=entry)

    async def _handle_file_cleanup(self, entry: EntryTypes) -> None:
        """
        A helper used to clean up media files via call-later, when file
        cache is not enabled.
        """
        if not isinstance(entry, StreamPlaylistEntry):
            if any(entry.filename == e.filename for e in self.playlist.entries):
                log.debug(
                    "Skipping deletion of '%s', found song in queue",
                    entry.filename,
                )
            else:
                log.debug("Deleting file:  %s", os.path.relpath(entry.filename))
                filename = entry.filename
                for _ in range(3):
                    try:
                        os.unlink(filename)
                        log.debug("File deleted:  %s", filename)
                        break
                    except PermissionError as e:
                        if e.errno == 32:  # File is in use
                            log.warning("Cannot delete file, it is currently in use.")
                        else:
                            log.warning(
                                "Cannot delete file due to a permissions error.",
                                exc_info=True,
                            )
                    except FileNotFoundError:
                        log.warning(
                            "Cannot delete file, it was not found.",
                            exc_info=True,
                        )
                        break
                    except (OSError, IsADirectoryError):
                        log.warning(
                            "Error while trying to delete file.",
                            exc_info=True,
                        )
                        break
                else:
                    log.debug(
                        "[Config:SaveVideos] Could not delete file, giving up and moving on"
                    )

    def __json__(self) -> Dict[str, Any]:
        return self._enclose_json(
            {
                "current_entry": {
                    "entry": self.current_entry,
                    "progress": self.progress if self.progress > 1 else None,
                },
                "entries": self.playlist,
            }
        )

    @classmethod
    def _deserialize(
        cls,
        raw_json: Dict[str, Any],
        bot: Optional["MusicBot"] = None,
        voice_client: Optional[VoiceClient] = None,
        playlist: Optional["Playlist"] = None,
        **kwargs: Any,
    ) -> "MusicPlayer":
        assert bot is not None, cls._bad("bot")
        assert voice_client is not None, cls._bad("voice_client")
        assert playlist is not None, cls._bad("playlist")

        player = cls(bot, voice_client, playlist)

        data_pl = raw_json.get("entries")
        if data_pl and data_pl.entries:
            player.playlist.entries = data_pl.entries

        current_entry_data = raw_json["current_entry"]
        if current_entry_data["entry"]:
            entry = current_entry_data["entry"]
            progress = current_entry_data["progress"]
            if progress and isinstance(
                entry, (URLPlaylistEntry, LocalFilePlaylistEntry)
            ):
                entry.set_start_time(progress)
            player.playlist.entries.appendleft(current_entry_data["entry"])
        return player

    @classmethod
    def from_json(
        cls,
        raw_json: str,
        bot: "MusicBot",  # pylint: disable=unused-argument
        voice_client: VoiceClient,  # pylint: disable=unused-argument
        playlist: "Playlist",  # pylint: disable=unused-argument
    ) -> Optional["MusicPlayer"]:
        """
        Create a MusicPlayer instance from serialized `raw_json` string data.
        The remaining arguments are made available to the MusicPlayer
        and other serialized instances via call frame inspection.
        """
        try:
            obj = json.loads(raw_json, object_hook=Serializer.deserialize)
            if isinstance(obj, MusicPlayer):
                return obj
            log.error(
                "Deserialize returned a non-MusicPlayer:  %s",
                type(obj),
            )
            return None
        except json.JSONDecodeError:
            log.exception("Failed to deserialize player")
            return None

    @property
    def current_entry(self) -> Optional[EntryTypes]:
        """Get the currently playing entry if there is one."""
        return self._current_entry

    @property
    def is_playing(self) -> bool:
        """Test if MusicPlayer is in a playing state"""
        return self.state == MusicPlayerState.PLAYING

    @property
    def is_paused(self) -> bool:
        """Test if MusicPlayer is in a paused state"""
        return self.state == MusicPlayerState.PAUSED

    @property
    def is_stopped(self) -> bool:
        """Test if MusicPlayer is in a stopped state"""
        return self.state == MusicPlayerState.STOPPED

    @property
    def is_dead(self) -> bool:
        """Test if MusicPlayer is in a dead state"""
        return self.state == MusicPlayerState.DEAD

    @property
    def progress(self) -> float:
        """
        Return a progress value for the media playback.
        """
        if self._source:
            return self._source.progress
        return 0

    @property
    def session_progress(self) -> float:
        """
        Return the estimated playback time of the current playback source.
        Like progress, but does not include any start-time if one was used.
        """
        if self._source:
            return self._source.session_progress
        return 0


# TODO: I need to add a check if the event loop is closed?


def filter_stderr(stderr: io.BytesIO, future: AsyncFuture) -> None:
    """
    Consume a `stderr` bytes stream and check it for errors or warnings.
    Set the given `future` with either an error found in the stream or
    set the future with a successful result.
    """
    last_ex = None
<<<<<<< HEAD

    while True:
=======
    while not future.done():
>>>>>>> a184efe3
        data = stderr.readline()
        if data:
            log.ffmpeg(  # type: ignore[attr-defined]
                "Data from ffmpeg: %s",
                repr(data),
            )
            try:
                if check_stderr(data):
                    sys.stderr.buffer.write(data)
                    sys.stderr.buffer.flush()

            except FFmpegError as e:
                log.ffmpeg(  # type: ignore[attr-defined]
                    "Error from ffmpeg: %s", str(e).strip()
                )
                last_ex = e
                if not future.done():
                    future.set_exception(e)

            except FFmpegWarning as e:
                log.ffmpeg(  # type: ignore[attr-defined]
                    "Warning from ffmpeg:  %s", str(e).strip()
                )
        else:
            time.sleep(0.5)

    if not future.done():
        if last_ex:
            future.set_exception(last_ex)
        else:
            future.set_result(True)


def check_stderr(data: bytes) -> bool:
    """
    Inspect `data` from a subprocess call's stderr output for specific
    messages and raise them as a suitable exception.

    :returns:  True if nothing was detected or nothing could be detected.

    :raises: musicbot.exceptions.FFmpegWarning
        If a warning level message was detected in the `data`
    :raises: musicbot.exceptions.FFmpegError
        If an error message was detected in the `data`
    """
    ddata = ""
    try:
        ddata = data.decode("utf8")
    except UnicodeDecodeError:
        log.ffmpeg(  # type: ignore[attr-defined]
            "Unknown error decoding message from ffmpeg", exc_info=True
        )
        return True  # fuck it

    log.ffmpeg("Decoded data from ffmpeg: %s", ddata)  # type: ignore[attr-defined]

    # TODO: Regex
    warnings = [
        "Header missing",
        "Estimating duration from birate, this may be inaccurate",
        "Using AVStream.codec to pass codec parameters to muxers is deprecated, use AVStream.codecpar instead.",
        "Application provided invalid, non monotonically increasing dts to muxer in stream",
        "Last message repeated",
        "Failed to send close message",
        "decode_band_types: Input buffer exhausted before END element found",
    ]
    errors = [
        "Invalid data found when processing input",  # need to regex this properly, its both a warning and an error
    ]

    if any(msg in ddata for msg in warnings):
        raise FFmpegWarning(ddata)

    if any(msg in ddata for msg in errors):
        raise FFmpegError(ddata)

    return True


# if redistributing ffmpeg is an issue, it can be downloaded from here:
#  - http://ffmpeg.zeranoe.com/builds/win32/static/ffmpeg-latest-win32-static.7z
#  - http://ffmpeg.zeranoe.com/builds/win64/static/ffmpeg-latest-win64-static.7z
#
# Extracting bin/ffmpeg.exe, bin/ffplay.exe, and bin/ffprobe.exe should be fine
# However, the files are in 7z format so meh
# I don't know if we can even do this for the user, at most we open it in the browser
# I can't imagine the user is so incompetent that they can't pull 3 files out of it...
# ...
# ...right?

# Get duration with ffprobe
#   ffprobe.exe -v error -show_entries format=duration -of default=noprint_wrappers=1:nokey=1 -sexagesimal filename.mp3
# This is also how I fix the format checking issue for now
# ffprobe -v quiet -print_format json -show_format stream

# Normalization filter
# -af dynaudnorm<|MERGE_RESOLUTION|>--- conflicted
+++ resolved
@@ -155,14 +155,6 @@
         """
         Event dispatched by Playlist when an entry is added to the queue.
         """
-<<<<<<< HEAD
-        if self.is_stopped and not self.current_entry and not self._pending_call_later:
-            log.noise("calling-later, self.play from player.")  # type: ignore[attr-defined]
-            self._pending_call_later = entry
-            self.loop.call_later(2, self.play)
-
-=======
->>>>>>> a184efe3
         self.emit(
             "entry-added",
             player=self,
@@ -620,12 +612,7 @@
     set the future with a successful result.
     """
     last_ex = None
-<<<<<<< HEAD
-
-    while True:
-=======
     while not future.done():
->>>>>>> a184efe3
         data = stderr.readline()
         if data:
             log.ffmpeg(  # type: ignore[attr-defined]
