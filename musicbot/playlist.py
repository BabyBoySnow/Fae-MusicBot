import asyncio
import datetime
import logging
from collections import deque
from itertools import islice
from random import shuffle
from typing import (
    TYPE_CHECKING,
    Any,
    Deque,
    Dict,
    Iterator,
    List,
    Optional,
    Tuple,
    Union,
)

import discord

from .constructs import Serializable
from .entry import LocalFilePlaylistEntry, StreamPlaylistEntry, URLPlaylistEntry
from .exceptions import ExtractionError, InvalidDataError, WrongEntryTypeError
from .lib.event_emitter import EventEmitter

if TYPE_CHECKING:
    from .bot import MusicBot
    from .downloader import YtdlpResponseDict
    from .player import MusicPlayer

# type aliases
EntryTypes = Union[URLPlaylistEntry, StreamPlaylistEntry, LocalFilePlaylistEntry]

GuildMessageableChannels = Union[
    discord.VoiceChannel,
    discord.StageChannel,
    discord.Thread,
    discord.TextChannel,
]

log = logging.getLogger(__name__)


class Playlist(EventEmitter, Serializable):
    """
    A playlist that manages the queue of songs that will be played.
    """

    def __init__(self, bot: "MusicBot") -> None:
        """
        Manage a serializable, event-capable playlist of entries made up
        of validated extraction information.
        """
        super().__init__()
        self.bot: MusicBot = bot
        self.loop: asyncio.AbstractEventLoop = bot.loop
        self.entries: Deque[EntryTypes] = deque()

    def __iter__(self) -> Iterator[EntryTypes]:
        return iter(self.entries)

    def __len__(self) -> int:
        return len(self.entries)

    def shuffle(self) -> None:
        """Shuffle the deque of entries, in place."""
        shuffle(self.entries)

    def clear(self) -> None:
        """Clears the deque of entries."""
        self.entries.clear()

    def get_entry_at_index(self, index: int) -> EntryTypes:
        """
        Uses deque rotate to seek to the given `index` and reference the
        entry at that position.
        """
        self.entries.rotate(-index)
        entry = self.entries[0]
        self.entries.rotate(index)
        return entry

    def delete_entry_at_index(self, index: int) -> EntryTypes:
        """Remove and return the entry at the given index."""
        self.entries.rotate(-index)
        entry = self.entries.popleft()
        self.entries.rotate(index)
        return entry

    def insert_entry_at_index(self, index: int, entry: EntryTypes) -> None:
        """Add entry to the queue at the given index."""
        self.entries.rotate(-index)
        self.entries.appendleft(entry)
        self.entries.rotate(index)

    async def add_stream_from_info(
        self,
        info: "YtdlpResponseDict",
        *,
        author: Optional["discord.Member"] = None,
        channel: Optional[GuildMessageableChannels] = None,
        head: bool = False,
        defer_serialize: bool = False,
    ) -> Tuple[StreamPlaylistEntry, int]:
        """
        Use the given `info` to create a StreamPlaylistEntry and add it
        to the queue.
        If the entry is the first in the queue, it will be called to ready
        for playback.

        :param: info:  Extracted info for this entry, even fudged.
        :param: head:  Toggle adding to the front of the queue.
        :param: defer_serialize:  Signal to defer serialization steps.
            Useful if many entries are added at once

        :returns:  A tuple with the entry object, and its position in the queue.
        """

        log.noise(  # type: ignore[attr-defined]
            f"Adding stream entry for URL:  {info.url}"
        )
        entry = StreamPlaylistEntry(
            self,
            info,
            author=author,
            channel=channel,
        )
        self._add_entry(entry, head=head, defer_serialize=defer_serialize)
        return entry, len(self.entries)

    async def add_entry_from_info(
        self,
        info: "YtdlpResponseDict",
        *,
        author: Optional["discord.Member"] = None,
        channel: Optional[GuildMessageableChannels] = None,
        head: bool = False,
        defer_serialize: bool = False,
    ) -> Tuple[EntryTypes, int]:
        """
        Checks given `info` to determine if media is streaming or has a
        stream-able content type, then adds the resulting entry to the queue.
        If the entry is the first entry in the queue, it will be called
        to ready for playback.

        :param info: The extraction data of the song to add to the playlist.
        :param head: Add to front of queue instead of the end.
        :param defer_serialize:  Signal that serialization steps should be deferred.

        :returns: the entry & it's position in the queue.

        :raises: ExtractionError  If data is missing or the content type is invalid.
        :raises: WrongEntryTypeError  If the info is identified as a playlist.
        """

        if not info:
            raise ExtractionError("Could not extract information")

        # this should, in theory, never happen.
        if info.ytdl_type == "playlist":
            raise WrongEntryTypeError(
                "This is a playlist.",
                True,
                info.webpage_url or info.url,
            )

        # check if this is a local file entry.
        if info.ytdl_type == "local":
            return await self.add_local_file_entry(
                info,
                author=author,
                channel=channel,
                head=head,
                defer_serialize=defer_serialize,
            )

        # check if this is a stream, just in case.
        if info.is_stream:
            log.debug("Entry info appears to be a stream, adding stream entry...")
            return await self.add_stream_from_info(
                info,
                author=author,
                channel=channel,
                head=head,
                defer_serialize=defer_serialize,
            )

        # TODO: Extract this to its own function
        if info.extractor in ["generic", "Dropbox"]:
            content_type = info.http_header("content-type", None)

            if content_type:
                if content_type.startswith(("application/", "image/")):
                    if not any(x in content_type for x in ("/ogg", "/octet-stream")):
                        # How does a server say `application/ogg` what the actual fuck
                        raise ExtractionError(
                            f'Invalid content type "{content_type}" for url: {info.url}'
                        )

                elif (
                    content_type.startswith("text/html") and info.extractor == "generic"
                ):
                    log.warning(
                        "Got text/html for content-type, this might be a stream."
                    )
                    return await self.add_stream_from_info(info, head=head)
                    # TODO: Check for shoutcast/icecast

                elif not content_type.startswith(("audio/", "video/")):
                    log.warning(
                        'Questionable content-type "%s" for url:  %s',
                        content_type,
                        info.url,
                    )

        log.noise(  # type: ignore[attr-defined]
            f"Adding URLPlaylistEntry for: {info.input_subject}"
        )
        entry = URLPlaylistEntry(self, info, author=author, channel=channel)
        self._add_entry(entry, head=head, defer_serialize=defer_serialize)
        return entry, (1 if head else len(self.entries))

    async def add_local_file_entry(
        self,
        info: "YtdlpResponseDict",
        *,
        author: Optional["discord.Member"] = None,
        channel: Optional[GuildMessageableChannels] = None,
        head: bool = False,
        defer_serialize: bool = False,
    ) -> Tuple[LocalFilePlaylistEntry, int]:
        """
        Adds a local media file entry to the playlist.
        """
        log.noise(  # type: ignore[attr-defined]
            f"Adding LocalFilePlaylistEntry for: {info.input_subject}"
        )
        entry = LocalFilePlaylistEntry(self, info, author=author, channel=channel)
        self._add_entry(entry, head=head, defer_serialize=defer_serialize)
        return entry, (1 if head else len(self.entries))

    async def import_from_info(
        self,
        info: "YtdlpResponseDict",
        head: bool,
        ignore_video_id: str = "",
        author: Optional["discord.Member"] = None,
        channel: Optional[GuildMessageableChannels] = None,
    ) -> Tuple[List[EntryTypes], int]:
        """
        Validates the songs from `info` and queues them to be played.

        Returns a list of entries that have been queued, and the queue
        position where the first entry was added.

        :param: info:  YoutubeDL extraction data containing multiple entries.
        :param: head:  Toggle adding the entries to the front of the queue.
        """
        position = 1 if head else len(self.entries) + 1
        entry_list = []
        baditems = 0
        entries = info.get_entries_objects()
        author_perms = None
        defer_serialize = True

        if author:
            author_perms = self.bot.permissions.for_user(author)

        if head:
            entries.reverse()

        track_number = 0
        for item in entries:
            # count tracks regardless of conditions, used for missing track names
            # and also defers serialization of the queue for playlists.
            track_number += 1
            # Ignore playlist entry when it comes from compound links.
            if ignore_video_id and ignore_video_id == item.video_id:
                log.debug(
                    "Ignored video from compound playlist link with ID:  %s",
                    item.video_id,
                )
                baditems += 1
                continue

            # Check if the item is in the song block list.
            if self.bot.config.song_blocklist_enabled and (
                self.bot.config.song_blocklist.is_blocked(item.url)
                or self.bot.config.song_blocklist.is_blocked(item.title)
            ):
                log.info(
                    "Not allowing entry that is in song block list:  %s  URL: %s",
                    item.title,
                    item.url,
                )
                baditems += 1
                continue

            # Exclude entries over max permitted duration.
            if (
                author_perms
                and author_perms.max_song_length
                and item.duration > author_perms.max_song_length
            ):
                log.debug(
                    "Ignoring song in entries by '%s', duration longer than permitted maximum.",
                    author,
                )
                baditems += 1
                continue

            # Check youtube data to preemptively avoid adding Private or Deleted videos to the queue.
            if info.extractor.startswith("youtube") and (
                "[private video]" == item.get("title", "").lower()
                or "[deleted video]" == item.get("title", "").lower()
            ):
                log.warning(
                    "Not adding youtube video because it is marked private or deleted:  %s",
                    item.get_playable_url(),
                )
                baditems += 1
                continue

            # Soundcloud playlists don't get titles in flat extraction. A bug maybe?
            # Anyway we make a temp title here, the real one is fetched at play.
            if "title" in info and "title" not in item:
                item["title"] = f"{info.title} - #{track_number}"

            if track_number >= info.entry_count:
                defer_serialize = False

            try:
                entry, _pos = await self.add_entry_from_info(
                    item,
                    head=head,
                    defer_serialize=defer_serialize,
                    author=author,
                    channel=channel,
                )
                entry_list.append(entry)
            except (WrongEntryTypeError, ExtractionError):
                baditems += 1
                log.warning("Could not add item")
                log.debug("Item: %s", item, exc_info=True)

        if baditems:
            log.info("Skipped %s bad entries", baditems)

        if head:
            entry_list.reverse()
        return entry_list, position

    def get_next_song_from_author(
        self, author: "discord.abc.User"
    ) -> Optional[EntryTypes]:
        """
        Get the next song in the queue that was added by the given `author`
        """
        for entry in self.entries:
            if entry.author == author:
                return entry

        return None

    def reorder_for_round_robin(self) -> None:
        """
        Reorders the current queue for round-robin, one song per author.
        Entries added by the auto playlist will be removed.
        """
        new_queue: Deque[EntryTypes] = deque()
        all_authors: List[discord.abc.User] = []

        # Make a list of unique authors from the current queue.
        for entry in self.entries:
            if entry.author and entry.author not in all_authors:
                all_authors.append(entry.author)

        # If all queue entries have no author, do nothing.
        if len(all_authors) == 0:
            return

        # Loop over the queue and organize it by requesting author.
        # This will remove entries which are added by the auto-playlist.
        request_counter = 0
        song: Optional[EntryTypes] = None
        while self.entries:
<<<<<<< HEAD
=======
            log.everything(  # type: ignore[attr-defined]
                "Reorder looping over entries."
            )
>>>>>>> a184efe3
            # Do not continue if we have no more authors.
            if len(all_authors) == 0:
                break

            # Reset the requesting author if needed.
            if request_counter >= len(all_authors):
                request_counter = 0

            song = self.get_next_song_from_author(all_authors[request_counter])

            # Remove the authors with no further songs.
            if song is None:
                all_authors.pop(request_counter)
                continue

            new_queue.append(song)
            self.entries.remove(song)
            request_counter += 1

        self.entries = new_queue

    def _add_entry(
        self, entry: EntryTypes, *, head: bool = False, defer_serialize: bool = False
    ) -> None:
        """
        Handle appending the `entry` to the queue. If the entry is he first,
        the entry will create a future to download itself.

        :param: head:  Toggle adding to the front of the queue.
        :param: defer_serialize:  Signal to events that serialization should be deferred.
        """
        if head:
            self.entries.appendleft(entry)
        else:
            self.entries.append(entry)

        if self.bot.config.round_robin_queue and not entry.from_auto_playlist:
            self.reorder_for_round_robin()

        self.emit(
            "entry-added", playlist=self, entry=entry, defer_serialize=defer_serialize
        )

    async def get_next_entry(self) -> Any:
        """
        A coroutine which will return the next song or None if no songs left to play.

        Additionally, if predownload_next is set to True, it will attempt to download the next
        song to be played - so that it's ready by the time we get to it.
        """
        if not self.entries:
            return None

        entry = self.entries.popleft()
        # TODO:  Add the pre-download for song-after-next back, later...

        return await entry.get_ready_future()

    def peek(self) -> Optional[EntryTypes]:
        """
        Returns the next entry that should be scheduled to be played.
        """
        if self.entries:
            return self.entries[0]
        return None

    async def estimate_time_until(
        self, position: int, player: "MusicPlayer"
    ) -> datetime.timedelta:
        """
        (very) Roughly estimates the time till the queue will reach given `position`.

        :param: position:  The index in the queue to reach.
        :param: player:  MusicPlayer instance this playlist should belong to.

        :returns: A datetime.timedelta object with the estimated time.

        :raises: musicbot.exceptions.InvalidDataError  if duration data cannot be calculated.
        """
        if any(e.duration is None for e in islice(self.entries, position - 1)):
            raise InvalidDataError("no duration data")

        estimated_time = sum(
            e.duration_td.total_seconds() for e in islice(self.entries, position - 1)
        )

        # When the player plays a song, it eats the first playlist item, so we just have to add the time back
        if not player.is_stopped and player.current_entry:
            if player.current_entry.duration is None:
                raise InvalidDataError("no duration data in current entry")

            estimated_time += (
                player.current_entry.duration_td.total_seconds() - player.progress
            )

        return datetime.timedelta(seconds=estimated_time)

    def count_for_user(self, user: "discord.abc.User") -> int:
        """Get a sum of entries added to the playlist by the given `user`"""
        return sum(1 for e in self.entries if e.author == user)

    def __json__(self) -> Dict[str, Any]:
        return self._enclose_json({"entries": list(self.entries)})

    @classmethod
    def _deserialize(
        cls, raw_json: Dict[str, Any], bot: Optional["MusicBot"] = None, **kwargs: Any
    ) -> "Playlist":
        assert bot is not None, cls._bad("bot")
        # log.debug("Deserializing playlist")
        pl = cls(bot)

        for entry in raw_json["entries"]:
            pl.entries.append(entry)

        # TODO: create a function to init downloading (since we don't do it here)?
        return pl<|MERGE_RESOLUTION|>--- conflicted
+++ resolved
@@ -384,12 +384,9 @@
         request_counter = 0
         song: Optional[EntryTypes] = None
         while self.entries:
-<<<<<<< HEAD
-=======
             log.everything(  # type: ignore[attr-defined]
                 "Reorder looping over entries."
             )
->>>>>>> a184efe3
             # Do not continue if we have no more authors.
             if len(all_authors) == 0:
                 break
