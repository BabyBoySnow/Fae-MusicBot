--- conflicted
+++ resolved
@@ -486,12 +486,6 @@
             getter="getboolean",
             comment="If enabled, MusicBot will leave a voice channel when no users are listening, after waiting for a period set in LeaveInactiveVCTimeOut.",
         )
-<<<<<<< HEAD
-        self.leave_after_queue_empty = config.getboolean(
-            "MusicBot",
-            "LeaveAfterQueueEmpty",
-            fallback=ConfigDefaults.leave_after_queue_empty,
-=======
         self.leave_inactive_channel_timeout: float = self.register.init_option(
             section="MusicBot",
             option="LeaveInactiveVCTimeOut",
@@ -502,7 +496,6 @@
                 "Set a period of time to wait before leaving an inactive voice channel. "
                 "You can set this to a number of seconds or phrase like:  4 hours"
             ),
->>>>>>> 255a7918
         )
         self.leave_after_queue_empty: bool = self.register.init_option(
             section="MusicBot",
