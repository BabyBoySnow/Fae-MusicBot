import configparser
import logging
import os
import pathlib
import shutil
import sys
from typing import TYPE_CHECKING, Any, Iterable, List, Optional, Set, Tuple, Union

from .constants import (
    BUNDLED_AUTOPLAYLIST_FILE,
    DEFAULT_AUDIO_CACHE_PATH,
    DEFAULT_AUTOPLAYLIST_FILE,
    DEFAULT_FOOTER_TEXT,
    DEFAULT_I18N_FILE,
    DEFAULT_LOG_LEVEL,
    DEFAULT_OPTIONS_FILE,
    DEFAULT_SONG_BLOCKLIST_FILE,
    DEFAULT_USER_BLOCKLIST_FILE,
    DEPRECATED_USER_BLACKLIST,
    EXAMPLE_OPTIONS_FILE,
)
from .exceptions import HelpfulError
from .utils import format_size_to_bytes, format_time_to_seconds, set_logging_level

if TYPE_CHECKING:
    import discord

    from .bot import MusicBot

log = logging.getLogger(__name__)


def create_file_ifnoexist(
    path: pathlib.Path, content: Optional[Union[str, List[str]]]
) -> None:
    """
    Creates a UTF8 text file at given `path` if it does not exist.
    If supplied, `content` will be used to write initial content to the file.
    """
    if not path.exists():
        with open(path, "w", encoding="utf8") as fh:
            if content and isinstance(content, list):
                fh.writelines(content)
            elif content and isinstance(content, str):
                fh.write(content)
            log.warning("Creating %s", path)


class Config:
    def __init__(self, config_file: pathlib.Path) -> None:
        """
        Handles locating, initializing, loading, and validating config data.
        Immediately validates all data which can be without async facilities.

        :param: config_file:  a configuration file path to load.

        :raises: musicbot.exceptions.HelpfulError
            if configuration fails to load for some typically known reason.
        """
        log.info("Loading config from:  %s", config_file)
        self.config_file = config_file
        self.find_config()

        config = ExtendedConfigParser()
        config.read(config_file, encoding="utf-8")

        confsections = {
            "Credentials",
            "Permissions",
            "Chat",
            "MusicBot",
            "Files",
        }.difference(config.sections())
        if confsections:
            sections_str = ", ".join([f"[{s}]" for s in confsections])
            raise HelpfulError(
                "One or more required config sections are missing.",
                "Fix your config.  Each [Section] should be on its own line with "
                f"nothing else on it.  The following sections are missing: {sections_str}",
                preface="An error has occured parsing the config:\n",
            )

        self._confpreface = "An error has occured reading the config:\n"
        self._confpreface2 = "An error has occured validating the config:\n"

        self._login_token: str = config.get(
            "Credentials", "Token", fallback=ConfigDefaults.token
        )

        self.auth: Tuple[str] = ("",)

        self.spotify_clientid = config.get(
            "Credentials", "Spotify_ClientID", fallback=ConfigDefaults.spotify_clientid
        )
        self.spotify_clientsecret = config.get(
            "Credentials",
            "Spotify_ClientSecret",
            fallback=ConfigDefaults.spotify_clientsecret,
        )

        self.owner_id: int = config.getownerid(
            "Permissions", "OwnerID", fallback=ConfigDefaults.owner_id
        )
        self.dev_ids: Set[int] = config.getidset(
            "Permissions", "DevIDs", fallback=ConfigDefaults.dev_ids
        )
        self.bot_exception_ids = config.getidset(
            "Permissions", "BotExceptionIDs", fallback=ConfigDefaults.bot_exception_ids
        )

        self.command_prefix = config.get(
            "Chat", "CommandPrefix", fallback=ConfigDefaults.command_prefix
        )
        self.bound_channels = config.getidset(
            "Chat", "BindToChannels", fallback=ConfigDefaults.bound_channels
        )
        self.unbound_servers = config.getboolean(
            "Chat", "AllowUnboundServers", fallback=ConfigDefaults.unbound_servers
        )
        self.autojoin_channels = config.getidset(
            "Chat", "AutojoinChannels", fallback=ConfigDefaults.autojoin_channels
        )
        self.dm_nowplaying = config.getboolean(
            "Chat", "DMNowPlaying", fallback=ConfigDefaults.dm_nowplaying
        )
        self.no_nowplaying_auto = config.getboolean(
            "Chat",
            "DisableNowPlayingAutomatic",
            fallback=ConfigDefaults.no_nowplaying_auto,
        )
        self.nowplaying_channels = config.getidset(
            "Chat", "NowPlayingChannels", fallback=ConfigDefaults.nowplaying_channels
        )
        self.delete_nowplaying = config.getboolean(
            "Chat", "DeleteNowPlaying", fallback=ConfigDefaults.delete_nowplaying
        )

        self.default_volume = config.getfloat(
            "MusicBot", "DefaultVolume", fallback=ConfigDefaults.default_volume
        )
        self.skips_required = config.getint(
            "MusicBot", "SkipsRequired", fallback=ConfigDefaults.skips_required
        )
        self.skip_ratio_required = config.getfloat(
            "MusicBot", "SkipRatio", fallback=ConfigDefaults.skip_ratio_required
        )
        self.save_videos = config.getboolean(
            "MusicBot", "SaveVideos", fallback=ConfigDefaults.save_videos
        )
        self.storage_limit_bytes = config.getdatasize(
            "MusicBot", "StorageLimitBytes", fallback=ConfigDefaults.storage_limit_bytes
        )
        self.storage_limit_days = config.getint(
            "MusicBot", "StorageLimitDays", fallback=ConfigDefaults.storage_limit_days
        )
        self.storage_retain_autoplay = config.getboolean(
            "MusicBot",
            "StorageRetainAutoPlay",
            fallback=ConfigDefaults.storage_retain_autoplay,
        )
        self.now_playing_mentions = config.getboolean(
            "MusicBot",
            "NowPlayingMentions",
            fallback=ConfigDefaults.now_playing_mentions,
        )
        self.auto_summon = config.getboolean(
            "MusicBot", "AutoSummon", fallback=ConfigDefaults.auto_summon
        )
        self.auto_playlist = config.getboolean(
            "MusicBot", "UseAutoPlaylist", fallback=ConfigDefaults.auto_playlist
        )
        self.auto_playlist_random = config.getboolean(
            "MusicBot",
            "AutoPlaylistRandom",
            fallback=ConfigDefaults.auto_playlist_random,
        )
        self.auto_pause = config.getboolean(
            "MusicBot", "AutoPause", fallback=ConfigDefaults.auto_pause
        )
        self.delete_messages = config.getboolean(
            "MusicBot", "DeleteMessages", fallback=ConfigDefaults.delete_messages
        )
        self.delete_invoking = config.getboolean(
            "MusicBot", "DeleteInvoking", fallback=ConfigDefaults.delete_invoking
        )
        self.persistent_queue = config.getboolean(
            "MusicBot", "PersistentQueue", fallback=ConfigDefaults.persistent_queue
        )
        self.status_message = config.get(
            "MusicBot", "StatusMessage", fallback=ConfigDefaults.status_message
        )
        self.write_current_song = config.getboolean(
            "MusicBot", "WriteCurrentSong", fallback=ConfigDefaults.write_current_song
        )
        self.allow_author_skip = config.getboolean(
            "MusicBot", "AllowAuthorSkip", fallback=ConfigDefaults.allow_author_skip
        )
        self.use_experimental_equalization = config.getboolean(
            "MusicBot",
            "UseExperimentalEqualization",
            fallback=ConfigDefaults.use_experimental_equalization,
        )
        self.embeds = config.getboolean(
            "MusicBot", "UseEmbeds", fallback=ConfigDefaults.embeds
        )
        self.queue_length = config.getint(
            "MusicBot", "QueueLength", fallback=ConfigDefaults.queue_length
        )
        self.remove_ap = config.getboolean(
            "MusicBot", "RemoveFromAPOnError", fallback=ConfigDefaults.remove_ap
        )
        self.show_config_at_start = config.getboolean(
            "MusicBot",
            "ShowConfigOnLaunch",
            fallback=ConfigDefaults.show_config_at_start,
        )
        self.legacy_skip = config.getboolean(
            "MusicBot", "LegacySkip", fallback=ConfigDefaults.legacy_skip
        )
        self.leavenonowners = config.getboolean(
            "MusicBot",
            "LeaveServersWithoutOwner",
            fallback=ConfigDefaults.leavenonowners,
        )
        self.usealias = config.getboolean(
            "MusicBot", "UseAlias", fallback=ConfigDefaults.usealias
        )
        self.footer_text = config.get(
            "MusicBot", "CustomEmbedFooter", fallback=ConfigDefaults.footer_text
        )
        self.self_deafen = config.getboolean(
            "MusicBot", "SelfDeafen", fallback=ConfigDefaults.self_deafen
        )
        self.leave_inactive_channel = config.getboolean(
            "MusicBot",
            "LeaveInactiveVC",
            fallback=ConfigDefaults.leave_inactive_channel,
        )
        self.leave_inactive_channel_timeout = config.getduration(
            "MusicBot",
            "LeaveInactiveVCTimeOut",
            fallback=ConfigDefaults.leave_inactive_channel_timeout,
        )
        self.leave_after_queue_empty = config.getboolean(
            "MusicBot",
            "LeaveAfterSong",
            fallback=ConfigDefaults.leave_after_queue_empty,
        )
        self.leave_player_inactive_for = config.getduration(
            "MusicBot",
            "LeavePlayerInactiveFor",
            fallback=ConfigDefaults.leave_player_inactive_for,
        )
        self.searchlist = config.getboolean(
            "MusicBot", "SearchList", fallback=ConfigDefaults.searchlist
        )
        self.defaultsearchresults = config.getint(
            "MusicBot",
            "DefaultSearchResults",
            fallback=ConfigDefaults.defaultsearchresults,
        )

        self.enable_options_per_guild = config.getboolean(
            "MusicBot",
            "EnablePrefixPerGuild",
            fallback=ConfigDefaults.enable_options_per_guild,
        )

        self.round_robin_queue = config.getboolean(
            "MusicBot",
            "RoundRobinQueue",
            fallback=ConfigDefaults.defaultround_robin_queue,
        )

        dbg_str, dbg_int = config.getdebuglevel(
            "MusicBot", "DebugLevel", fallback=ConfigDefaults.debug_level_str
        )
        self.debug_level_str: str = dbg_str
        self.debug_level: int = dbg_int
        self.debug_mode: bool = self.debug_level <= logging.DEBUG
        set_logging_level(self.debug_level)

        self.user_blocklist_enabled = config.getboolean(
            "MusicBot",
            "EnableUserBlocklist",
            fallback=ConfigDefaults.user_blocklist_enabled,
        )
        self.user_blocklist_file = config.getpathlike(
            "Files", "UserBlocklistFile", fallback=ConfigDefaults.user_blocklist_file
        )
        self.user_blocklist: "UserBlocklist" = UserBlocklist(self.user_blocklist_file)

        self.song_blocklist_enabled = config.getboolean(
            "MusicBot",
            "EnableSongBlocklist",
            fallback=ConfigDefaults.song_blocklist_enabled,
        )
        self.song_blocklist_file = config.getpathlike(
            "Files", "SongBlocklistFile", fallback=ConfigDefaults.song_blocklist_file
        )
        self.song_blocklist: "SongBlocklist" = SongBlocklist(self.song_blocklist_file)

        self.auto_playlist_file = config.getpathlike(
            "Files", "AutoPlaylistFile", fallback=ConfigDefaults.auto_playlist_file
        )
        self.i18n_file = config.getpathlike(
            "Files", "i18nFile", fallback=ConfigDefaults.i18n_file
        )
        self.audio_cache_path = config.getpathlike(
            "Files", "AudioCachePath", fallback=ConfigDefaults.audio_cache_path
        )

        # This value gets set dynamically, based on success with API authentication.
        self.spotify_enabled = False

        self.run_checks()

        self.missing_keys: Set[str] = set()
        self.check_changes(config)

        self.setup_autoplaylist()

    def check_changes(self, conf: "ExtendedConfigParser") -> None:
        """
        Load the example options file and use it to detect missing config.
        The results are stored in self.missing_keys as a set difference.

        Note that keys from all sections are stored in one list, which is
        then reduced to a set.  If sections contain overlapping key names,
        this logic will not detect a key missing from one section that was
        present in another.

        :param: conf:  the currently loaded config file parser object.
        """
        exfile = pathlib.Path(EXAMPLE_OPTIONS_FILE)
        if exfile.is_file():
            usr_keys = conf.fetch_all_keys()
            exconf = ExtendedConfigParser()
            if not exconf.read(exfile, encoding="utf-8"):
                log.error(
                    "Cannot detect changes in config, example options file is missing."
                )
                return
            ex_keys = exconf.fetch_all_keys()
            if set(usr_keys) != set(ex_keys):
                self.missing_keys = set(ex_keys) - set(
                    usr_keys
                )  # to raise this as an issue in bot.py later

    def run_checks(self) -> None:
        """
        Validation and some sanity check logic for bot settings.

        :raises: musicbot.exceptions.HelpfulError
            if some validation failed that the user needs to correct.
        """
        if self.i18n_file != ConfigDefaults.i18n_file and not os.path.isfile(
            self.i18n_file
        ):
            log.warning(
                "i18n file does not exist. Trying to fallback to: %s",
                ConfigDefaults.i18n_file,
            )
            self.i18n_file = ConfigDefaults.i18n_file

        if not os.path.isfile(self.i18n_file):
            raise HelpfulError(
                "Your i18n file was not found, and we could not fallback.",
                "As a result, the bot cannot launch. Have you moved some files? "
                "Try pulling the recent changes from Git, or resetting your local repo.",
                preface=self._confpreface,
            )

        log.info("Using i18n: %s", self.i18n_file)

        if self.audio_cache_path:
            try:
                acpath = self.audio_cache_path
                if acpath.is_file():
                    raise HelpfulError(
                        "AudioCachePath config option is a file path.",
                        "Change it to a directory / folder path instead.",
                        preface=self._confpreface2,
                    )
                # Might as well test for multiple issues here since we can give feedback.
                if not acpath.is_dir():
                    acpath.mkdir(parents=True, exist_ok=True)
                actest = acpath.joinpath(".bot-test-write")
                actest.touch(exist_ok=True)
                actest.unlink(missing_ok=True)
            except PermissionError as e:
                raise HelpfulError(
                    "AudioCachePath config option cannot be used due to invalid permissions.",
                    "Check that directory permissions and ownership are correct.",
                    preface=self._confpreface2,
                ) from e
            except Exception as e:
                log.exception(
                    "Some other exception was thrown while validating AudioCachePath."
                )
                raise HelpfulError(
                    "AudioCachePath config option could not be set due to some exception we did not expect.",
                    "Double check the setting and maybe report an issue.",
                    preface=self._confpreface2,
                ) from e

        log.info("Audio Cache will be stored in:  %s", self.audio_cache_path)

        if not self._login_token:
            # Attempt to fallback to an environment variable.
            env_token = os.environ.get("MUSICBOT_TOKEN")
            if env_token:
                self._login_token = env_token
                self.auth = (self._login_token,)
            else:
                raise HelpfulError(
                    "No bot token was specified in the config, or as an environment variable.",
                    "As of v1.9.6_1, you are required to use a Discord bot account. "
                    "See https://github.com/Just-Some-Bots/MusicBot/wiki/FAQ for info.",
                    preface=self._confpreface,
                )

        else:
            self.auth = (self._login_token,)

        if self.spotify_clientid and self.spotify_clientsecret:
            self.spotify_enabled = True

        self.delete_invoking = self.delete_invoking and self.delete_messages

        if self.status_message and len(self.status_message) > 128:
            log.warning(
                "StatusMessage config option is too long, it will be limited to 128 characters."
            )
            self.status_message = self.status_message[:128]

        if not self.footer_text:
            self.footer_text = ConfigDefaults.footer_text

    # TODO: Add save function for future editing of options with commands
    #       Maybe add warnings about fields missing from the config file

    async def async_validate(self, bot: "MusicBot") -> None:
        """
        Validation logic for bot settings that depends on data from async services.

        :raises: musicbot.exceptions.HelpfulError
            if some validation failed that the user needs to correct.

        :raises: RuntimeError if there is a failure in async service data.
        """
        log.debug("Validating options with service data...")

        # attempt to get the owner ID from app-info.
        if self.owner_id == 0:
            if bot.cached_app_info:
                self.owner_id = bot.cached_app_info.owner.id
                log.debug("Acquired owner id via API")
            else:
                raise HelpfulError(
                    "Discord app info is not available. (Probably a bug!)",
                    "You may need to set OwnerID config manually, and report this.",
                    preface="Error fetching OwnerID automatically:\n",
                )

        if not bot.user:
            log.critical("MusicBot does not have a user instance, cannot proceed.")
            raise RuntimeError("This cannot continue.")

        if self.owner_id == bot.user.id:
            raise HelpfulError(
                "Your OwnerID is incorrect or you've used the wrong credentials.",
                "The bot's user ID and the id for OwnerID is identical. "
                "This is wrong. The bot needs a bot account to function, "
                "meaning you cannot use your own account to run the bot on. "
                "The OwnerID is the id of the owner, not the bot. "
                "Figure out which one is which and use the correct information.",
                preface=self._confpreface2,
            )

    def find_config(self) -> None:
        """
        Handle locating or initializing a config file, using a previously set
        config file path.
        If the config file is not found, this will check for a file with `.ini` suffix.
        If neither of the above are found, this will attempt to copy the example config.

        :raises: musicbot.exceptions.HelpfulError
            if config fails to be located or has not been configured.
        """
        config = configparser.ConfigParser(interpolation=None)

        # Check for options.ini and copy example ini if missing.
        if not self.config_file.is_file():
            ini_file = self.config_file.with_suffix(".ini")
            if ini_file.is_file():
                try:
                    # Explicit compat with python 3.8
                    if sys.version_info >= (3, 9):
                        shutil.move(ini_file, self.config_file)
                    else:
                        # shutil.move in 3.8 expects str and not path-like.
                        shutil.move(str(ini_file), str(self.config_file))
                    log.info(
                        "Moving %s to %s, you should probably turn file extensions on.",
                        ini_file,
                        self.config_file,
                    )
                except (
                    OSError,
                    IsADirectoryError,
                    NotADirectoryError,
                    FileExistsError,
                    PermissionError,
                ) as e:
                    log.exception(
                        "Something went wrong while trying to move .ini to config file path."
                    )
                    raise HelpfulError(
                        f"Config file move failed due to error:  {str(e)}",
                        "Verify your config folder and files exist, and can be read by the bot.",
                    ) from e

            elif os.path.isfile(EXAMPLE_OPTIONS_FILE):
                shutil.copy(EXAMPLE_OPTIONS_FILE, self.config_file)
                log.warning(
                    "Options file not found, copying example file:  %s",
                    EXAMPLE_OPTIONS_FILE,
                )

            else:
                raise HelpfulError(
                    "Your config files are missing. Neither options.ini nor example_options.ini were found.",
                    "Grab the files back from the archive or remake them yourself and copy paste the content "
                    "from the repo. Stop removing important files!",
                )

        # load the config and check if settings are configured.
        if not config.read(self.config_file, encoding="utf-8"):
            c = configparser.ConfigParser()
            owner_id = ""
            try:
                c.read(self.config_file, encoding="utf-8")
                owner_id = c.get("Permissions", "OwnerID", fallback="").strip().lower()

                if not owner_id.isdigit() and owner_id != "auto":
                    log.critical(
                        "Please configure settings in '%s' and re-run the bot.",
                        DEFAULT_OPTIONS_FILE,
                    )
                    sys.exit(1)

            except ValueError as e:  # Config id value was changed but its not valid
                raise HelpfulError(
                    "Invalid config value for OwnerID",
                    "The OwnerID option requires a user ID number or 'auto'.",
                ) from e

    def setup_autoplaylist(self) -> None:
        """
        Check for and copy the bundled playlist file if the configured file is empty.
        Also set up file paths for playlist removal audits and for cache-map data.
        """
        if not self.auto_playlist_file.is_file():
            bundle_file = pathlib.Path(BUNDLED_AUTOPLAYLIST_FILE)
            if bundle_file.is_file():
                shutil.copy(bundle_file, self.auto_playlist_file)
                log.debug(
                    "Copying bundled autoplaylist '%s' to '%s'",
                    BUNDLED_AUTOPLAYLIST_FILE,
                    self.auto_playlist_file,
                )
            else:
                log.warning(
                    "Missing bundled autoplaylist file, cannot pre-load playlist."
                )

        # ensure cache map and removed files have values based on the configured file.
        stem = self.auto_playlist_file.stem
        ext = self.auto_playlist_file.suffix

        ap_removed_file = self.auto_playlist_file.with_name(f"{stem}_removed{ext}")
        ap_cachemap_file = self.auto_playlist_file.with_name(f"{stem}.cachemap.json")

        self.auto_playlist_removed_file = ap_removed_file
        self.auto_playlist_cachemap_file = ap_cachemap_file


class ConfigDefaults:
    """
    This class contains default values used mainly as config fallback values.
    """

    owner_id: int = 0
    token: str = ""
    dev_ids: Set[int] = set()
    bot_exception_ids: Set[int] = set()

    spotify_clientid: str = ""
    spotify_clientsecret: str = ""

    command_prefix: str = "!"
    bound_channels: Set[int] = set()
    unbound_servers: bool = False
    autojoin_channels: Set[int] = set()
    dm_nowplaying: bool = False
    no_nowplaying_auto: bool = False
    nowplaying_channels: Set[int] = set()
    delete_nowplaying: bool = True

    default_volume: float = 0.15
    skips_required: int = 4
    skip_ratio_required: float = 0.5
    save_videos: bool = True
    storage_retain_autoplay: bool = True
    storage_limit_bytes: int = 0
    storage_limit_days: int = 0
    now_playing_mentions: bool = False
    auto_summon: bool = True
    auto_playlist: bool = True
    auto_playlist_random: bool = True
    auto_pause: bool = True
    delete_messages: bool = True
    delete_invoking: bool = False
    persistent_queue: bool = True

    debug_level: int = getattr(logging, DEFAULT_LOG_LEVEL, logging.INFO)
    debug_level_str: str = (
        DEFAULT_LOG_LEVEL
        if logging.getLevelName(debug_level) == DEFAULT_LOG_LEVEL
        else "INFO"
    )

    status_message: str = ""
    write_current_song: bool = False
    allow_author_skip: bool = True
    use_experimental_equalization: bool = False
    embeds: bool = True
    queue_length: int = 10
    remove_ap: bool = True
    show_config_at_start: bool = False
    legacy_skip: bool = False
    leavenonowners: bool = False
    usealias: bool = True
    searchlist: bool = False
    self_deafen: bool = True
    leave_inactive_channel: bool = False
    leave_inactive_channel_timeout: float = 300.0
    leave_after_queue_empty: bool = False
    leave_player_inactive_for: float = 0.0
    defaultsearchresults: int = 3
    enable_options_per_guild: bool = False
    footer_text: str = DEFAULT_FOOTER_TEXT
    defaultround_robin_queue: bool = False

    song_blocklist: Set[str] = set()
    user_blocklist: Set[int] = set()
    song_blocklist_enabled: bool = False
    # default true here since the file being populated was previously how it was enabled.
    user_blocklist_enabled: bool = True

    # Create path objects from the constants.
    options_file: pathlib.Path = pathlib.Path(DEFAULT_OPTIONS_FILE)
    user_blocklist_file: pathlib.Path = pathlib.Path(DEFAULT_USER_BLOCKLIST_FILE)
    song_blocklist_file: pathlib.Path = pathlib.Path(DEFAULT_SONG_BLOCKLIST_FILE)
    auto_playlist_file: pathlib.Path = pathlib.Path(DEFAULT_AUTOPLAYLIST_FILE)
    i18n_file: pathlib.Path = pathlib.Path(DEFAULT_I18N_FILE)
    audio_cache_path: pathlib.Path = pathlib.Path(DEFAULT_AUDIO_CACHE_PATH).absolute()


class ExtendedConfigParser(configparser.ConfigParser):
    """
    A collection of typed converters to extend ConfigParser.
    These methods are also responsible for validation and raising HelpfulErrors
    for issues detected with the values.
    """

    def __init__(self) -> None:
        super().__init__(interpolation=None)

<<<<<<< HEAD
    def optionxform(self, opt: str) -> str:
=======
    def optionxform(self, optionstr: str) -> str:
>>>>>>> 68ef2172
        """
        This is an override for ConfigParser key parsing.
        by default ConfigParser uses str.lower() we just return to keep the case.
        """
        return optionstr

    def fetch_all_keys(self) -> List[str]:
        """
        Gather all config keys for all sections of this config into a list.
        This -will- return duplicate keys if they happen to exist in config.
        """
        sects = dict(self.items())
        keys = []
        for k in sects:
            s = sects[k]
            keys += list(s.keys())
        return keys

    def getownerid(
        self,
        section: str,
        key: str,
        fallback: int = 0,
        raw: bool = False,  # pylint: disable=unused-argument
        vars: Any = None,  # pylint: disable=unused-argument,redefined-builtin
    ) -> int:
        """get the owner ID or 0 for auto"""
        val = self.get(section, key, fallback="").strip()
        if not val:
            return fallback
        if val.lower() == "auto":
            return 0

        try:
            return int(val)
        except ValueError as e:
            raise HelpfulError(
                f"OwnerID is not valid. Your setting:  {val}",
                "Set OwnerID to a numerical ID or set it to 'auto' to have the bot find it.",
                preface="Error while loading config:\n",
            ) from e

    def getpathlike(
        self,
        section: str,
        key: str,
        fallback: pathlib.Path,
        raw: bool = False,  # pylint: disable=unused-argument
        vars: Any = None,  # pylint: disable=unused-argument,redefined-builtin
    ) -> pathlib.Path:
        """
        get a config value and parse it as a Path object.
        the `fallback` argument is required.
        """
        val = self.get(section, key, fallback="").strip()
        if not val:
            return fallback
        return pathlib.Path(val)

    def getidset(
        self,
        section: str,
        key: str,
        fallback: Optional[Set[int]] = None,
        raw: bool = False,  # pylint: disable=unused-argument
        vars: Any = None,  # pylint: disable=unused-argument,redefined-builtin
    ) -> Set[int]:
        """get a config value and parse it as a set of ID values."""
        val = self.get(section, key, fallback="").strip()
        if not val and fallback:
            return set(fallback)

        str_ids = val.replace(",", " ").split()
        try:
            return set(int(i) for i in str_ids)
        except ValueError as e:
            raise HelpfulError(
                f"One of the IDs in your config `{key}` is invalid.",
                "Ensure all IDs are numerical, and separated only by spaces or commas.",
                preface="Error while loading config:\n",
            ) from e

    def getdebuglevel(
        self,
        section: str,
        key: str,
        fallback: str = "",
        raw: bool = False,  # pylint: disable=unused-argument
        vars: Any = None,  # pylint: disable=unused-argument,redefined-builtin
    ) -> Tuple[str, int]:
        """get a config value an parse it as a logger level."""
        val = self.get(section, key, fallback="").strip().upper()
        if not val and fallback:
            val = fallback.upper()

        int_level = 0
        str_level = val
        if hasattr(logging, val):
            int_level = getattr(logging, val)
            return (str_level, int_level)

        int_level = getattr(logging, DEFAULT_LOG_LEVEL, logging.INFO)
        str_level = logging.getLevelName(int_level)
        log.warning(
            'Invalid DebugLevel option "%s" given, falling back to level: %s',
            val,
            str_level,
        )
        return (str_level, int_level)

    def getdatasize(
        self,
        section: str,
        key: str,
        fallback: int = 0,
        raw: bool = False,  # pylint: disable=unused-argument
        vars: Any = None,  # pylint: disable=unused-argument,redefined-builtin
    ) -> int:
        """get a config value and parse it as a human readable data size"""
        val = self.get(section, key, fallback="").strip()
        if not val and fallback:
            return fallback
        try:
            return format_size_to_bytes(val)
        except ValueError:
            log.warning(
                "Config '%s' has invalid config value '%s' using default instead.",
                key,
                val,
            )
            return fallback

    def getduration(
        self,
        section: str,
        key: str,
        fallback: Union[int, float] = 0,
        raw: bool = False,  # pylint: disable=unused-argument,
        vars: Any = None,  # pylint: disable=unused-argument,redefined-builtin
    ) -> float:
        """get a config value parsed as a time duration."""
        val = self.get(section, key, fallback="").strip()
        if not val and fallback:
            return float(fallback)
        seconds = format_time_to_seconds(val)
        return float(seconds)

    def getstrset(  # pylint: disable=dangerous-default-value
        self,
        section: str,
        key: str,
        fallback: Set[str] = set(),
        raw: bool = False,  # pylint: disable=unused-argument
        vars: Any = None,  # pylint: disable=unused-argument,redefined-builtin
    ) -> Set[str]:
        """get a config value parsed as a set of string values."""
        val = self.get(section, key, fallback="").strip()
        if not val and fallback:
            return set(fallback)
        return set(x for x in val.replace(",", " ").split())


class Blocklist:
    """
    Base class for more specific block lists.
    """

    def __init__(self, blocklist_file: pathlib.Path, comment_char: str = "#") -> None:
        """
        Loads a block list into memory, ignoring empty lines and commented lines,
        as well as striping comments from string remainders.

        Note: If the default comment character `#` is used, this function will
        strip away discriminators from usernames.
        User IDs should be used instead, if definite ID is needed.

        Similarly, URL fragments will be removed from URLs as well. This typically
        is not an issue as fragments are only client-side by specification.

        :param: blocklist_file:  A file path to a block list, which will be created if it does not exist.
        :param: comment_char:  A character used to denote comments in the file.
        """
        self._blocklist_file: pathlib.Path = blocklist_file
        self._comment_char = comment_char
        self.items: Set[str] = set()

        self.load_blocklist_file()

    def __len__(self) -> int:
        """Gets the number of items in the block list."""
        return len(self.items)

    def load_blocklist_file(self) -> bool:
        """
        Loads (or reloads) the block list file into memory.

        :returns:  True if loading finished False if it could not for any reason.
        """
        if not self._blocklist_file.is_file():
            log.warning("Blocklist file not found:  %s", self._blocklist_file)
            return False

        try:
            with open(self._blocklist_file, "r", encoding="utf8") as f:
                for line in f:
                    line = line.strip()

                    if line:
                        # Skip lines starting with comments.
                        if self._comment_char and line.startswith(self._comment_char):
                            continue

                        # strip comments from the remainder of a line.
                        if self._comment_char and self._comment_char in line:
                            line = line.split(self._comment_char, maxsplit=1)[0].strip()

                        self.items.add(line)
            return True
        except OSError:
            log.error(
                "Could not load block list from file:  %s",
                self._blocklist_file,
                exc_info=True,
            )

        return False

    def append_items(
        self,
        items: Iterable[str],
        comment: str = "",
        spacer: str = "\t\t%s ",
    ) -> bool:
        """
        Appends the given `items` to the block list file.

        :param: items:  An iterable of strings to be appended.
        :param: comment:  An optional comment added to each new item.
        :param: spacer:
            A format string for placing comments, where %s is replaced with the
            comment character used by this block list.

        :returns: True if updating is successful.
        """
        if not self._blocklist_file.is_file():
            return False

        try:
            space = ""
            if comment:
                space = spacer.format(self._comment_char)
            with open(self._blocklist_file, "a", encoding="utf8") as f:
                for item in items:
                    f.write(f"{item}{space}{comment}\n")
                    self.items.add(item)
            return True
        except OSError:
            log.error(
                "Could not update the blocklist file:  %s",
                self._blocklist_file,
                exc_info=True,
            )
        return False

    def remove_items(self, items: Iterable[str]) -> bool:
        """
        Find and remove the given `items` from the block list file.

        :returns: True if updating is successful.
        """
        if not self._blocklist_file.is_file():
            return False

        self.items.difference_update(set(items))

        try:
            # read the original file in and remove lines with our items.
            # this is done to preserve the comments and formatting.
            lines = self._blocklist_file.read_text(encoding="utf8").split("\n")
            with open(self._blocklist_file, "w", encoding="utf8") as f:
                for line in lines:
                    # strip comment from line.
                    line_strip = line.split(self._comment_char, maxsplit=1)[0].strip()

                    # don't add the line if it matches any given items.
                    if line in items or line_strip in items:
                        continue
                    f.write(f"{line}\n")

        except OSError:
            log.error(
                "Could not update the blocklist file:  %s",
                self._blocklist_file,
                exc_info=True,
            )
        return False


class UserBlocklist(Blocklist):
    def __init__(self, blocklist_file: pathlib.Path, comment_char: str = "#") -> None:
        """
        A UserBlocklist manages a block list which contains discord usernames and IDs.
        """
        self._handle_legacy_file(blocklist_file)

        c = comment_char
        create_file_ifnoexist(
            blocklist_file,
            [
                f"{c} MusicBot discord user block list denies all access to bot.\n",
                f"{c} Add one User ID or username per each line.\n",
                f"{c} Nick-names or server-profile names are not checked.\n",
                f"{c} User ID is prefered. Usernames with discriminators (ex: User#1234) may not work.\n",
                f"{c} In this file '{c}' is a comment character. All characters following it are ignored.\n",
            ],
        )
        super().__init__(blocklist_file, comment_char)
        log.debug(
            "Loaded User Blocklist with %s entires.",
            len(self.items),
        )

    def _handle_legacy_file(self, new_file: pathlib.Path) -> None:
        """
        In case the original, ambiguous block list file exists, lets rename it.
        """
        old_file = pathlib.Path(DEPRECATED_USER_BLACKLIST)
        if old_file.is_file() and not new_file.is_file():
            log.warning(
                "We found a legacy blacklist file, it will be renamed to:  %s",
                new_file,
            )
            old_file.rename(new_file)

    def is_blocked(self, user: Union["discord.User", "discord.Member"]) -> bool:
        """
        Checks if the given `user` has their discord username or ID listed in the loaded block list.
        """
        user_id = str(user.id)
        # this should only consider discord username, not nick/ server profile.
        user_name = user.name
        if user_id in self.items or user_name in self.items:
            return True
        return False

    def is_disjoint(
        self, users: Iterable[Union["discord.User", "discord.Member"]]
    ) -> bool:
        """
        Returns False if any of the `users` are listed in the block list.

        :param: users:  A list or set of discord Users or Members.
        """
        return not any(self.is_blocked(u) for u in users)


class SongBlocklist(Blocklist):
    def __init__(self, blocklist_file: pathlib.Path, comment_char: str = "#") -> None:
        """
        A SongBlocklist manages a block list which contains song URLs or other
        words and phrases that should be blocked from playback.
        """
        c = comment_char
        create_file_ifnoexist(
            blocklist_file,
            [
                f"{c} MusicBot discord song block list denies songs by URL or Title.\n",
                f"{c} Add one URL or Title per line. Leading and trailing space is ignored.\n",
                f"{c} This list is matched loosely, with case sensitivity, so adding 'press'\n",
                f"{c} will block 'juice press' and 'press release' but not 'Press'\n",
                f"{c} Block list entries will be tested against input and extraction info.\n",
                f"{c} Lines starting with {c} are comments. All characters follow it are ignored.\n",
            ],
        )
        super().__init__(blocklist_file, comment_char)
        log.debug("Loaded a Song Blocklist with %s entries.", len(self.items))

    def is_blocked(self, song_subject: str) -> bool:
        """
        Checks if the given `song_subject` contains any entry in the song block list.

        :param: song_subject:  Any input the bot player commands will take or pass to ytdl extraction.
        """
        return any(x in song_subject for x in self.items)<|MERGE_RESOLUTION|>--- conflicted
+++ resolved
@@ -678,11 +678,7 @@
     def __init__(self) -> None:
         super().__init__(interpolation=None)
 
-<<<<<<< HEAD
-    def optionxform(self, opt: str) -> str:
-=======
     def optionxform(self, optionstr: str) -> str:
->>>>>>> 68ef2172
         """
         This is an override for ConfigParser key parsing.
         by default ConfigParser uses str.lower() we just return to keep the case.
