--- conflicted
+++ resolved
@@ -7,25 +7,11 @@
 import sys
 import unicodedata
 from functools import wraps
-<<<<<<< HEAD
-from typing import (
-    TYPE_CHECKING,
-    Callable,
-    Iterable,
-    Union,
-    Any,
-    Set,
-    List,
-    Dict,
-    Tuple,
-)
-=======
 from typing import TYPE_CHECKING, Any, Callable, Dict, Iterable, List, Set, Tuple, Union
 
 # TODO:  remove all utils with module deps to their own utils file.
 import aiohttp
 import colorlog
->>>>>>> 5f1d7168
 
 from .constants import (
     DEFAULT_DISCORD_LOG_FILE,
