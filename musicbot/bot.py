--- conflicted
+++ resolved
@@ -157,26 +157,6 @@
         if self.blacklist:
             log.debug("Loaded blacklist with %s entries", len(self.blacklist))
 
-<<<<<<< HEAD
-        # TODO: Do these properly
-        ssd_defaults: Dict[str, Any] = {
-            "command_prefix": None,
-            "session_prefix_history": set(),  # only populated by changing prefixes.
-            "last_np_msg": None,
-            "availability_paused": False,
-            "auto_paused": False,
-            "inactive_player_timer": (
-                None,  # will be an asyncio.Event()
-                False,  # event state tracking.
-            ),
-            "inactive_vc_timer": (
-                None,  # also a asyncio.Event(),
-                False,
-            ),  # The boolean is going show if the timeout is active or not
-        }
-        self.server_specific_data: DefaultDict[int, Dict[str, Any]] = defaultdict(
-            ssd_defaults.copy
-=======
         # Factory function for server specific data objects.
         def server_factory() -> GuildSpecificData:
             return GuildSpecificData(self)
@@ -184,7 +164,6 @@
         # defaultdict lets us on-demand create GuildSpecificData.
         self.server_data: DefaultDict[int, GuildSpecificData] = defaultdict(
             server_factory
->>>>>>> 636b8677
         )
 
         # TODO: get rid of this, it likely is not needed.
@@ -588,17 +567,8 @@
             await self.reset_player_inactivity(player)
 
             if self.config.leave_inactive_channel:
-<<<<<<< HEAD
-                event, active = self.server_specific_data[guild.id]["inactive_vc_timer"]
-                # TODO: do server specific defaults properly!
-                if event is None:
-                    event = asyncio.Event()
-
-                if active and not event.is_set():
-=======
                 event = self.server_data[guild.id].get_event("inactive_vc_timer")
                 if event.is_active() and not event.is_set():
->>>>>>> 636b8677
                     event.set()
 
             player.kill()
@@ -1902,15 +1872,7 @@
 
         event = self.server_data[guild.id].get_event("inactive_vc_timer")
 
-<<<<<<< HEAD
-        # TODO: do server specific defaults properly!
-        if event is None:
-            event = asyncio.Event()
-
-        if active:
-=======
         if event.is_active():
->>>>>>> 636b8677
             log.debug("Channel activity already waiting in guild: %s", guild)
             return
         event.activate()
@@ -1955,16 +1917,7 @@
             return
         channel = player.voice_client.channel
         guild = channel.guild
-<<<<<<< HEAD
-        event, event_active = self.server_specific_data[guild.id][
-            "inactive_player_timer"
-        ]
-        # TODO: do server specific defaults properly!
-        if event is None:
-            event = asyncio.Event()
-=======
         event = self.server_data[guild.id].get_event("inactive_player_timer")
->>>>>>> 636b8677
 
         if str(channel.id) in str(self.config.autojoin_channels):
             log.debug(
@@ -2013,16 +1966,8 @@
         if not self.config.leave_player_inactive_for:
             return
         guild = player.voice_client.channel.guild
-<<<<<<< HEAD
-        event, active = self.server_specific_data[guild.id]["inactive_player_timer"]
-        # TODO: do server specific defaults properly!
-        if event is None:
-            event = asyncio.Event()
-        if active and not event.is_set():
-=======
         event = self.server_data[guild.id].get_event("inactive_player_timer")
         if event.is_active() and not event.is_set():
->>>>>>> 636b8677
             event.set()
             log.debug("Player activity timer is being reset.")
 
