import asyncio
import inspect
import json
import logging
import math
import os
import pathlib
import random
import re
import shutil
import signal
import socket
import ssl
import sys
import time
import traceback
from collections import defaultdict
from io import BytesIO, StringIO
from textwrap import dedent
from typing import TYPE_CHECKING, Any, DefaultDict, Dict, List, Optional, Set, Union

import aiohttp
import certifi  # type: ignore[import-untyped, unused-ignore]
import discord
import yt_dlp as youtube_dl  # type: ignore[import-untyped]

from . import downloader, exceptions
from .aliases import Aliases, AliasesDefault
from .autoplaylist import AutoPlaylistManager
from .config import Config, ConfigDefaults
from .constants import (
    DATA_FILE_SERVERS,
    DATA_GUILD_FILE_CUR_SONG,
    DATA_GUILD_FILE_QUEUE,
    DEFAULT_OWNER_GROUP_NAME,
    DEFAULT_PERMS_GROUP_NAME,
    DEFAULT_PING_HTTP_URI,
    DEFAULT_PING_SLEEP,
    DEFAULT_PING_TARGET,
    DEFAULT_PING_TIMEOUT,
    DISCORD_MSG_CHAR_LIMIT,
    EMOJI_CHECK_MARK_BUTTON,
    EMOJI_CROSS_MARK_BUTTON,
    EMOJI_IDLE_ICON,
    EMOJI_NEXT_ICON,
    EMOJI_PREV_ICON,
    EMOJI_STOP_SIGN,
    FALLBACK_PING_SLEEP,
    FALLBACK_PING_TIMEOUT,
)
from .constants import VERSION as BOTVERSION
from .constants import VOICE_CLIENT_MAX_RETRY_CONNECT, VOICE_CLIENT_RECONNECT_TIMEOUT
from .constructs import GuildSpecificData, Response
from .entry import LocalFilePlaylistEntry, StreamPlaylistEntry, URLPlaylistEntry
from .filecache import AudioFileCache
from .json import I18nJson
from .opus_loader import load_opus_lib
from .permissions import PermissionGroup, Permissions, PermissionsDefaults
from .player import MusicPlayer
from .playlist import Playlist
from .spotify import Spotify
from .utils import (
    _func_,
    count_members_in_voice,
    dev_only,
    format_size_from_bytes,
    format_song_duration,
    format_time_to_seconds,
    is_empty_voice_channel,
    muffle_discord_console_log,
    mute_discord_console_log,
    owner_only,
    slugify,
)

# optional imports
try:
    import objgraph  # type: ignore[import-untyped]
except ImportError:
    objgraph = None


if TYPE_CHECKING:
    from collections.abc import Coroutine
    from contextvars import Context as CtxVars

    AsyncTask = asyncio.Task[Any]
else:
    AsyncTask = asyncio.Task

# Type aliases
ExitSignals = Union[None, exceptions.RestartSignal, exceptions.TerminateSignal]
# Channels that MusicBot Can message.
MessageableChannel = Union[
    discord.VoiceChannel,
    discord.StageChannel,
    discord.TextChannel,
    discord.Thread,
    discord.DMChannel,
    discord.GroupChannel,
    discord.PartialMessageable,
]
GuildMessageableChannels = Union[
    discord.TextChannel,
    discord.Thread,
    discord.VoiceChannel,
    discord.StageChannel,
]
# Voice Channels that MusicBot Can connect to.
VoiceableChannel = Union[
    discord.VoiceChannel,
    discord.StageChannel,
]
MessageAuthor = Union[
    discord.User,
    discord.Member,
]
UserMentions = List[Union[discord.Member, discord.User]]
EntryTypes = Union[URLPlaylistEntry, StreamPlaylistEntry, LocalFilePlaylistEntry]
CommandResponse = Union[Response, None]


log = logging.getLogger(__name__)

# TODO:  add an aliases command to manage command aliases.
# TODO:  maybe allow aliases to contain whole/partial commands.


class MusicBot(discord.Client):
    def __init__(
        self,
        config_file: Optional[pathlib.Path] = None,
        perms_file: Optional[pathlib.Path] = None,
        aliases_file: Optional[pathlib.Path] = None,
        use_certifi: bool = False,
    ) -> None:
        log.info("Initializing MusicBot %s", BOTVERSION)
        load_opus_lib()

        if config_file is None:
            self._config_file = ConfigDefaults.options_file
        else:
            self._config_file = config_file

        if perms_file is None:
            self._perms_file = PermissionsDefaults.perms_file
        else:
            self._perms_file = perms_file

        if aliases_file is None:
            aliases_file = AliasesDefault.aliases_file

        self.use_certifi: bool = use_certifi
        self.exit_signal: ExitSignals = None
        self._init_time: float = time.time()
        self._os_signal: Optional[signal.Signals] = None
        self._ping_peer_addr: str = ""
        self._ping_use_http: bool = False
        self.network_outage: bool = False
        self.on_ready_count: int = 0
        self.init_ok: bool = False
        self.logout_called: bool = False
        self.cached_app_info: Optional[discord.AppInfo] = None
        self.last_status: Optional[discord.BaseActivity] = None
        self.players: Dict[int, MusicPlayer] = {}
        self.task_pool: Set[AsyncTask] = set()

        self.config = Config(self._config_file)

        self.permissions = Permissions(self._perms_file)
        # Set the owner ID in case it wasn't auto...
        self.permissions.set_owner_id(self.config.owner_id)
        self.str = I18nJson(self.config.i18n_file)

        if self.config.usealias:
            self.aliases = Aliases(aliases_file)

        self.playlist_mgr = AutoPlaylistManager(self)

        self.aiolocks: DefaultDict[str, asyncio.Lock] = defaultdict(asyncio.Lock)
        self.filecache = AudioFileCache(self)
        self.downloader = downloader.Downloader(self)

        # Factory function for server specific data objects.
        def server_factory() -> GuildSpecificData:
            return GuildSpecificData(self)

        # defaultdict lets us on-demand create GuildSpecificData.
        self.server_data: DefaultDict[int, GuildSpecificData] = defaultdict(
            server_factory
        )

        self.spotify: Optional[Spotify] = None
        self.session: Optional[aiohttp.ClientSession] = None

        intents = discord.Intents.all()
        intents.typing = False
        intents.presences = False
        super().__init__(intents=intents)

    def create_task(
        self,
        coro: "Coroutine[Any, Any, Any]",
        *,
        name: Optional[str] = None,
        ctx: Optional["CtxVars"] = None,
    ) -> None:
        """
        Same as asyncio.create_task() but manages the task reference.
        This prevents garbage collection of tasks until they are finished.
        """
        if not self.loop:
            log.error("Loop is closed, cannot create task for: %r", coro)
            return

        # context was not added until python 3.11
        if sys.version_info >= (3, 11):
            t = self.loop.create_task(coro, name=name, context=ctx)
        else:  # assume 3.8 +
            t = self.loop.create_task(coro, name=name)
        self.task_pool.add(t)
        t.add_done_callback(self.task_pool.discard)

    async def setup_hook(self) -> None:
        """async init phase that is called by d.py before login."""
        if self.config.enable_queue_history_global:
            await self.playlist_mgr.global_history.load()

        self.http.user_agent = f"MusicBot/{BOTVERSION}"
        if self.use_certifi:
            ssl_ctx = ssl.create_default_context(cafile=certifi.where())
            tcp_connector = aiohttp.TCPConnector(ssl_context=ssl_ctx)

            # Patches discord.py HTTPClient.
            self.http.connector = tcp_connector

            self.session = aiohttp.ClientSession(
                headers={"User-Agent": self.http.user_agent},
                connector=tcp_connector,
            )
        else:
            self.session = aiohttp.ClientSession(
                headers={"User-Agent": self.http.user_agent}
            )

        if self.config.spotify_enabled:
            try:
                self.spotify = Spotify(
                    self.config.spotify_clientid,
                    self.config.spotify_clientsecret,
                    aiosession=self.session,
                    loop=self.loop,
                )
                if not await self.spotify.has_token():
                    log.warning("Spotify did not provide us with a token. Disabling.")
                    self.config.spotify_enabled = False
                else:
                    log.info(
                        "Authenticated with Spotify successfully using client ID and secret."
                    )
            except exceptions.SpotifyError as e:
                log.warning(
                    "Could not start Spotify client. Is your client ID and secret correct? Details: %s. Continuing anyway in 5 seconds...",
                    e,
                )
                self.config.spotify_enabled = False
                time.sleep(5)  # make sure they see the problem
        else:
            try:
                log.warning(
                    "The config did not have Spotify app credentials, attempting to use guest mode."
                )
                self.spotify = Spotify(
                    None, None, aiosession=self.session, loop=self.loop
                )
                if not await self.spotify.has_token():
                    log.warning("Spotify did not provide us with a token. Disabling.")
                    self.config.spotify_enabled = False
                else:
                    log.info(
                        "Authenticated with Spotify successfully using guest mode."
                    )
                    self.config.spotify_enabled = True
            except exceptions.SpotifyError as e:
                log.warning(
                    "Could not start Spotify client using guest mode. Details: %s.", e
                )
                self.config.spotify_enabled = False

        log.info("Initialized, now connecting to discord.")
        # this creates an output similar to a progress indicator.
        muffle_discord_console_log()
        self.create_task(self._test_network(), name="MB_PingTest")

    async def _test_network(self) -> None:
        """
        A self looping method that tests network connectivity.
        This will call to the systems ping command and use its return status.
        """
        if not self.config.enable_network_checker:
            log.debug("Network ping test is disabled via config.")
            return

        if self.logout_called:
            log.noise("Network ping test is closing down.")  # type: ignore[attr-defined]
            return

        # Resolve the given target to speed up pings.
        ping_target = self._ping_peer_addr
        if not self._ping_peer_addr:
            try:
                ai = socket.getaddrinfo(DEFAULT_PING_TARGET, 80)
                self._ping_peer_addr = ai[0][4][0]
                ping_target = self._ping_peer_addr
            except OSError:
                log.warning("Could not resolve ping target.")
                ping_target = DEFAULT_PING_TARGET

        # Make a ping test using sys ping command or http request.
        if self._ping_use_http:
            ping_status = await self._test_network_via_http(ping_target)
        else:
            ping_status = await self._test_network_via_ping(ping_target)
            if self._ping_use_http:
                ping_status = await self._test_network_via_http(ping_target)

        # Ping success, network up.
        if ping_status == 0:
            if self.network_outage:
                self.on_network_up()
            self.network_outage = False

        # Ping failed, network down.
        else:
            if not self.network_outage:
                self.on_network_down()
            self.network_outage = True

        # Sleep before next ping.
        try:
            if not self._ping_use_http:
                await asyncio.sleep(DEFAULT_PING_SLEEP)
            else:
                await asyncio.sleep(FALLBACK_PING_SLEEP)
        except asyncio.exceptions.CancelledError:
            log.noise("Network ping test cancelled.")  # type: ignore[attr-defined]
            return

        # set up the next ping task if possible.
        if not self.logout_called:
            self.create_task(self._test_network(), name="MB_PingTest")

    async def _test_network_via_http(self, ping_target: str) -> int:
        """
        This method is used as a fall-back if system ping commands are not available.
        It will make use of current aiohttp session to make a HEAD request for the
        given `ping_target` and a file defined by DEFAULT_PING_HTTP_URI.
        """
        if not self.session:
            log.warning("Network testing via HTTP does not have a session to borrow.")
            # As we cannot test it, assume network is up.
            return 0

        try:
            ping_host = f"http://{ping_target}{DEFAULT_PING_HTTP_URI}"
            async with self.session.head(ping_host, timeout=FALLBACK_PING_TIMEOUT):
                return 0
        except (aiohttp.ClientError, asyncio.exceptions.TimeoutError, OSError):
            return 1

    async def _test_network_via_ping(self, ping_target: str) -> int:
        """
        This method constructs a ping command to use as a system call.
        If ping cannot be found or is not permitted, the fall-back flag
        will be set by this function, and subsequent ping tests will use
        HTTP ping testing method instead.
        """
        # Make a ping call based on OS.
        if not hasattr(self, "_mb_ping_exe_path"):
            ping_path = shutil.which("ping")
            if not ping_path:
                log.warning("Could not locate `ping` executable in your environment.")
                ping_path = "ping"
            setattr(self, "_mb_ping_exe_path", ping_path)
        else:
            ping_path = getattr(self, "_mb_ping_exe_path", "ping")

        ping_cmd: List[str] = []
        if os.name == "nt":
            # Windows ping -w uses milliseconds.
            t = 1000 * DEFAULT_PING_TIMEOUT
            ping_cmd = [ping_path, "-n", "1", "-w", str(t), ping_target]
        else:
            t = DEFAULT_PING_TIMEOUT
            ping_cmd = [ping_path, "-c", "1", "-w", str(t), ping_target]

        # execute the ping command.
        try:
            p = await asyncio.create_subprocess_exec(
                ping_cmd[0],
                *ping_cmd[1:],
                stdout=asyncio.subprocess.DEVNULL,
                stderr=asyncio.subprocess.DEVNULL,
            )
            ping_status = await p.wait()
        except FileNotFoundError:
            log.error(
                "MusicBot could not locate a `ping` command path.  Will attempt to use HTTP ping instead."
                "\nMusicBot tried the following command:   %s"
                "\nYou should enable ping in your system or container environment for best results."
                "\nAlternatively disable network checking via config.",
                " ".join(ping_cmd),
            )
            self._ping_use_http = True
            return 1
        except PermissionError:
            log.error(
                "MusicBot was denied permission to execute the `ping` command.  Will attempt to use HTTP ping instead."
                "\nMusicBot tried the following command:   %s"
                "\nYou should enable ping in your system or container environment for best results."
                "\nAlternatively disable network checking via config.",
                " ".join(ping_cmd),
            )
            self._ping_use_http = True
            return 1
        except OSError:
            log.error(
                "Your environment may not allow the `ping` system command.  Will attempt to use HTTP ping instead."
                "\nMusicBot tried the following command:   %s"
                "\nYou should enable ping in your system or container environment for best results."
                "\nAlternatively disable network checking via config.",
                " ".join(ping_cmd),
                exc_info=self.config.debug_mode,
            )
            self._ping_use_http = True
            return 1
        return ping_status

    def on_network_up(self) -> None:
        """
        Event called by MusicBot when it detects network returned from outage.
        """
        log.info("MusicBot detected network is available again.")
        for gid, player in self.players.items():
            if player.is_paused and not player.paused_auto:
                if not player.voice_client.is_connected():
                    log.warning(
                        "VoiceClient is not connected, waiting to resume MusicPlayer..."
                    )
                    continue
                log.info("Resuming playback of player:  (%s) %s", gid, repr(player))
                player.guild_or_net_unavailable = False
                player.resume()
            player.guild_or_net_unavailable = False

    def on_network_down(self) -> None:
        """
        Event called by MusicBot when it detects network outage.
        """
        log.info("MusicBot detected a network outage.")
        for gid, player in self.players.items():
            if player.is_playing:
                log.info(
                    "Pausing MusicPlayer due to network availability:  (%s) %s",
                    gid,
                    repr(player),
                )
                player.pause()
            player.guild_or_net_unavailable = True

    def _get_owner_member(
        self, *, server: Optional[discord.Guild] = None, voice: bool = False
    ) -> Optional[discord.Member]:
        """
        Get the discord Member object that has a user ID which matches
        the configured OwnerID.

        :param: server:  The discord Guild in which to expect the member.
        :param: voice:  Require the owner to be in a voice channel.
        """
        owner = discord.utils.find(
            lambda m: m.id == self.config.owner_id and (m.voice if voice else True),
            server.members if server else self.get_all_members(),
        )
        log.noise(  # type: ignore[attr-defined]
            "Looking for owner (in guild: %s) (required voice: %s) and got:  %s",
            server,
            voice,
            owner,
        )
        return owner

    async def _auto_join_channels(
        self,
        from_resume: bool = False,
    ) -> None:
        """
        Attempt to join voice channels that have been configured in options.
        Also checks for existing voice sessions and attempts to resume them.
        If self.on_ready_count is 0, it will also run owner auto-summon logic.
        """
        log.info("Checking for channels to auto-join or resume...")
        channel_map: Dict[discord.Guild, VoiceableChannel] = {}

        # Check guilds for a resumable channel, conditionally override with owner summon.
        resuming = False
        for guild in self.guilds:
            auto_join_ch = self.server_data[guild.id].auto_join_channel
            if auto_join_ch:
                channel_map[guild] = auto_join_ch

            if guild.unavailable:
                log.warning(
                    "Guild not available, cannot auto join:  %s/%s",
                    guild.id,
                    guild.name,
                )
                continue

            # Check for a resumable channel.
            if guild.me.voice and guild.me.voice.channel:
                log.info(
                    "Found resumable voice channel:  %s  in guild:  %s",
                    guild.me.voice.channel.name,
                    guild.name,
                )

                # override an existing auto-join if bot was previously in a different channel.
                if (
                    guild in channel_map
                    and guild.me.voice.channel != channel_map[guild]
                ):
                    log.info(
                        "Will try resuming voice session instead of Auto-Joining channel:  %s",
                        channel_map[guild].name,
                    )
                channel_map[guild] = guild.me.voice.channel
                resuming = True

            # Check for follow-user mode on resume.
            follow_user = self.server_data[guild.id].follow_user
            if from_resume and follow_user:
                if follow_user.voice and follow_user.voice.channel:
                    channel_map[guild] = follow_user.voice.channel

            # Check if we should auto-summon to the owner, but only on startup.
            if self.config.auto_summon and not from_resume:
                owner = self._get_owner_member(server=guild, voice=True)
                if owner and owner.voice and owner.voice.channel:
                    log.info(
                        "Found owner in voice channel:  %s", owner.voice.channel.name
                    )
                    if guild in channel_map:
                        if resuming:
                            log.info(
                                "Ignoring resumable channel, AutoSummon to owner in channel:  %s",
                                owner.voice.channel.name,
                            )
                        else:
                            log.info(
                                "Ignoring Auto-Join channel, AutoSummon to owner in channel:  %s",
                                owner.voice.channel.name,
                            )
                    channel_map[guild] = owner.voice.channel

        for guild, channel in channel_map.items():

            if (
                isinstance(guild.voice_client, discord.VoiceClient)
                and guild.voice_client.is_connected()
            ):
                log.info(
                    "Already connected to channel:  %s  in guild:  %s",
                    guild.voice_client.channel.name,
                    guild.name,
                )
                continue

            if channel and isinstance(
                channel, (discord.VoiceChannel, discord.StageChannel)
            ):
                log.info(
                    "Attempting to join channel:  %s/%s  in guild:  %s",
                    channel.guild.name,
                    channel.name,
                    channel.guild,
                )

                player = self.get_player_in(guild)

                if player:
                    log.info("Discarding MusicPlayer and making a new one...")
                    await self.disconnect_voice_client(guild)

                    try:
                        player = await self.get_player(
                            channel,
                            create=True,
                            deserialize=self.config.persistent_queue,
                        )

                        if player.is_stopped and len(player.playlist) > 0:
                            player.play()

                        if self.config.auto_playlist and len(player.playlist) == 0:
                            await self.on_player_finished_playing(player)

                    except (TypeError, exceptions.PermissionsError):
                        continue

                else:
                    log.debug("MusicBot will make a new MusicPlayer now...")
                    try:
                        player = await self.get_player(
                            channel,
                            create=True,
                            deserialize=self.config.persistent_queue,
                        )

                        if player.is_stopped and len(player.playlist) > 0:
                            player.play()

                        if self.config.auto_playlist and len(player.playlist) == 0:
                            await self.on_player_finished_playing(player)

                    except (TypeError, exceptions.PermissionsError):
                        continue

            if channel and not isinstance(
                channel, (discord.VoiceChannel, discord.StageChannel)
            ):
                log.warning(
                    "Not joining %s/%s, it isn't a supported voice channel.",
                    channel.guild.name,
                    channel.name,
                )
        log.info("Finished joining configured channels.")

    async def _wait_delete_msg(
        self, message: discord.Message, after: Union[int, float]
    ) -> None:
        """
        Uses asyncio.sleep to delay a call to safe_delete_message but
        does not check if the bot can delete a message or if it has
        already been deleted before trying to delete it anyway.
        """
        try:
            await asyncio.sleep(after)
        except asyncio.CancelledError:
            log.warning(
                "Cancelled delete for message (ID: %s):  %s",
                message.id,
                message.content,
            )
            return

        if not self.is_closed():

            await self.safe_delete_message(message, quiet=True)

    async def _check_ignore_non_voice(self, msg: discord.Message) -> bool:
        """Check used by on_message to determine if caller is in a VoiceChannel."""
        if msg.guild and msg.guild.me.voice:
            vc = msg.guild.me.voice.channel
        else:
            vc = None

        # Webhooks can't be voice members. discord.User has no .voice attribute.
        if isinstance(msg.author, discord.User):
            raise exceptions.CommandError(
                "Member is not voice-enabled and cannot use this command.",
                expire_in=30,
            )

        # If we've connected to a voice chat and we're in the same voice channel
        if not vc or (msg.author.voice and vc == msg.author.voice.channel):
            return True

        raise exceptions.PermissionsError(
            f"you cannot use this command when not in the voice channel ({vc.name})",
            expire_in=30,
        )

    async def generate_invite_link(
        self,
        *,
        permissions: discord.Permissions = discord.Permissions(70380544),
        guild: discord.Guild = discord.utils.MISSING,
    ) -> str:
        """
        Fetch Application Info from discord and generate an OAuth invite
        URL for MusicBot.
        """
        if not self.cached_app_info:
            log.debug("Getting bot Application Info.")
            self.cached_app_info = await self.application_info()

        return discord.utils.oauth_url(
            self.cached_app_info.id, permissions=permissions, guild=guild
        )

    async def get_voice_client(self, channel: VoiceableChannel) -> discord.VoiceClient:
        """
        Use the given `channel` either return an existing VoiceClient or
        create a new VoiceClient by connecting to the `channel` object.

        :raises: TypeError
            If `channel` is not a discord.VoiceChannel or discord.StageChannel

        :raises: musicbot.exceptions.PermissionsError
            If MusicBot does not have permissions required to join or speak in the `channel`.
        """
        if not isinstance(channel, (discord.VoiceChannel, discord.StageChannel)):
            raise TypeError("Channel passed must be a voice channel")

        # Check if MusicBot has required permissions to join in channel.
        chperms = channel.permissions_for(channel.guild.me)
        if not chperms.connect:
            log.error(
                "MusicBot does not have permission to Connect in channel:  %s",
                channel.name,
            )
            raise exceptions.PermissionsError(
                f"MusicBot does not have permission to Connect in channel:  `{channel.name}`",
                expire_in=30,
            )
        if not chperms.speak:
            log.error(
                "MusicBot does not have permission to Speak in channel:  %s",
                channel.name,
            )
            raise exceptions.PermissionsError(
                f"MusicBot does not have permission to Speak in channel:  `{channel.name}`",
                expire_in=30,
            )

        # check for and return bots VoiceClient if we already have one.
        vc = channel.guild.voice_client
        if vc and isinstance(vc, (discord.VoiceClient, discord.StageChannel)):
            # make sure it is usable
            if vc.is_connected():
                log.voicedebug(  # type: ignore[attr-defined]
                    "Reusing bots VoiceClient from guild:  %s", channel.guild
                )
                return vc
            # or otherwise we kill it and start fresh.
            log.voicedebug(  # type: ignore[attr-defined]
                "Forcing disconnect on stale VoiceClient in guild:  %s", channel.guild
            )
            try:
                await vc.disconnect()
            except (asyncio.exceptions.CancelledError, asyncio.exceptions.TimeoutError):
                if self.config.debug_mode:
                    log.warning("Disconnect failed or was cancelled?")

        # Otherwise we need to connect to the given channel.
        max_timeout = VOICE_CLIENT_RECONNECT_TIMEOUT * VOICE_CLIENT_MAX_RETRY_CONNECT
<<<<<<< HEAD
        attempts = 0
        while True:
            log.everything("MusicPlayer connection looping...")  # type: ignore[attr-defined]
            attempts += 1
            timeout = attempts * VOICE_CLIENT_RECONNECT_TIMEOUT
=======
        for attempt in range(1, (VOICE_CLIENT_MAX_RETRY_CONNECT + 1)):
            timeout = attempt * VOICE_CLIENT_RECONNECT_TIMEOUT
>>>>>>> 6a863ee3
            if timeout > max_timeout:
                log.critical(
                    "MusicBot is unable to connect to the channel right now:  %s",
                    channel,
                )
                raise exceptions.CommandError(
                    "MusicBot could not connect to the channel. Try again later, or restart the bot if this continues."
                )

            try:
                client: discord.VoiceClient = await channel.connect(
                    timeout=timeout,
                    reconnect=True,
                    self_deaf=self.config.self_deafen,
                )
                log.voicedebug(  # type: ignore[attr-defined]
                    "MusicBot has a VoiceClient now..."
                )
                break
            except asyncio.exceptions.TimeoutError:
                log.warning(
                    "Retrying connection after a timeout error (%s) while trying to connect to:  %s",
                    attempt,
                    channel,
                )
            except asyncio.exceptions.CancelledError as e:
                log.exception(
                    "MusicBot VoiceClient connection attempt was cancelled. No retry."
                )
                raise exceptions.CommandError(
                    "MusicBot connection to voice was cancelled. This is odd. Maybe restart?"
                ) from e

        # TODO: look into Stage channel handling and test this at some point.
        # It is likely that we'll want to respond to a voice state update instead
        # to make sure manually moving a bot to a StageChannel gives it speaker.
        if isinstance(channel, discord.StageChannel):
            try:
                await channel.guild.me.edit(suppress=False)
            except (discord.Forbidden, discord.HTTPException):
                log.exception("Something broke in StageChannel handling.")

        return client

    async def disconnect_voice_client(self, guild: discord.Guild) -> None:
        """
        Check for a MusicPlayer in the given `guild` and close it's VoiceClient
        gracefully then remove the MusicPlayer instance and reset any timers on
        the guild for player/channel inactivity.
        """

        if guild.id in self.players:
            log.info("Disconnecting a MusicPlayer in guild:  %s", guild)
            player = self.players.pop(guild.id)

            await self.reset_player_inactivity(player)

            # reset channel inactivity.
            if self.config.leave_inactive_channel:
                event = self.server_data[guild.id].get_event("inactive_vc_timer")
                if event.is_active() and not event.is_set():
                    event.set()

            if player.voice_client:
                log.debug("Disconnecting VoiceClient before we kill the MusicPlayer.")
                try:
                    await player.voice_client.disconnect()
                except (
                    asyncio.exceptions.CancelledError,
                    asyncio.exceptions.TimeoutError,
                ):
                    if self.config.debug_mode:
                        log.warning("The disconnect failed or was cancelled.")

            # ensure the player is dead and gone.
            player.kill()
            del player

        # Double check for voice objects.
        for vc in self.voice_clients:
            if not isinstance(vc, discord.VoiceClient):
                log.debug(
                    "MusicBot has a VoiceProtocol that is not a VoiceClient. Disconnecting anyway..."
                )
                try:
                    await vc.disconnect(force=True)
                except (
                    asyncio.exceptions.CancelledError,
                    asyncio.exceptions.TimeoutError,
                ):
                    if self.config.debug_mode:
                        log.warning("The disconnect failed or was cancelled.")
                continue

            if vc.guild and vc.guild == guild:
                log.debug("Disconnecting a rogue VoiceClient in guild:  %s", guild)
                try:
                    await vc.disconnect()
                except (
                    asyncio.exceptions.CancelledError,
                    asyncio.exceptions.TimeoutError,
                ):
                    if self.config.debug_mode:
                        log.warning("The disconnect failed or was cancelled.")

        await self.update_now_playing_status()

    async def disconnect_all_voice_clients(self) -> None:
        """
        Loop over all references that may have a VoiceClient and ensure they are
        closed and disposed of in the case of MusicPlayer.
        """
        # Disconnect from all guilds.
        for guild in self.guilds:
            await self.disconnect_voice_client(guild)

        # Double check for detached voice clients.
        for vc in self.voice_clients:
            if isinstance(vc, discord.VoiceClient):
                log.warning("Disconnecting a non-guild VoiceClient...")
                try:
                    await vc.disconnect()
                except (
                    asyncio.exceptions.CancelledError,
                    asyncio.exceptions.TimeoutError,
                ):
                    log.warning("The disconnect failed or was cancelled.")
            else:
                log.warning(
                    "MusicBot.voice_clients list contains a non-VoiceClient object?\n"
                    "The object is actually of type:  %s",
                    type(vc),
                )

        # Triple check we don't have rogue players.  This would be a bug.
        player_gids = list(self.players.keys())
        for gid in player_gids:
            player = self.players[gid]
            log.warning(
                "We still have a MusicPlayer ref in guild (%s):  %s",
                gid,
                repr(player),
            )
            del self.players[gid]

    def get_player_in(self, guild: discord.Guild) -> Optional[MusicPlayer]:
        """
        Get a MusicPlayer in the given guild, but do not create a new player.
        MusicPlayer returned from this method may not be connected to a voice channel!
        """
        p = self.players.get(guild.id)
        if log.getEffectiveLevel() <= logging.EVERYTHING:  # type: ignore[attr-defined]
            log.voicedebug(  # type: ignore[attr-defined]
                "Guild (%s) wants a player, optional:  %s", guild, repr(p)
            )

        if log.getEffectiveLevel() <= logging.VOICEDEBUG:  # type: ignore[attr-defined]
            if p and not p.voice_client:
                log.error(
                    "[BUG] MusicPlayer is missing a VoiceClient some how.  You should probably restart the bot."
                )
            if p and p.voice_client and not p.voice_client.is_connected():
                # This is normal if the bot is still connecting to voice, or
                # if the player has been pointedly disconnected.
                log.warning("MusicPlayer has a VoiceClient that is not connected.")
                log.noise("MusicPlayer obj:  %r", p)  # type: ignore[attr-defined]
                log.noise("VoiceClient obj:  %r", p.voice_client)  # type: ignore[attr-defined]
        return p

    async def get_player(
        self,
        channel: VoiceableChannel,
        create: bool = False,
        *,
        deserialize: bool = False,
    ) -> MusicPlayer:
        """
        Get a MusicPlayer in the given guild, creating or deserializing one if needed.

        :raises:  TypeError
            If given `channel` is not a discord.VoiceChannel or discord.StageChannel
        :raises:  musicbot.exceptions.PermissionsError
            If MusicBot is not permitted to join the given `channel`.
        """
        guild = channel.guild

        log.voicedebug(  # type: ignore[attr-defined]
            "Getting a MusicPlayer for guild:  %s  In Channel:  %s  Will Create:  %s  Deserialize:  %s",
            guild,
            channel,
            create,
            deserialize,
        )

        async with self.aiolocks[_func_() + ":" + str(guild.id)]:
            if deserialize:
                voice_client = await self.get_voice_client(channel)
                player = await self.deserialize_queue(guild, voice_client)

                if player:
                    log.voicedebug(  # type: ignore[attr-defined]
                        "Created player via deserialization for guild %s with %s entries",
                        guild.id,
                        len(player.playlist),
                    )
                    # Since deserializing only happens when the bot starts, I should never need to reconnect
                    return self._init_player(player, guild=guild)

            if guild.id not in self.players:
                if not create:
                    prefix = self.server_data[channel.guild.id].command_prefix
                    raise exceptions.CommandError(
                        "The bot is not in a voice channel.  "
                        f"Use {prefix}summon to summon it to your voice channel."
                    )

                voice_client = await self.get_voice_client(channel)

                if isinstance(voice_client, discord.VoiceClient):
                    playlist = Playlist(self)
                    player = MusicPlayer(self, voice_client, playlist)
                    self._init_player(player, guild=guild)
                else:
                    raise RuntimeError(
                        "Something is wrong, we didn't get the VoiceClient."
                    )

        return self.players[guild.id]

    def _init_player(
        self, player: MusicPlayer, *, guild: Optional[discord.Guild] = None
    ) -> MusicPlayer:
        """
        Connect a brand-new MusicPlayer instance with the MusicBot event
        handler functions, and store the player reference for reuse.

        :returns: The player with it's event connections.
        """
        player = (
            player.on("play", self.on_player_play)
            .on("resume", self.on_player_resume)
            .on("pause", self.on_player_pause)
            .on("stop", self.on_player_stop)
            .on("finished-playing", self.on_player_finished_playing)
            .on("entry-added", self.on_player_entry_added)
            .on("error", self.on_player_error)
        )

        if guild:
            self.players[guild.id] = player

        return player

    async def on_player_play(self, player: MusicPlayer, entry: EntryTypes) -> None:
        """
        Event called by MusicPlayer when playback of an entry is started.
        """
        log.debug("Running on_player_play")
        await self._handle_guild_auto_pause(player)
        await self.reset_player_inactivity(player)
        await self.update_now_playing_status()
        # manage the cache since we may have downloaded something.
        if isinstance(entry, URLPlaylistEntry):
            self.filecache.handle_new_cache_entry(entry)
        player.skip_state.reset()

        await self.serialize_queue(player.voice_client.channel.guild)

        if self.config.write_current_song:
            await self.write_current_song(player.voice_client.channel.guild, entry)

        if entry.channel and entry.author:
            author_perms = self.permissions.for_user(entry.author)

            if (
                entry.author not in player.voice_client.channel.members
                and author_perms.skip_when_absent
            ):
                newmsg = self.str.get(
                    "on_player_play-onChannel_authorNotInChannel_skipWhenAbsent",
                    "Skipping next song in {channel}: {title} added by {author} as queuer not in voice!",
                ).format(
                    channel=player.voice_client.channel.name,
                    title=entry.title,
                    author=entry.author.name,
                )

                # handle history playlist updates.
                guild = player.voice_client.guild
                if (
                    self.config.enable_queue_history_global
                    or self.config.enable_queue_history_guilds
                ):
                    self.server_data[guild.id].current_playing_url = ""

                player.skip()
            elif self.config.now_playing_mentions:
                newmsg = self.str.get(
                    "on_player_play-onChannel_playingMention",
                    "{author} - your song {title} is now playing in {channel}!",
                ).format(
                    author=entry.author.mention,
                    title=entry.title,
                    channel=player.voice_client.channel.name,
                )
            else:
                newmsg = self.str.get(
                    "on_player_play-onChannel",
                    "Now playing in {channel}: {title} added by {author}!",
                ).format(
                    channel=player.voice_client.channel.name,
                    title=entry.title,
                    author=entry.author.name,
                )

        else:
            # no author (and channel), it's an auto playlist entry.
            newmsg = self.str.get(
                "on_player_play-onChannel_noAuthor_autoplaylist",
                "Now playing automatically added entry {title} in {channel}!",
            ).format(title=entry.title, channel=player.voice_client.channel.name)

        # handle history playlist updates.
        guild = player.voice_client.guild
        if (
            self.config.enable_queue_history_global
            or self.config.enable_queue_history_guilds
        ) and not entry.from_auto_playlist:
            log.debug("Setting URL history guild %s == %s", guild.id, entry.url)
            self.server_data[guild.id].current_playing_url = entry.url

        last_np_msg = self.server_data[guild.id].last_np_msg
        np_channel: Optional[MessageableChannel] = None
        if newmsg:
            if self.config.dm_nowplaying and entry.author:
                await self.safe_send_message(entry.author, newmsg)
                return

            if self.config.no_nowplaying_auto and entry.from_auto_playlist:
                return

            if self.config.nowplaying_channels:
                for potential_channel_id in self.config.nowplaying_channels:
                    potential_channel = self.get_channel(potential_channel_id)
                    if isinstance(potential_channel, discord.abc.PrivateChannel):
                        continue

                    if not isinstance(potential_channel, discord.abc.Messageable):
                        continue

                    if potential_channel and potential_channel.guild == guild:
                        np_channel = potential_channel
                        break

            if not np_channel and last_np_msg:
                np_channel = last_np_msg.channel

        content = self._gen_embed()
        if self.config.embeds:
            if entry.thumbnail_url:
                content.set_image(url=entry.thumbnail_url)
            else:
                log.warning(
                    "No thumbnail set for entry with url: %s",
                    entry.url,
                )

            if self.config.now_playing_mentions:
                content.title = None
                content.add_field(name="\n", value=newmsg, inline=True)
            else:
                content.title = newmsg

        # send it in specified channel
        if not np_channel:
            log.debug("no channel to put now playing message into")
            return

        # Don't send the same now-playing message more than once.
        # This prevents repeated messages when players reconnect.
        last_subject = self.server_data[guild.id].last_played_song_subject
        if (
            last_np_msg is not None
            and player.current_entry is not None
            and last_subject
            and last_subject == player.current_entry.url
        ):
            log.debug("ignored now-playing message as it was already posted.")
            return

        if player.current_entry:
            self.server_data[guild.id].last_played_song_subject = (
                player.current_entry.url
            )

        self.server_data[guild.id].last_np_msg = await self.safe_send_message(
            np_channel,
            content if self.config.embeds else newmsg,
            expire_in=30 if self.config.delete_nowplaying else 0,
        )

        # TODO: Check channel voice state?

    async def on_player_resume(
        self,
        player: MusicPlayer,
        entry: EntryTypes,  # pylint: disable=unused-argument
        **_: Any,
    ) -> None:
        """
        Event called by MusicPlayer when the player is resumed from pause.
        """
        log.debug("Running on_player_resume")
        await self.reset_player_inactivity(player)
        await self.update_now_playing_status()

    async def on_player_pause(
        self,
        player: MusicPlayer,
        entry: EntryTypes,  # pylint: disable=unused-argument
        **_: Any,
    ) -> None:
        """
        Event called by MusicPlayer when the player enters paused state.
        """
        log.debug("Running on_player_pause")
        await self.update_now_playing_status()

        # save current entry progress, if it played "enough" to merit saving.
        if player.session_progress > 1:
            await self.serialize_queue(player.voice_client.channel.guild)

        self.create_task(
            self.handle_player_inactivity(player), name="MB_HandleInactivePlayer"
        )

    async def on_player_stop(self, player: MusicPlayer, **_: Any) -> None:
        """
        Event called by MusicPlayer any time the player is stopped.
        Typically after queue is empty or an error stopped playback.
        """
        log.debug("Running on_player_stop")
        await self.update_now_playing_status()
        self.create_task(
            self.handle_player_inactivity(player), name="MB_HandleInactivePlayer"
        )

    async def on_player_finished_playing(self, player: MusicPlayer, **_: Any) -> None:
        """
        Event called by MusicPlayer when playback has finished without error.
        """
        log.debug("Running on_player_finished_playing")
        if not self.loop or (self.loop and self.loop.is_closed()):
            log.debug("Event loop is closed, nothing else to do here.")
            return

        if self.logout_called:
            log.debug("Logout under way, ignoring this event.")
            return

        # handle history playlist updates.
        guild = player.voice_client.guild
        last_played_url = self.server_data[guild.id].current_playing_url
        if self.config.enable_queue_history_global and last_played_url:
            await self.playlist_mgr.global_history.add_track(last_played_url)

        if self.config.enable_queue_history_guilds and last_played_url:
            history = await self.server_data[guild.id].get_played_history()
            if history is not None:
                await history.add_track(last_played_url)
        self.server_data[guild.id].current_playing_url = ""

        if not player.voice_client.is_connected():
            log.debug(
                "VoiceClient says it is not connected, nothing else we can do here."
            )
            return

        if self.config.leave_after_queue_empty:
            guild = player.voice_client.guild
            if len(player.playlist.entries) == 0:
                log.info("Player finished and queue is empty, leaving voice channel...")
                await self.disconnect_voice_client(guild)

        # delete last_np_msg somewhere if we have cached it
        if self.config.delete_nowplaying:
            guild = player.voice_client.guild
            last_np_msg = self.server_data[guild.id].last_np_msg
            if last_np_msg:
                await self.safe_delete_message(last_np_msg)

        # avoid downloading the next entries if the user is absent and we are configured to skip.
        notice_sent = False  # set a flag to avoid message spam.
<<<<<<< HEAD
        while True:
            log.everything("Loop1 in on_player_finished_playing...")  # type: ignore[attr-defined]
=======
        while len(player.playlist):
            log.everything(  # type: ignore[attr-defined]
                "Looping over queue to expunge songs with missing author..."
            )

            if not self.loop or (self.loop and self.loop.is_closed()):
                log.debug("Event loop is closed, nothing else to do here.")
                return

            if self.logout_called:
                log.debug("Logout under way, ignoring this event.")
                return

>>>>>>> 6a863ee3
            next_entry = player.playlist.peek()

            if not next_entry:
                break

            channel = next_entry.channel
            author = next_entry.author

            if not channel or not author:
                break

            author_perms = self.permissions.for_user(author)
            if (
                author not in player.voice_client.channel.members
                and author_perms.skip_when_absent
            ):
                if not notice_sent:
                    await self.safe_send_message(
                        channel,
                        # TODO: i18n UI stuff.
                        f"Skipping songs added by {author.name} as they are not in voice!",
                        expire_in=60,
                    )
                    notice_sent = True
                deleted_entry = player.playlist.delete_entry_at_index(0)
                log.noise(  # type: ignore[attr-defined]
                    "Author `%s` absent, skipped (deleted) entry from queue:  %s",
                    author.name,
                    deleted_entry.title,
                )
            else:
                break

        # manage auto playlist playback.
        if (
            not player.playlist.entries
            and not player.current_entry
            and self.config.auto_playlist
        ):
            # NOTE:  self.server_data[].autoplaylist will only contain links loaded from the file.
            #  while player.autoplaylist may contain links expanded from playlists.
            #  the only issue is that links from a playlist might fail and fire
            #  remove event, but no link will be removed since none will match.
            if not player.autoplaylist:
                if not self.server_data[guild.id].autoplaylist:
                    log.warning(
                        "No playable songs in the Guild autoplaylist, disabling."
                    )
                    self.config.auto_playlist = False
                else:
                    log.debug(
                        "No content in current autoplaylist. Filling with new music..."
                    )
                    player.autoplaylist = list(
                        self.server_data[player.voice_client.guild.id].autoplaylist
                    )

            while player.autoplaylist:
<<<<<<< HEAD
                log.everything("Loop2 in on_player_finished_playing - APL loop...")  # type: ignore[attr-defined]
=======
                log.everything(  # type: ignore[attr-defined]
                    "Looping over player autoplaylist..."
                )

                if not self.loop or (self.loop and self.loop.is_closed()):
                    log.debug("Event loop is closed, nothing else to do here.")
                    return

                if self.logout_called:
                    log.debug("Logout under way, ignoring this event.")
                    return

>>>>>>> 6a863ee3
                if self.config.auto_playlist_random:
                    random.shuffle(player.autoplaylist)
                    song_url = random.choice(player.autoplaylist)
                else:
                    song_url = player.autoplaylist[0]
                player.autoplaylist.remove(song_url)

                # Check if song is blocked.
                if (
                    self.config.song_blocklist_enabled
                    and self.config.song_blocklist.is_blocked(song_url)
                ):
                    if self.config.auto_playlist_remove_on_block:
                        await self.server_data[guild.id].autoplaylist.remove_track(
                            song_url,
                            ex=UserWarning("Found in song block list."),
                            delete_from_ap=True,
                        )
                    continue

                try:
                    info = await self.downloader.extract_info(
                        song_url, download=False, process=True
                    )

                except youtube_dl.utils.DownloadError as e:
                    log.error(
                        'Error while processing song "%s":  %s',
                        song_url,
                        e,
                    )

                    await self.server_data[guild.id].autoplaylist.remove_track(
                        song_url, ex=e, delete_from_ap=self.config.remove_ap
                    )
                    continue

                except (
                    exceptions.ExtractionError,
                    youtube_dl.utils.YoutubeDLError,
                ) as e:
                    log.error(
                        'Error extracting song "%s": %s',
                        song_url,
                        e,
                        exc_info=True,
                    )

                    await self.server_data[guild.id].autoplaylist.remove_track(
                        song_url, ex=e, delete_from_ap=self.config.remove_ap
                    )
                    continue

                except exceptions.MusicbotException:
                    log.exception(
                        "MusicBot needs to stop the autoplaylist extraction and bail."
                    )
                    return
                except Exception:  # pylint: disable=broad-exception-caught
                    log.exception(
                        "MusicBot got an unhandled exception in player finished event."
                    )
                    break

                if info.has_entries:
                    log.info(
                        "Expanding auto playlist with entries extracted from:  %s",
                        info.url,
                    )
                    entries = info.get_entries_objects()
                    pl_urls: List[str] = []
                    for entry in entries:
                        pl_urls.append(entry.url)

                    player.autoplaylist = pl_urls + player.autoplaylist
                    continue

                try:
                    await player.playlist.add_entry_from_info(
                        info,
                        channel=None,
                        author=None,
                        head=False,
                    )
                except (
                    exceptions.ExtractionError,
                    exceptions.WrongEntryTypeError,
                ) as e:
                    log.error(
                        "Error adding song from autoplaylist: %s",
                        str(e),
                    )
                    log.debug("Exception data for above error:", exc_info=True)
                    continue
                break
            # end of autoplaylist loop.

            if not self.server_data[guild.id].autoplaylist:
                log.warning("No playable songs in the autoplaylist, disabling.")
                self.config.auto_playlist = False

        else:  # Don't serialize for autoplaylist events
            await self.serialize_queue(guild)

        if not player.is_dead and not player.current_entry and len(player.playlist):
            player.play(_continue=True)

    async def on_player_entry_added(
        self,
        player: MusicPlayer,
        playlist: Playlist,
        entry: EntryTypes,
        defer_serialize: bool = False,
        **_: Any,
    ) -> None:
        """
        Event called by MusicPlayer when an entry is added to the playlist.
        """
        log.debug("Running on_player_entry_added")
        # if playing auto-playlist track and a user queues a track,
        # if we're configured to do so, auto skip the auto playlist track.
        if (
            self.config.auto_playlist_autoskip
            and player.current_entry
            and player.current_entry.from_auto_playlist
            and playlist.peek() == entry
            and not entry.from_auto_playlist
        ):
            log.debug("Automatically skipping auto-playlist entry for queued entry.")
            player.skip()

        # Only serialize the queue for user-added tracks, unless deferred
        if entry.author and entry.channel and not defer_serialize:
            await self.serialize_queue(player.voice_client.channel.guild)

    async def on_player_error(
        self,
        player: MusicPlayer,
        entry: Optional[EntryTypes],
        ex: Optional[Exception],
        **_: Any,
    ) -> None:
        """
        Event called by MusicPlayer when an entry throws an error.
        """
        # Log the exception according to entry or bare error.
        if entry is not None:
            log.exception(
                "MusicPlayer exception for entry: %r",
                entry,
                exc_info=ex,
            )
        else:
            log.exception(
                "MusicPlayer exception.",
                exc_info=ex,
            )

        # Send a message to the calling channel if we can.
        if entry and entry.channel:
            song = entry.title or entry.url
            await self.safe_send_message(
                entry.channel,
                # TODO: i18n / UI stuff
                f"Playback failed for song: `{song}` due to error:\n```\n{ex}\n```",
                expire_in=90,
            )

        # Take care of auto-playlist related issues.
        if entry and entry.from_auto_playlist:
            log.info("Auto playlist track could not be played:  %r", entry)
            guild = player.voice_client.guild
            await self.server_data[guild.id].autoplaylist.remove_track(
                entry.info.input_subject, ex=ex, delete_from_ap=self.config.remove_ap
            )

        # If the party isn't rockin', don't bother knockin on my door.
        if not player.is_dead:
            if len(player.playlist):
                player.play(_continue=True)
            elif self.config.auto_playlist:
                await self.on_player_finished_playing(player)

    async def update_now_playing_status(self, set_offline: bool = False) -> None:
        """Inspects available players and ultimately fire change_presence()"""
        activity = None  # type: Optional[discord.BaseActivity]
        status = discord.Status.online  # type: discord.Status
        # NOTE:  Bots can only set: name, type, state, and url fields of activity.
        # Even though Custom type is available, we cannot use emoji field with bots.
        # So Custom Activity is effectively useless at time of writing.
        # Streaming Activity is a coin toss at best. Usually status changes correctly.
        # However all other details in the client might be wrong or missing.
        # Example:  Youtube url shows "Twitch" in client profile info.

        # if requested, try to set the bot offline.
        if set_offline:
            activity = discord.Activity(
                type=discord.ActivityType.custom,
                state="",
                name="Custom Status",  # seemingly required.
            )
            await self.change_presence(
                status=discord.Status.invisible, activity=activity
            )
            self.last_status = activity
            return

        # We ignore player related status when logout is called.
        if self.logout_called:
            log.debug("Logout under way, ignoring status update event.")
            return

        playing = sum(1 for p in self.players.values() if p.is_playing)
        paused = sum(1 for p in self.players.values() if p.is_paused)
        total = len(self.players)

        def format_status_msg(player: Optional[MusicPlayer]) -> str:
            msg = self.config.status_message
            msg = msg.replace("{n_playing}", str(playing))
            msg = msg.replace("{n_paused}", str(paused))
            msg = msg.replace("{n_connected}", str(total))
            if player and player.current_entry:
                msg = msg.replace("{p0_title}", player.current_entry.title)
                msg = msg.replace(
                    "{p0_length}",
                    format_song_duration(player.current_entry.duration_td),
                )
                msg = msg.replace("{p0_url}", player.current_entry.url)
            else:
                msg = msg.replace("{p0_title}", "")
                msg = msg.replace("{p0_length}", "")
                msg = msg.replace("{p0_url}", "")
            return msg

        # multiple servers are playing or paused.
        if total > 1:
            if paused > playing:
                status = discord.Status.idle

            text = f"music on {total} servers"
            if self.config.status_message:
                player = None
                for p in self.players.values():
                    if p.is_playing:
                        player = p
                        break
                text = format_status_msg(player)

            activity = discord.Activity(
                type=discord.ActivityType.playing,
                name=text,
            )

        # only 1 server is playing.
        elif playing:
            player = list(self.players.values())[0]
            if player.current_entry:
                text = player.current_entry.title.strip()[:128]
                if self.config.status_message:
                    text = format_status_msg(player)

                activity = discord.Activity(
                    type=discord.ActivityType.streaming,
                    url=player.current_entry.url,
                    name=text,
                )

        # only 1 server is paused.
        elif paused:
            player = list(self.players.values())[0]
            if player.current_entry:
                text = player.current_entry.title.strip()[:128]
                if self.config.status_message:
                    text = format_status_msg(player)

                status = discord.Status.idle
                activity = discord.Activity(
                    type=discord.ActivityType.custom,
                    state=text,
                    name="Custom Status",  # seemingly required.
                )

        # nothing going on.
        else:
            text = f" ~ {EMOJI_IDLE_ICON} ~ "
            if self.config.status_message:
                text = format_status_msg(None)

            status = discord.Status.idle
            activity = discord.CustomActivity(
                type=discord.ActivityType.custom,
                state=text,
                name="Custom Status",  # seems required to make idle status work.
            )

        async with self.aiolocks[_func_()]:
            if activity != self.last_status:
                log.noise(  # type: ignore[attr-defined]
                    f"Update Bot Status:  {status} -- {repr(activity)}"
                )
                await self.change_presence(status=status, activity=activity)
                self.last_status = activity
                # Discord docs say Game status can only be updated 5 times in 20 seconds.
                # This sleep should maintain the above lock for long enough to space
                # out the status updates in multi-guild setups.
                # If not, we should use the lock to ignore further updates.
                try:
                    await asyncio.sleep(4)
                except asyncio.CancelledError:
                    pass

    async def serialize_queue(self, guild: discord.Guild) -> None:
        """
        Serialize the current queue for a server's player to json.
        """
        if not self.config.persistent_queue:
            return

        player = self.get_player_in(guild)
        if not player:
            return

        path = self.config.data_path.joinpath(str(guild.id), DATA_GUILD_FILE_QUEUE)

        async with self.aiolocks["queue_serialization" + ":" + str(guild.id)]:
            log.debug("Serializing queue for %s", guild.id)

            with open(path, "w", encoding="utf8") as f:
                f.write(player.serialize(sort_keys=True))

    async def deserialize_queue(
        self,
        guild: discord.Guild,
        voice_client: discord.VoiceClient,
        playlist: Optional[Playlist] = None,
    ) -> Optional[MusicPlayer]:
        """
        Deserialize a saved queue for a server into a MusicPlayer.  If no queue is saved, returns None.
        """
        if not self.config.persistent_queue:
            return None

        if playlist is None:
            playlist = Playlist(self)

        path = self.config.data_path.joinpath(str(guild.id), DATA_GUILD_FILE_QUEUE)

        async with self.aiolocks["queue_serialization:" + str(guild.id)]:
            if not path.is_file():
                return None

            log.debug("Deserializing queue for %s", guild.id)

            with open(path, "r", encoding="utf8") as f:
                data = f.read()

        return MusicPlayer.from_json(data, self, voice_client, playlist)

    async def write_current_song(self, guild: discord.Guild, entry: EntryTypes) -> None:
        """
        Writes the current song to file
        """
        player = self.get_player_in(guild)
        if not player:
            return

        path = self.config.data_path.joinpath(str(guild.id), DATA_GUILD_FILE_CUR_SONG)

        async with self.aiolocks["current_song:" + str(guild.id)]:
            log.debug("Writing current song for %s", guild.id)

            with open(path, "w", encoding="utf8") as f:
                f.write(entry.title)

    #######################################################################################################################

    async def safe_send_message(
        self,
        dest: discord.abc.Messageable,
        content: Union[str, discord.Embed],
        **kwargs: Any,
    ) -> Optional[discord.Message]:
        """
        Safely send a message with given `content` to the message-able
        object in `dest`
        This method should handle all raised exceptions so callers will
        not need to handle them locally.

        :param: tts:  set the Text-to-Speech flag on the message.
        :param: quiet:  Toggle using log.debug or log.warning.
        :param: expire_in:  time in seconds to wait before auto deleting this message
        :param: allow_none:  Allow sending a message with empty `content`
        :param: also_delete:  Optional discord.Message to delete when `expire_in` is set.

        :returns:  May return a discord.Message object if a message was sent.
        """
        tts = kwargs.pop("tts", False)
        quiet = kwargs.pop("quiet", False)
        expire_in = int(kwargs.pop("expire_in", 0))
        allow_none = kwargs.pop("allow_none", True)
        also_delete = kwargs.pop("also_delete", None)
        fallback_channel = kwargs.pop("fallback_channel", None)

        msg = None
        retry_after = 0.0
        lfunc = log.debug if quiet else log.warning
        if log.getEffectiveLevel() <= logging.NOISY:  # type: ignore[attr-defined]
            lfunc = log.exception

        ch_name = "DM-Channel"
        if hasattr(dest, "name"):
            ch_name = str(dest.name)

        try:
            if content is not None or allow_none:
                if isinstance(content, discord.Embed):
                    msg = await dest.send(embed=content)
                else:
                    msg = await dest.send(content, tts=tts)

        except discord.Forbidden:
            lfunc('Cannot send message to "%s", no permission', ch_name)

        except discord.NotFound:
            lfunc('Cannot send message to "%s", invalid channel?', ch_name)

        except discord.HTTPException as e:
            if len(content) > DISCORD_MSG_CHAR_LIMIT:
                lfunc(
                    "Message is over the message size limit (%s)",
                    DISCORD_MSG_CHAR_LIMIT,
                )

            # if `dest` is a user with strict privacy or a bot, direct message can fail.
            elif e.code == 50007 and fallback_channel:
                log.debug("DM failed, sending in fallback channel instead.")
                await self.safe_send_message(fallback_channel, content, **kwargs)

            elif e.status == 429:
                # Note:  `e.response` could be either type:  aiohttp.ClientResponse  OR  requests.Response
                # thankfully both share a similar enough `response.headers` member CI Dict.
                # See docs on headers here:  https://discord.com/developers/docs/topics/rate-limits
                try:
                    retry_after = 0.0
                    header_val = e.response.headers.get("RETRY-AFTER")
                    if header_val:
                        retry_after = float(header_val)
                except ValueError:
                    retry_after = 0.0
                if retry_after:
                    log.warning(
                        "Rate limited send message, retrying in %s seconds.",
                        retry_after,
                    )
                    try:
                        await asyncio.sleep(retry_after)
                    except asyncio.CancelledError:
                        log.warning("Cancelled message retry for:  %s", content)
                        return msg
                    return await self.safe_send_message(dest, content, **kwargs)

                log.error("Rate limited send message, but cannot retry!")

            else:
                lfunc("Failed to send message")
                log.noise(  # type: ignore[attr-defined]
                    "Got HTTPException trying to send message to %s: %s", dest, content
                )

        finally:
            if not retry_after and self.config.delete_messages:
                if msg and expire_in:
                    self.create_task(self._wait_delete_msg(msg, expire_in))

            if not retry_after and self.config.delete_invoking:
                if also_delete and isinstance(also_delete, discord.Message):
                    self.create_task(self._wait_delete_msg(also_delete, expire_in))

        return msg

    async def safe_delete_message(
        self, message: discord.Message, *, quiet: bool = False
    ) -> None:
        """
        Safely delete the given `message` from discord.
        This method should handle all raised exceptions so callers will
        not need to handle them locally.

        :param: quiet:  Toggle using log.debug or log.warning
        """
        # TODO: this could use a queue and some other handling.
        lfunc = log.debug if quiet else log.warning

        try:
            await message.delete()

        except discord.Forbidden:
            lfunc('Cannot delete message "%s", no permission', message.clean_content)

        except discord.NotFound:
            lfunc(
                'Cannot delete message "%s", message not found',
                message.clean_content,
            )

        except discord.HTTPException as e:
            if e.status == 429:
                # Note:  `e.response` could be either type:  aiohttp.ClientResponse  OR  requests.Response
                # thankfully both share a similar enough `response.headers` member CI Dict.
                # See docs on headers here:  https://discord.com/developers/docs/topics/rate-limits
                try:
                    retry_after = 0.0
                    header_val = e.response.headers.get("RETRY-AFTER")
                    if header_val:
                        retry_after = float(header_val)
                except ValueError:
                    retry_after = 0.0
                if retry_after:
                    log.warning(
                        "Rate limited message delete, retrying in %s seconds.",
                        retry_after,
                    )
                    self.create_task(self._wait_delete_msg(message, retry_after))
                else:
                    log.error("Rate limited message delete, but cannot retry!")

            else:
                lfunc("Failed to delete message")
                log.noise(  # type: ignore[attr-defined]
                    "Got HTTPException trying to delete message: %s", message
                )

        return None

    async def safe_edit_message(
        self,
        message: discord.Message,
        new: Union[str, discord.Embed],
        *,
        send_if_fail: bool = False,
        quiet: bool = False,
    ) -> Optional[discord.Message]:
        """
        Safely update the given `message` with the `new` content.
        This function should handle all raised exceptions so callers
        will not need to handle them locally.

        :param: send_if_fail:  Toggle sending a new message if edit fails.
        :param: quiet:  Use log.debug if quiet otherwise use log.warning

        :returns:  May return a discord.Message object if edit/send did not fail.
        """
        lfunc = log.debug if quiet else log.warning

        try:
            if isinstance(new, discord.Embed):
                return await message.edit(embed=new)

            return await message.edit(content=new)

        except discord.NotFound:
            lfunc(
                'Cannot edit message "%s", message not found',
                message.clean_content,
            )
            if send_if_fail:
                lfunc("Sending message instead")
                return await self.safe_send_message(message.channel, new)

        except discord.HTTPException as e:
            if e.status == 429:
                # Note:  `e.response` could be either type:  aiohttp.ClientResponse  OR  requests.Response
                # thankfully both share a similar enough `response.headers` member CI Dict.
                # See docs on headers here:  https://discord.com/developers/docs/topics/rate-limits
                try:
                    retry_after = 0.0
                    header_val = e.response.headers.get("RETRY-AFTER")
                    if header_val:
                        retry_after = float(header_val)
                except ValueError:
                    retry_after = 0.0
                if retry_after:
                    log.warning(
                        "Rate limited edit message, retrying in %s seconds.",
                        retry_after,
                    )
                    try:
                        await asyncio.sleep(retry_after)
                    except asyncio.CancelledError:
                        log.warning("Cancelled message edit for:  %s", message)
                        return None
                    return await self.safe_edit_message(
                        message, new, send_if_fail=send_if_fail, quiet=quiet
                    )
            else:
                lfunc("Failed to edit message")
                log.noise(  # type: ignore[attr-defined]
                    "Got HTTPException trying to edit message %s to: %s", message, new
                )

        return None

    def _setup_windows_signal_handler(self) -> None:
        """
        Windows needs special handling for Ctrl+C signals to play nice with asyncio
        so this method sets up signals with access to bot event loop.
        This enables capturing KeyboardInterrupt and using it to cleanly shut down.
        """
        if os.name != "nt":
            return

        # method used to set the above member.
        def set_windows_signal(sig: int, _frame: Any) -> None:
            self._os_signal = signal.Signals(sig)

        # method used to periodically check for a signal, and process it.
        async def check_windows_signal() -> None:
            while True:

                if self.logout_called:
                    break
                if self._os_signal is None:
                    try:
                        await asyncio.sleep(1)
                    except asyncio.CancelledError:
                        break
                else:
                    await self.on_os_signal(self._os_signal, self.loop)
                    self._os_signal = None

        # register interrupt signal Ctrl+C to be trapped.
        signal.signal(signal.SIGINT, set_windows_signal)
        # and start the signal checking loop.
        task_ref = asyncio.create_task(
            check_windows_signal(), name="MB_WinInteruptChecker"
        )
        setattr(self, "_mb_win_sig_checker_task", task_ref)

    async def on_os_signal(
        self, sig: signal.Signals, _loop: asyncio.AbstractEventLoop
    ) -> None:
        """
        On Unix-like/Linux OS, this method is called automatically on the event
        loop for signals registered in run.py.
        On Windows, this method is called by custom signal handling set up at
        the start of run_musicbot().
        This allows MusicBot to handle external signals and triggering a clean
        shutdown of MusicBot in response to them.

        It essentially just calls logout, and the rest of MusicBot tear-down is
        finished up in `MusicBot.run_musicbot()` instead.

        Signals handled here are registered with the event loop in run.py.
        """
        # This print facilitates putting '^C' on its own line in the terminal.
        print()
        log.warning("Caught a signal from the OS: %s", sig.name)

        try:
            if self and not self.logout_called:
                log.info("Disconnecting and closing down MusicBot...")
                await self.logout()
        except Exception as e:
            log.exception("Exception thrown while handling interrupt signal!")
            raise KeyboardInterrupt() from e

    async def run_musicbot(self) -> None:
        """
        This method is to be used in an event loop to start the MusicBot.
        It handles cleanup of bot session, while the event loop is closed separately.
        """
        # Windows specifically needs some help with signals.
        self._setup_windows_signal_handler()

        # handle start up and teardown.
        try:
            await self.start(*self.config.auth)
            log.info("MusicBot is now doing shutdown steps...")
            if self.exit_signal is None:
                self.exit_signal = exceptions.TerminateSignal()

        except discord.errors.LoginFailure as e:
            raise exceptions.HelpfulError(
                preface="Failed login to discord API!",
                issue="MusicBot cannot login to discord, is your token correct?",
                solution="Fix your token in the options.ini config file.\n"
                "Remember that each field should be on their own line.",
                footnote="Note: If you are certain your token is correct, this may be due to a Discord API outage.",
            ) from e

        finally:
            # Shut down the thread pool executor.
            log.info("Waiting for download threads to finish up...")
            # We can't kill the threads in ThreadPoolExecutor.  User can Ctrl+C though.
            # We can pass `wait=False` and carry on with "shutdown" but threads
            # will stay until they're done.  We wait to keep it clean...
            tps_args: Dict[str, Any] = {}
            if sys.version_info >= (3, 9):
                tps_args["cancel_futures"] = True
            self.downloader.thread_pool.shutdown(**tps_args)

            # Inspect all waiting tasks and either cancel them or let them finish.
            pending_tasks = []
            for task in asyncio.all_tasks(loop=self.loop):
                # Don't cancel run_musicbot task, we need it to finish cleaning.
                if task == asyncio.current_task():
                    continue

                tname = task.get_name()
                coro = task.get_coro()
                coro_name = "[unknown]"
                if coro and hasattr(coro, "__qualname__"):
                    coro_name = getattr(coro, "__qualname__", "[unknown]")

                if tname.startswith("Signal_SIG") or coro_name.startswith(
                    "Client.close."
                ):
                    log.debug("Will wait for task:  %s  (%s)", tname, coro_name)
                    pending_tasks.append(task)

                else:
                    log.debug("Will try to cancel task:  %s  (%s)", tname, coro_name)
                    task.cancel()
                    pending_tasks.append(task)

            # wait on any pending tasks.
            if pending_tasks:
                log.debug("Awaiting pending tasks...")
                await asyncio.gather(*pending_tasks, return_exceptions=True)
                await asyncio.sleep(0.5)

            # ensure connector is closed.
            if self.http.connector:
                log.debug("Closing HTTP Connector.")
                await self.http.connector.close()
                await asyncio.sleep(0.5)

            # ensure the session is closed.
            if self.session:
                log.debug("Closing aiohttp session.")
                await self.session.close()
                await asyncio.sleep(0.5)

            # if anything set an exit signal, we should raise it here.
            if self.exit_signal:
                raise self.exit_signal

    async def logout(self) -> None:
        """
        Disconnect all voice clients and signal MusicBot to close it's connections to discord.
        """
        log.noise("Logout has been called.")  # type: ignore[attr-defined]
        await self.update_now_playing_status(set_offline=True)

        self.logout_called = True
        await self.disconnect_all_voice_clients()
        return await super().close()

    async def on_error(self, event: str, /, *_args: Any, **_kwargs: Any) -> None:
        _ex_type, ex, _stack = sys.exc_info()

        if isinstance(ex, exceptions.HelpfulError):
            log.error("Exception in %s:\n%s", event, ex.message)

            await asyncio.sleep(2)  # makes extra sure this gets seen(?)

            await self.logout()

        elif isinstance(ex, (exceptions.RestartSignal, exceptions.TerminateSignal)):
            self.exit_signal = ex
            await self.logout()

        else:
            log.error("Exception in %s", event, exc_info=True)

    async def on_resumed(self) -> None:
        """
        Event called by discord.py when the client resumed an existing session.
        https://discordpy.readthedocs.io/en/stable/api.html#discord.on_resume
        """
        log.info("MusicBot resumed a session with discord.")
        await self._auto_join_channels(from_resume=True)

    async def on_ready(self) -> None:
        """
        Event called by discord.py typically when MusicBot has finished login.
        May be called multiple times, and may not be the first event dispatched!
        See documentations for specifics:
        https://discordpy.readthedocs.io/en/stable/api.html#discord.on_ready
        """
        if self.on_ready_count == 0:
            await self._on_ready_once()
            self.init_ok = True

        await self._on_ready_always()
        self.on_ready_count += 1

        log.debug("Finish on_ready")

    async def _on_ready_once(self) -> None:
        """
        A version of on_ready that will only ever be called once, at first login.
        """
        mute_discord_console_log()
        log.debug("Logged in, now getting MusicBot ready...")

        if not self.user:
            log.critical("ClientUser is somehow none, we gotta bail...")
            self.exit_signal = exceptions.TerminateSignal()
            raise self.exit_signal

        # Start the environment checks. Generate folders/files dependent on Discord data.
        # Also takes care of app-info and auto OwnerID updates.
        await self._on_ready_sanity_checks()

        log.info(
            "MusicBot:  %s/%s#%s",
            self.user.id,
            self.user.name,
            self.user.discriminator,
        )

        owner = self._get_owner_member()
        if owner and self.guilds:
            log.info(
                "Owner:     %s/%s#%s\n",
                owner.id,
                owner.name,
                owner.discriminator,
            )

            log.info("Guild List:")
            unavailable_servers = 0
            for s in self.guilds:
                ser = f"{s.name} (unavailable)" if s.unavailable else s.name
                log.info(" - %s", ser)
                if self.config.leavenonowners:
                    if s.unavailable:
                        unavailable_servers += 1
                    else:
                        check = s.get_member(owner.id)
                        if check is None:
                            await s.leave()
                            log.info(
                                "Left %s due to bot owner not found",
                                s.name,
                            )
            if unavailable_servers != 0:
                log.info(
                    "Not proceeding with checks in %s servers due to unavailability",
                    str(unavailable_servers),
                )

        elif self.guilds:
            log.warning(
                "Owner could not be found on any guild (id: %s)\n", self.config.owner_id
            )

            log.info("Guild List:")
            for s in self.guilds:
                ser = f"{s.name} (unavailable)" if s.unavailable else s.name
                log.info(" - %s", ser)

        else:
            log.warning("Owner unknown, bot is not on any guilds.")
            if self.user.bot:
                invite_url = await self.generate_invite_link()
                log.warning(
                    "To make the bot join a guild, paste this link in your browser. \n"
                    "Note: You should be logged into your main account and have \n"
                    "manage server permissions on the guild you want the bot to join.\n"
                    "  %s",
                    invite_url,
                )

        print(flush=True)

        # validate bound channels and log them.
        if self.config.bound_channels:
            # Get bound channels by ID, and validate that we can use them.
            text_chlist: Set[MessageableChannel] = set()
            invalid_ids: Set[int] = set()
            for ch_id in self.config.bound_channels:
                ch = self.get_channel(ch_id)
                if not ch:
                    log.warning("Got None for bound channel with ID:  %d", ch_id)
                    invalid_ids.add(ch_id)
                    continue

                if not isinstance(ch, discord.abc.Messageable):
                    log.warning(
                        "Cannot bind to non-messagable channel with ID:  %d",
                        ch_id,
                    )
                    invalid_ids.add(ch_id)
                    continue

                if not isinstance(ch, (discord.PartialMessageable, discord.DMChannel)):
                    text_chlist.add(ch)

            # Clean up our config data so it can be reliable later.
            self.config.bound_channels.difference_update(invalid_ids)

            # finally, log what we've bound to.
            if text_chlist:
                log.info("Bound to text channels:")
                for valid_ch in text_chlist:
                    guild_name = "PrivateChannel"
                    if isinstance(valid_ch, discord.DMChannel):
                        ch_name = "Unknown User DM"
                        if valid_ch.recipient:
                            ch_name = f"DM: {valid_ch.recipient.name}"
                    elif isinstance(valid_ch, discord.PartialMessageable):
                        ch_name = "Unknown Partial Channel"
                    else:
                        ch_name = valid_ch.name or f"Unnamed Channel: {valid_ch.id}"
                    if valid_ch.guild:
                        guild_name = valid_ch.guild.name
                    log.info(" - %s/%s", guild_name, ch_name)
            else:
                log.info("Not bound to any text channels")
        else:
            log.info("Not bound to any text channels")

        print(flush=True)  # new line in console.

        # validate and display auto-join channels.
        if self.config.autojoin_channels:
            vc_chlist: Set[VoiceableChannel] = set()
            invalids: Set[int] = set()
            for ch_id in self.config.autojoin_channels:
                ch = self.get_channel(ch_id)
                if not ch:
                    log.warning("Got None for autojoin channel with ID:  %d", ch_id)
                    invalids.add(ch_id)
                    continue

                if isinstance(ch, discord.abc.PrivateChannel):
                    log.warning(
                        "Cannot autojoin a Private/Non-Guild channel with ID:  %d",
                        ch_id,
                    )
                    invalids.add(ch_id)
                    continue

                if not isinstance(ch, (discord.VoiceChannel, discord.StageChannel)):
                    log.warning(
                        "Cannot autojoin to non-connectable channel with ID:  %d",
                        ch_id,
                    )
                    invalids.add(ch_id)
                    continue

                # Add the channel to vc_chlist for log readout.
                vc_chlist.add(ch)
                # Add the channel to guild-specific auto-join slot.
                self.server_data[ch.guild.id].auto_join_channel = ch

            # Update config data to be reliable later.
            self.config.autojoin_channels.difference_update(invalids)

            # log what we're connecting to.
            if vc_chlist:
                log.info("Autojoining voice channels:")
                for ch in vc_chlist:
                    log.info(" - %s/%s", ch.guild.name.strip(), ch.name.strip())

            else:
                log.info("Not autojoining any voice channels")

        else:
            log.info("Not autojoining any voice channels")

        # Display and log the config settings.
        if self.config.show_config_at_start:
            self._on_ready_log_configs()

        # we do this after the config stuff because it's a lot easier to notice here
        if self.config.register.ini_missing_options:
            missing_list = "\n".join(
                sorted(str(o) for o in self.config.register.ini_missing_options)
            )
            conf_warn = exceptions.HelpfulError(
                preface="Detected missing config options!",
                issue=(
                    "Your config file is missing some options. Defaults will be used for this session.\n"
                    f"Here is a list of options we think are missing:\n{missing_list}"
                ),
                solution="Check the example_options.ini file for newly added options and copy them to your config.",
                footnote="You can also use the `config` command to set the missing options.",
            )
            log.warning(str(conf_warn)[1:])

        # Pre-load guild specific data / options.
        # TODO:  probably change this later for better UI/UX.
        if self.config.enable_options_per_guild:
            for guild in self.guilds:
                # Triggers on-demand task to load data from disk.
                self.server_data[guild.id].is_ready()
                # context switch to give scheduled task an execution window.
                await asyncio.sleep(0)

    async def _on_ready_always(self) -> None:
        """
        A version of on_ready that will be called on every event.
        """
        if self.on_ready_count > 0:
            log.debug("Event on_ready has fired %s times", self.on_ready_count)
        self.create_task(self._on_ready_call_later(), name="MB_PostOnReady")

    async def _on_ready_call_later(self) -> None:
        """
        A collection of calls scheduled for execution by _on_ready_once
        """
        await self.update_now_playing_status()
        await self._auto_join_channels()

    async def _on_ready_sanity_checks(self) -> None:
        """
        Run all sanity checks that should be run in/just after on_ready event.
        """
        # Ensure AppInfo is loaded.
        if not self.cached_app_info:
            log.debug("Getting application info.")
            self.cached_app_info = await self.application_info()

        # Ensure folders exist
        await self._on_ready_ensure_env()

        # TODO: Server permissions check
        # TODO: pre-expand playlists in autoplaylist?

        # Ensure configs are valid / auto OwnerID is updated.
        await self._on_ready_validate_configs()

    async def _on_ready_ensure_env(self) -> None:
        """
        Startup check to make sure guild/server specific directories are
        available in the data directory.
        Additionally populate a text file to map guild ID to their names.
        """
        log.debug("Ensuring data folders exist")
        for guild in self.guilds:
            self.config.data_path.joinpath(str(guild.id)).mkdir(exist_ok=True)

        names_path = self.config.data_path.joinpath(DATA_FILE_SERVERS)
        with open(names_path, "w", encoding="utf8") as f:
            for guild in sorted(self.guilds, key=lambda s: int(s.id)):
                f.write(f"{guild.id}: {guild.name}\n")

        self.filecache.delete_old_audiocache(remove_dir=True)

    async def _on_ready_validate_configs(self) -> None:
        """
        Startup check to handle late validation of config and permissions.
        """
        log.debug("Validating config")
        await self.config.async_validate(self)

        log.debug("Validating permissions config")
        await self.permissions.async_validate(self)

    def _on_ready_log_configs(self) -> None:
        """
        Shows information about configs, including missing keys.
        No validation is done in this method, only display/logs.
        """

        print(flush=True)
        log.info("Options:")

        log.info("  Command prefix: %s", self.config.command_prefix)
        log.info("  Default volume: %d%%", int(self.config.default_volume * 100))
        log.info(
            "  Skip threshold: %d votes or %.0f%%",
            self.config.skips_required,
            (self.config.skip_ratio_required * 100),
        )
        log.info(
            "  Now Playing @mentions: %s",
            ["Disabled", "Enabled"][self.config.now_playing_mentions],
        )
        log.info("  Auto-Summon: %s", ["Disabled", "Enabled"][self.config.auto_summon])
        log.info(
            "  Auto-Playlist: %s (order: %s)",
            ["Disabled", "Enabled"][self.config.auto_playlist],
            ["sequential", "random"][self.config.auto_playlist_random],
        )
        log.info("  Auto-Pause: %s", ["Disabled", "Enabled"][self.config.auto_pause])
        log.info(
            "  Delete Messages: %s",
            ["Disabled", "Enabled"][self.config.delete_messages],
        )
        if self.config.delete_messages:
            log.info(
                "    Delete Invoking: %s",
                ["Disabled", "Enabled"][self.config.delete_invoking],
            )
            log.info(
                "    Delete Nowplaying: %s",
                ["Disabled", "Enabled"][self.config.delete_nowplaying],
            )
        log.info("  Debug Mode: %s", ["Disabled", "Enabled"][self.config.debug_mode])
        log.info(
            "  Downloaded songs will be %s",
            ["deleted", "saved"][self.config.save_videos],
        )
        if self.config.save_videos and self.config.storage_limit_days:
            log.info("    Delete if unused for %d days", self.config.storage_limit_days)
        if self.config.save_videos and self.config.storage_limit_bytes:
            size = format_size_from_bytes(self.config.storage_limit_bytes)
            log.info("    Delete if size exceeds %s", size)

        if self.config.status_message:
            log.info("  Status message: %s", self.config.status_message)
        log.info(
            "  Write current songs to file: %s",
            ["Disabled", "Enabled"][self.config.write_current_song],
        )
        log.info(
            "  Author insta-skip: %s",
            ["Disabled", "Enabled"][self.config.allow_author_skip],
        )
        log.info("  Embeds: %s", ["Disabled", "Enabled"][self.config.embeds])
        log.info(
            "  Spotify integration: %s",
            ["Disabled", "Enabled"][self.config.spotify_enabled],
        )
        log.info("  Legacy skip: %s", ["Disabled", "Enabled"][self.config.legacy_skip])
        log.info(
            "  Leave non owners: %s",
            ["Disabled", "Enabled"][self.config.leavenonowners],
        )
        log.info(
            "  Leave inactive VC: %s",
            ["Disabled", "Enabled"][self.config.leave_inactive_channel],
        )
        if self.config.leave_inactive_channel:
            log.info(
                "    Timeout: %s seconds",
                self.config.leave_inactive_channel_timeout,
            )
        log.info(
            "  Leave at song end/empty queue: %s",
            ["Disabled", "Enabled"][self.config.leave_after_queue_empty],
        )
        log.info(
            "  Leave when player idles: %s",
            "Disabled" if self.config.leave_player_inactive_for == 0 else "Enabled",
        )
        if self.config.leave_player_inactive_for:
            log.info("    Timeout: %d seconds", self.config.leave_player_inactive_for)
        log.info("  Self Deafen: %s", ["Disabled", "Enabled"][self.config.self_deafen])
        log.info(
            "  Per-server command prefix: %s",
            ["Disabled", "Enabled"][self.config.enable_options_per_guild],
        )
        log.info("  Search List: %s", ["Disabled", "Enabled"][self.config.searchlist])
        log.info(
            "  Round Robin Queue: %s",
            ["Disabled", "Enabled"][self.config.round_robin_queue],
        )
        print(flush=True)

    def _gen_embed(self) -> discord.Embed:
        """Provides a basic template for embeds"""
        e = discord.Embed()
        e.colour = discord.Colour(7506394)
        e.set_footer(
            text=self.config.footer_text, icon_url="https://i.imgur.com/gFHBoZA.png"
        )

        # TODO: handle this part when EmbedResponse get handled.
        author_name = "MusicBot"
        avatar_url = None
        if self.user:
            author_name = self.user.name
            if self.user.avatar:
                avatar_url = self.user.avatar.url

        e.set_author(
            name=author_name,
            url="https://github.com/Just-Some-Bots/MusicBot",
            icon_url=avatar_url,
        )
        return e

    def _get_song_url_or_none(
        self, url: str, player: Optional[MusicPlayer]
    ) -> Optional[str]:
        """Return song url if provided or one is currently playing, else returns None"""
        url_or_none = self.downloader.get_url_or_none(url)
        if url_or_none:
            return url_or_none

        if player and player.current_entry and player.current_entry.url:
            return player.current_entry.url

        return None

    def _do_song_blocklist_check(self, song_subject: str) -> None:
        """
        Check if the `song_subject` is matched in the block list.

        :raises: musicbot.exceptions.CommandError
            The subject is matched by a block list entry.
        """
        if not self.config.song_blocklist_enabled:
            return

        if self.config.song_blocklist.is_blocked(song_subject):
            raise exceptions.CommandError(
                # TODO: i18n
                f"The requested song `{song_subject}` is blocked by the song blocklist.",
                expire_in=30,
            )

    async def handle_vc_inactivity(self, guild: discord.Guild) -> None:
        """
        Manage a server-specific event timer when MusicBot's voice channel becomes idle,
        if the bot is configured to do so.
        """
        if not guild.me.voice or not guild.me.voice.channel:
            log.warning(
                "Attempted to handle Voice Channel inactivity, but Bot is not in voice..."
            )
            return

        event = self.server_data[guild.id].get_event("inactive_vc_timer")

        if event.is_active():
            log.debug("Channel activity already waiting in guild: %s", guild)
            return
        event.activate()

        try:
            chname = "Unknown"
            if guild.me.voice.channel:
                chname = guild.me.voice.channel.name

            log.info(
                "Channel activity waiting %d seconds to leave channel: %s",
                self.config.leave_inactive_channel_timeout,
                chname,
            )
            await discord.utils.sane_wait_for(
                [event.wait()], timeout=self.config.leave_inactive_channel_timeout
            )
        except asyncio.TimeoutError:
            # could timeout after a disconnect.
            if guild.me.voice and guild.me.voice.channel:
                log.info(
                    "Channel activity timer for %s has expired. Disconnecting.",
                    guild.name,
                )
                await self.on_inactivity_timeout_expired(guild.me.voice.channel)
        else:
            log.info(
                "Channel activity timer canceled for: %s in %s",
                guild.me.voice.channel.name,
                guild.name,
            )
        finally:
            event.deactivate()
            event.clear()

    async def handle_player_inactivity(self, player: MusicPlayer) -> None:
        """
        Manage a server-specific event timer when it's MusicPlayer becomes idle,
        if the bot is configured to do so.
        """
        if not self.config.leave_player_inactive_for:
            return
        channel = player.voice_client.channel
        guild = channel.guild
        event = self.server_data[guild.id].get_event("inactive_player_timer")

        if str(channel.id) in str(self.config.autojoin_channels):
            log.debug(
                "Ignoring player inactivity in auto-joined channel:  %s",
                channel.name,
            )
            return

        if event.is_active():
            log.debug(
                "Player activity timer already waiting in guild: %s",
                guild,
            )
            return
        event.activate()

        try:
            log.info(
                "Player activity timer waiting %d seconds to leave channel: %s",
                self.config.leave_player_inactive_for,
                channel.name,
            )
            await discord.utils.sane_wait_for(
                [event.wait()], timeout=self.config.leave_player_inactive_for
            )
        except asyncio.TimeoutError:
            log.info(
                "Player activity timer for %s has expired. Disconnecting.",
                guild.name,
            )
            await self.on_inactivity_timeout_expired(channel)
        else:
            log.info(
                "Player activity timer canceled for: %s in %s",
                channel.name,
                guild.name,
            )
        finally:
            event.deactivate()
            event.clear()

    async def reset_player_inactivity(self, player: MusicPlayer) -> None:
        """
        Handle reset of the server-specific inactive player timer if it is enabled.
        """
        if not self.config.leave_player_inactive_for:
            return
        guild = player.voice_client.channel.guild
        event = self.server_data[guild.id].get_event("inactive_player_timer")
        if event.is_active() and not event.is_set():
            event.set()
            log.debug("Player activity timer is being reset.")

    async def cmd_resetplaylist(
        self, guild: discord.Guild, player: MusicPlayer
    ) -> CommandResponse:
        """
        Usage:
            {command_prefix}resetplaylist

        Resets all songs in the server's autoplaylist
        """
        player.autoplaylist = list(self.server_data[guild.id].autoplaylist)
        return Response(
            self.str.get("cmd-resetplaylist-response", "\N{OK HAND SIGN}"),
            delete_after=15,
        )

    async def cmd_help(
        self,
        message: discord.Message,
        guild: discord.Guild,
        command: Optional[str] = None,
    ) -> CommandResponse:
        """
        Usage:
            {command_prefix}help [command]

        Prints a help message.
        If a command is specified, it prints a help message for that command.
        Otherwise, it lists the available commands.
        """
        commands = []
        is_all = False
        is_emoji = False
        prefix = self.server_data[guild.id].command_prefix
        # Its OK to skip unicode emoji here, they render correctly inside of code boxes.
        emoji_regex = re.compile(r"^(<a?:.+:\d+>|:.+:)$")
        if emoji_regex.match(prefix):
            is_emoji = True

        if command:
            if command.lower() == "all":
                is_all = True
                commands = await self.gen_cmd_list(message, list_all_cmds=True)

            else:
                cmd = getattr(self, "cmd_" + command, None)
                if cmd and not hasattr(cmd, "dev_cmd"):
                    return Response(
                        "```\n{0}```{1}".format(
                            dedent(cmd.__doc__),
                            (
                                self.str.get(
                                    "cmd-help-prefix-required",
                                    "\n**Prefix required for use:**\n{example_cmd}\n",
                                ).format(example_cmd=f"{prefix}`{command} ...`")
                                if is_emoji
                                else ""
                            ),
                        ).format(
                            command_prefix=prefix if not is_emoji else "",
                        ),
                        delete_after=60,
                    )

                raise exceptions.CommandError(
                    self.str.get("cmd-help-invalid", "No such command"),
                    expire_in=10,
                )

        elif message.author.id == self.config.owner_id:
            commands = await self.gen_cmd_list(message, list_all_cmds=True)

        else:
            commands = await self.gen_cmd_list(message)

        if is_emoji:
            desc = (
                f"\n{prefix}`"
                + f"`, {prefix}`".join(commands)
                + "`\n\n"
                + self.str.get(
                    "cmd-help-response",
                    "For information about a particular command, run {example_cmd}\n"
                    "For further help, see https://just-some-bots.github.io/MusicBot/",
                ).format(
                    example_cmd=(
                        f"{prefix}`help [command]`"
                        if is_emoji
                        else f"`{prefix}help [command]`"
                    ),
                )
            )
        else:
            desc = (
                f"```\n{prefix}"
                + f", {prefix}".join(commands)
                + "\n```\n"
                + self.str.get(
                    "cmd-help-response",
                    "For information about a particular command, run {example_cmd}\n"
                    "For further help, see https://just-some-bots.github.io/MusicBot/",
                ).format(
                    example_cmd=(
                        f"{prefix}`help [command]`"
                        if is_emoji
                        else f"`{prefix}help [command]`"
                    ),
                )
            )
        if not is_all:
            desc += self.str.get(
                "cmd-help-all",
                "\nOnly showing commands you can use, for a list of all commands, run {example_cmd}",
            ).format(
                example_cmd=(
                    f"{prefix}`help all`" if is_emoji else f"`{prefix}help all`"
                ),
            )

        return Response(desc, reply=True, delete_after=60)

    async def cmd_blockuser(
        self,
        user_mentions: UserMentions,
        option: str,
        leftover_args: List[str],
    ) -> CommandResponse:
        """
        Usage:
            {command_prefix}blockuser [ + | - | ? | add | remove | status ] @UserName [@UserName2 ...]

        Manage users in the block list.
        Blocked users are forbidden from using all bot commands.
        """

        if not user_mentions and not leftover_args:
            raise exceptions.CommandError(
                "You must mention a user or provide their ID number.",
                expire_in=20,
            )

        if option not in ["+", "-", "?", "add", "remove", "status"]:
            raise exceptions.CommandError(
                self.str.get(
                    "cmd-blacklist-invalid",
                    'Invalid option "{0}" specified, use +, -, add, or remove',
                ).format(option),
                expire_in=20,
            )

        for p_user in leftover_args:
            if p_user.isdigit():
                u = self.get_user(int(p_user))
                if u:
                    user_mentions.append(u)

        if not user_mentions:
            raise exceptions.CommandError(
                "MusicBot could not find the user(s) you specified.",
                expire_in=20,
            )

        for user in user_mentions.copy():
            if option in ["+", "add"] and self.config.user_blocklist.is_blocked(user):
                if user.id == self.config.owner_id:
                    raise exceptions.CommandError(
                        "The owner cannot be added to the block list."
                    )

                log.info(
                    "Not adding user to block list, already blocked:  %s/%s",
                    user.id,
                    user.name,
                )
                user_mentions.remove(user)

            if option in ["-", "remove"] and not self.config.user_blocklist.is_blocked(
                user
            ):
                log.info(
                    "Not removing user from blocklist, not listed:  %s/%s",
                    user.id,
                    user.name,
                )
                user_mentions.remove(user)

        # allow management regardless, but tell the user if it will apply.
        if self.config.user_blocklist_enabled:
            status_msg = "User block list is currently enabled."
        else:
            status_msg = "User block list is currently disabled."

        old_len = len(self.config.user_blocklist)
        user_ids = {str(user.id) for user in user_mentions}

        if option in ["+", "add"]:
            if not user_mentions:
                raise exceptions.CommandError(
                    "Cannot add the users you listed, they are already added."
                )

            async with self.aiolocks["user_blocklist"]:
                self.config.user_blocklist.append_items(user_ids)

            n_users = len(self.config.user_blocklist) - old_len
            return Response(
                f"{n_users} user(s) have been added to the block list.\n{status_msg}",
                reply=True,
                delete_after=10,
            )

        if self.config.user_blocklist.is_disjoint(user_mentions):
            return Response(
                self.str.get(
                    "cmd-blacklist-none",
                    "None of those users are in the blacklist.",
                ),
                reply=True,
                delete_after=10,
            )

        if option in ["?", "status"]:
            ustatus = ""
            for user in user_mentions:
                blocked = "not blocked"
                if self.config.user_blocklist.is_blocked(user):
                    blocked = "blocked"
                ustatus += f"User: `{user.name}` is {blocked}\n"
            return Response(
                f"**Block list status:**\n{ustatus}\n{status_msg}",
                delete_after=30,
            )

        async with self.aiolocks["user_blocklist"]:
            self.config.user_blocklist.remove_items(user_ids)

        n_users = old_len - len(self.config.user_blocklist)
        return Response(
            f"{n_users} user(s) have been removed from the block list.\n{status_msg}",
            reply=True,
            delete_after=10,
        )

    async def cmd_blocksong(
        self,
        guild: discord.Guild,
        _player: Optional[MusicPlayer],
        option: str,
        leftover_args: List[str],
        song_subject: str = "",
    ) -> CommandResponse:
        """
        Usage:
            {command_prefix}blocksong [ + | - | add | remove ] [subject]

        Manage a block list applied to song requests and extracted info.
        A `subject` may be a song URL or a word or phrase found in the track title.
        If `subject` is omitted, a currently playing track will be used instead.

        Song block list matches loosely, but is case sensitive.
        So adding "Pie" will match "cherry Pie" but not "cherry pie" in checks.
        """
        if leftover_args:
            song_subject = " ".join([song_subject, *leftover_args])

        if not song_subject:
            valid_url = self._get_song_url_or_none(song_subject, _player)
            if not valid_url:
                raise exceptions.CommandError(
                    "You must provide a song subject if no song is currently playing.",
                    expire_in=30,
                )
            song_subject = valid_url

        if option not in ["+", "-", "add", "remove"]:
            raise exceptions.CommandError(
                self.str.get(
                    "cmd-blacklist-invalid",
                    'Invalid option "{0}" specified, use +, -, add, or remove',
                ).format(option),
                expire_in=20,
            )

        # allow management regardless, but tell the user if it will apply.
        if self.config.song_blocklist_enabled:
            status_msg = "Song block list is currently enabled."
        else:
            status_msg = "Song block list is currently disabled."

        if option in ["+", "add"]:
            if self.config.song_blocklist.is_blocked(song_subject):
                raise exceptions.CommandError(
                    f"Subject `{song_subject}` is already in the song block list.\n{status_msg}"
                )

            # remove song from auto-playlist if it is blocked
            if (
                self.config.auto_playlist_remove_on_block
                and _player
                and _player.current_entry
                and song_subject == _player.current_entry.url
                and _player.current_entry.from_auto_playlist
            ):
                await self.server_data[guild.id].autoplaylist.remove_track(
                    song_subject,
                    ex=UserWarning("Removed and added to block list."),
                    delete_from_ap=True,
                )

            async with self.aiolocks["song_blocklist"]:
                self.config.song_blocklist.append_items([song_subject])

            # TODO: i18n/UI stuff.
            return Response(
                f"Added subject `{song_subject}` to the song block list.\n{status_msg}",
                reply=True,
                delete_after=10,
            )

        # handle "remove" and "-"
        if not self.config.song_blocklist.is_blocked(song_subject):
            raise exceptions.CommandError(
                "The subject is not in the song block list and cannot be removed.",
                expire_in=10,
            )

        async with self.aiolocks["song_blocklist"]:
            self.config.song_blocklist.remove_items([song_subject])

        return Response(
            f"Subject `{song_subject}` has been removed from the block list.\n{status_msg}",
            reply=True,
            delete_after=10,
        )

    async def cmd_id(
        self, author: discord.Member, user_mentions: UserMentions
    ) -> CommandResponse:
        """
        Usage:
            {command_prefix}id [@user]

        Tells the user their id or the id of another user.
        """
        if not user_mentions:
            return Response(
                self.str.get("cmd-id-self", "Your ID is `{0}`").format(author.id),
                reply=True,
                delete_after=35,
            )

        usr = user_mentions[0]
        return Response(
            self.str.get("cmd-id-other", "**{0}**s ID is `{1}`").format(
                usr.name, usr.id
            ),
            reply=True,
            delete_after=35,
        )

    async def cmd_autoplaylist(
        self,
        guild: discord.Guild,
        author: discord.Member,
        _player: Optional[MusicPlayer],
        option: str,
        opt_url: str = "",
    ) -> CommandResponse:
        """
        Usage:
            {command_prefix}autoplaylist [ + | - | add | remove] [url]
                Adds or removes the specified song or currently playing song to/from the current playlist.

            {command_prefix}autoplaylist show
                Show a list of existing playlist files.

            {command_prefix}autoplaylist set [playlist.txt]
                Set a playlist as default for this guild and reloads the guild auto playlist.
        """
        option = option.lower()
        if option not in ["+", "-", "add", "remove", "show", "set"]:
            raise exceptions.CommandError(
                "You must provide one of the following options:  `add`, `remove`, `show`, or `set`",
                expire_in=30,
            )

        def _get_url() -> str:
            url = self._get_song_url_or_none(opt_url, _player)

            if not url:
                raise exceptions.CommandError(
                    self.str.get(
                        "cmd-autoplaylist-invalid", "The supplied song link is invalid"
                    ),
                    expire_in=20,
                )
            return url

        if option in ["+", "add"]:
            url = _get_url()
            self._do_song_blocklist_check(url)
            if url not in self.server_data[guild.id].autoplaylist:
                await self.server_data[guild.id].autoplaylist.add_track(url)
                return Response(
                    self.str.get(
                        "cmd-save-success", "Added <{0}> to the autoplaylist."
                    ).format(url),
                    delete_after=35,
                )
            raise exceptions.CommandError(
                self.str.get(
                    "cmd-save-exists",
                    "This song is already in the autoplaylist.",
                ),
                expire_in=20,
            )

        if option in ["-", "remove"]:
            url = _get_url()
            if url in self.server_data[guild.id].autoplaylist:
                await self.server_data[guild.id].autoplaylist.remove_track(
                    url,
                    ex=UserWarning(
                        f"Removed by command from user:  {author.id}/{author.name}#{author.discriminator}"
                    ),
                    delete_from_ap=True,
                )
                return Response(
                    self.str.get(
                        "cmd-unsave-success", "Removed <{0}> from the autoplaylist."
                    ).format(url),
                    delete_after=35,
                )
            raise exceptions.CommandError(
                self.str.get(
                    "cmd-unsave-does-not-exist",
                    "This song is not yet in the autoplaylist.",
                ),
                expire_in=20,
            )

        if option == "show":
            self.playlist_mgr.discover_playlists()
            names = "\n".join([f"`{pl}`" for pl in self.playlist_mgr.playlist_names])
            return Response(
                f"**Available Playlists:**\n{names}",
                delete_after=40,
            )

        if option == "set":
            if not opt_url:
                raise exceptions.CommandError(
                    "You must provide a playlist filename.",
                    expire_in=30,
                )

            # Add file extension if one was not given.
            if not opt_url.lower().endswith(".txt"):
                opt_url += ".txt"

            # Update the server specific data.
            pl = self.playlist_mgr.get_playlist(opt_url)
            self.server_data[guild.id].autoplaylist = pl
            await self.server_data[guild.id].save_guild_options_file()
            await pl.load()

            # Update the player copy if needed.
            if _player and self.config.auto_playlist:
                _player.autoplaylist = list(pl)

            new_msg = ""
            if not self.playlist_mgr.playlist_exists(opt_url):
                new_msg = (
                    "\nThis playlist is new, you must add songs to save it to disk!"
                )
            return Response(
                f"The playlist for this server has been updated to: `{opt_url}`{new_msg}",
                delete_after=30,
            )

        raise exceptions.CommandError(
            self.str.get(
                "cmd-autoplaylist-option-invalid",
                'Invalid option "{0}" specified, use +, -, add, or remove',
            ).format(option),
            expire_in=20,
        )

    @owner_only
    async def cmd_joinserver(self) -> CommandResponse:
        """
        Usage:
            {command_prefix}joinserver

        Generate an invite link that can be used to add this bot to another server.
        """
        url = await self.generate_invite_link()
        return Response(
            self.str.get(
                "cmd-joinserver-response",
                "Click here to add me to another server: \n{}",
            ).format(url),
            reply=True,
            delete_after=30,
        )

    async def cmd_karaoke(self, player: MusicPlayer) -> CommandResponse:
        """
        Usage:
            {command_prefix}karaoke

        Activates karaoke mode. During karaoke mode, only groups with the BypassKaraokeMode
        permission in the config file can queue music.
        """
        player.karaoke_mode = not player.karaoke_mode
        return Response(
            "\N{OK HAND SIGN} Karaoke mode is now "
            + ["disabled", "enabled"][player.karaoke_mode],
            delete_after=15,
        )

    async def _do_playlist_checks(
        self,
        player: MusicPlayer,
        author: discord.Member,
        result_info: "downloader.YtdlpResponseDict",
    ) -> bool:
        """
        Check if the given `author` has permissions to play the entries
        in `result_info` or not.

        :returns:  True is allowed to continue.
        :raises:  PermissionsError  if permissions deny the playlist.
        """
        num_songs = result_info.playlist_count or result_info.entry_count
        permissions = self.permissions.for_user(author)

        # TODO: correct the language here, since this could be playlist or search results?
        # I have to do extra checks anyways because you can request an arbitrary number of search results
        if not permissions.allow_playlists and num_songs > 1:
            raise exceptions.PermissionsError(
                self.str.get(
                    "playlists-noperms", "You are not allowed to request playlists"
                ),
                expire_in=30,
            )

        if (
            permissions.max_playlist_length
            and num_songs > permissions.max_playlist_length
        ):
            raise exceptions.PermissionsError(
                self.str.get(
                    "playlists-big", "Playlist has too many entries ({0} > {1})"
                ).format(num_songs, permissions.max_playlist_length),
                expire_in=30,
            )

        # This is a little bit weird when it says (x + 0 > y), I might add the other check back in
        if (
            permissions.max_songs
            and player.playlist.count_for_user(author) + num_songs
            > permissions.max_songs
        ):
            raise exceptions.PermissionsError(
                self.str.get(
                    "playlists-limit",
                    "Playlist entries + your already queued songs reached limit ({0} + {1} > {2})",
                ).format(
                    num_songs,
                    player.playlist.count_for_user(author),
                    permissions.max_songs,
                ),
                expire_in=30,
            )
        return True

    async def _handle_guild_auto_pause(self, player: MusicPlayer, _lc: int = 0) -> None:
        """
        Check the current voice client channel for members and determine
        if the player should be paused automatically.
        This is distinct from Guild availability pausing, which happens
        when Discord or the network has outages.
        """
        if not self.config.auto_pause:
            if player.paused_auto:
                player.paused_auto = False
            return

        if self.network_outage:
            log.debug("Ignoring auto-pause due to network outage.")
            return

        if not player.voice_client or not player.voice_client.channel:
            log.voicedebug(  # type: ignore[attr-defined]
                "MusicPlayer has no VoiceClient or has no channel data, cannot process auto-pause."
            )
            if player.paused_auto:
                player.paused_auto = False
            return

        channel = player.voice_client.channel
        guild = channel.guild

        lock = self.aiolocks[f"auto_pause:{guild.id}"]
        if lock.locked():
            log.debug("Already processing auto-pause, ignoring this event.")
            return

        async with lock:
            if not player.voice_client.is_connected():
                if self.loop:
                    naptime = 3 * (1 + _lc)
                    log.warning(
                        "%sVoiceClient not connected, waiting %s seconds to handle auto-pause in guild:  %s",
                        "[Bug] " if _lc > 12 else "",
                        naptime,
                        player.voice_client.guild,
                    )
                    try:
                        await asyncio.sleep(naptime)
                    except asyncio.CancelledError:
                        log.debug("Auto-pause waiting was cancelled.")
                        return

                    _lc += 1
                    f_player = self.get_player_in(player.voice_client.guild)
                    if player != f_player:
                        log.info(
                            "A new MusicPlayer is being connected, ignoring old auto-pause event."
                        )
                        return

                    if f_player is not None:
                        self.create_task(
                            self._handle_guild_auto_pause(f_player, _lc=_lc),
                            name="MB_HandleGuildAutoPause",
                        )
                return

        is_empty = is_empty_voice_channel(
            channel, include_bots=self.config.bot_exception_ids
        )
        if is_empty and player.is_playing:
            log.info(
                "Playing in an empty voice channel, running auto pause for guild: %s",
                guild,
            )
            player.pause()
            player.paused_auto = True

        elif not is_empty and player.paused_auto:
            log.info("Previously auto paused player is unpausing for guild: %s", guild)
            player.paused_auto = False
            if player.is_paused:
                player.resume()

    async def _do_cmd_unpause_check(
        self,
        player: Optional[MusicPlayer],
        channel: MessageableChannel,
        author: discord.Member,
        message: discord.Message,
    ) -> None:
        """
        Checks for paused player and resumes it while sending a notice.

        This function should not be called from _cmd_play().
        """
        if not self.config.auto_unpause_on_play:
            return

        if not player or not player.voice_client or not player.voice_client.channel:
            return

        if not author.voice or not author.voice.channel:
            return

        if player and player.voice_client and player.voice_client.channel:
            pvc = player.voice_client.channel
            avc = author.voice.channel
            perms = self.permissions.for_user(author)
            if pvc != avc and perms.summonplay:
                await self.cmd_summon(author.guild, author, message)
                return

            if pvc != avc and not perms.summonplay:
                return

        if player and player.is_paused:
            player.resume()
            await self.safe_send_message(
                channel,
                self.str.get(
                    "cmd-unpause-check",
                    "Bot was previously paused, resuming playback now.",
                ),
                expire_in=30,
            )

    async def cmd_play(
        self,
        message: discord.Message,
        _player: Optional[MusicPlayer],
        channel: GuildMessageableChannels,
        guild: discord.Guild,
        author: discord.Member,
        permissions: PermissionGroup,
        leftover_args: List[str],
        song_url: str,
    ) -> CommandResponse:
        """
        Usage:
            {command_prefix}play song_link
            {command_prefix}play text to search for
            {command_prefix}play spotify_uri

        Adds the song to the playlist.  If a link is not provided, the first
        result from a youtube search is added to the queue.

        If enabled in the config, the bot will also support Spotify URLs, however
        it will use the metadata (e.g song name and artist) to find a YouTube
        equivalent of the song. Streaming from Spotify is not possible.
        """
        await self._do_cmd_unpause_check(_player, channel, author, message)

        return await self._cmd_play(
            message,
            _player,
            channel,
            guild,
            author,
            permissions,
            leftover_args,
            song_url,
            head=False,
        )

    async def cmd_shuffleplay(
        self,
        message: discord.Message,
        _player: Optional[MusicPlayer],
        channel: GuildMessageableChannels,
        guild: discord.Guild,
        author: discord.Member,
        permissions: PermissionGroup,
        leftover_args: List[str],
        song_url: str,
    ) -> CommandResponse:
        """
        Usage:
            {command_prefix}shuffleplay playlist_link

        Like play command but explicitly shuffles entries before adding them to the queue.
        """
        await self._do_cmd_unpause_check(_player, channel, author, message)

        await self._cmd_play(
            message,
            _player,
            channel,
            guild,
            author,
            permissions,
            leftover_args,
            song_url,
            head=False,
            shuffle_entries=True,
        )

        return Response(
            self.str.get("cmd-shuffleplay-shuffled", "Shuffled {0}'s playlist").format(
                message.guild
            ),
            delete_after=30,
        )

    async def cmd_playnext(
        self,
        message: discord.Message,
        _player: Optional[MusicPlayer],
        channel: GuildMessageableChannels,
        guild: discord.Guild,
        author: discord.Member,
        permissions: PermissionGroup,
        leftover_args: List[str],
        song_url: str,
    ) -> CommandResponse:
        """
        Usage:
            {command_prefix}playnext song_link
            {command_prefix}playnext text to search for
            {command_prefix}playnext spotify_uri

        Adds the song to the playlist next.  If a link is not provided, the first
        result from a youtube search is added to the queue.

        If enabled in the config, the bot will also support Spotify URLs, however
        it will use the metadata (e.g song name and artist) to find a YouTube
        equivalent of the song. Streaming from Spotify is not possible.
        """
        await self._do_cmd_unpause_check(_player, channel, author, message)

        return await self._cmd_play(
            message,
            _player,
            channel,
            guild,
            author,
            permissions,
            leftover_args,
            song_url,
            head=True,
        )

    async def cmd_playnow(
        self,
        message: discord.Message,
        _player: Optional[MusicPlayer],
        channel: GuildMessageableChannels,
        guild: discord.Guild,
        author: discord.Member,
        permissions: PermissionGroup,
        leftover_args: List[str],
        song_url: str,
    ) -> CommandResponse:
        """
        Usage:
            {command_prefix}play song_link
            {command_prefix}play text to search for
            {command_prefix}play spotify_uri

        Adds the song to be played back immediately.  If a link is not provided, the first
        result from a youtube search is added to the queue.

        If enabled in the config, the bot will also support Spotify URLs, however
        it will use the metadata (e.g song name and artist) to find a YouTube
        equivalent of the song. Streaming from Spotify is not possible.
        """
        await self._do_cmd_unpause_check(_player, channel, author, message)

        # attempt to queue the song, but used the front of the queue and skip current playback.
        return await self._cmd_play(
            message,
            _player,
            channel,
            guild,
            author,
            permissions,
            leftover_args,
            song_url,
            head=True,
            skip_playing=True,
        )

    async def cmd_seek(
        self, guild: discord.Guild, _player: Optional[MusicPlayer], seek_time: str = ""
    ) -> CommandResponse:
        """
        Usage:
            {command_prefix}seek [time]

        Restarts the current song at the given time.
        If time starts with + or - seek will be relative to current playback time.
        Time should be given in seconds, fractional seconds are accepted.
        Due to codec specifics in ffmpeg, this may not be accurate.
        """
        # TODO: perhaps a means of listing chapters and seeking to them. like `seek ch1` & `seek list`
        if not _player or not _player.current_entry:
            raise exceptions.CommandError(
                "Cannot use seek if there is nothing playing.",
                expire_in=30,
            )

        if _player.current_entry.duration is None:
            raise exceptions.CommandError(
                "Cannot use seek on current track, it has an unknown duration.",
                expire_in=30,
            )

        if not isinstance(
            _player.current_entry, (URLPlaylistEntry, LocalFilePlaylistEntry)
        ):
            raise exceptions.CommandError(
                "Seeking is not supported for streams.",
                expire_in=30,
            )

        if not seek_time:
            raise exceptions.CommandError(
                "Cannot use seek without a time to position playback.",
                expire_in=30,
            )

        relative_seek: int = 0
        f_seek_time: float = 0
        if "." in seek_time:
            try:
                if seek_time.startswith("-"):
                    relative_seek = -1
                if seek_time.startswith("+"):
                    relative_seek = 1

                p1, p2 = seek_time.rsplit(".", maxsplit=1)
                i_seek_time = format_time_to_seconds(p1)
                f_seek_time = float(f"0.{p2}")
                f_seek_time += i_seek_time
            except (ValueError, TypeError) as e:
                raise exceptions.CommandError(
                    f"Could not convert `{seek_time}` to a valid time in seconds.",
                    expire_in=30,
                ) from e
        else:
            f_seek_time = 0.0 + format_time_to_seconds(seek_time)

        if relative_seek != 0:
            f_seek_time = _player.progress + (relative_seek * f_seek_time)

        if f_seek_time > _player.current_entry.duration or f_seek_time < 0:
            td = format_song_duration(_player.current_entry.duration_td)
            raise exceptions.CommandError(
                f"Cannot seek to `{seek_time}` in the current track with a length of `{td}`",
                expire_in=30,
            )

        entry = _player.current_entry
        entry.set_start_time(f_seek_time)
        _player.playlist.insert_entry_at_index(0, entry)

        # handle history playlist updates.
        if (
            self.config.enable_queue_history_global
            or self.config.enable_queue_history_guilds
        ):
            self.server_data[guild.id].current_playing_url = ""

        _player.skip()

        return Response(
            f"Seeking to time `{seek_time}` (`{f_seek_time}` seconds) in the current song.",
            delete_after=30,
        )

    async def cmd_repeat(
        self, guild: discord.Guild, option: str = ""
    ) -> CommandResponse:
        """
        Usage:
            {command_prefix}repeat [all | playlist | song | on | off]

        Toggles playlist or song looping.
        If no option is provided the current song will be repeated.
        If no option is provided and the song is already repeating, repeating will be turned off.
        """
        # TODO: this command needs TLC.

        player = self.get_player_in(guild)
        option = option.lower() if option else ""
        prefix = self.server_data[guild.id].command_prefix

        if not player:
            raise exceptions.CommandError(
                self.str.get(
                    "cmd-repeat-no-voice",
                    "The bot is not in a voice channel.  "
                    "Use %ssummon to summon it to your voice channel.",
                )
                % prefix,
                expire_in=30,
            )

        if not player.current_entry:
            return Response(
                self.str.get(
                    "cmd-repeat-no-songs",
                    "No songs are currently playing. Play something with {}play.",
                ).format(prefix),
                delete_after=30,
            )

        if option not in ["all", "playlist", "on", "off", "song", ""]:
            raise exceptions.CommandError(
                self.str.get(
                    "cmd-repeat-invalid",
                    "Invalid option, please run {}help repeat to a list of available options.",
                ).format(prefix),
                expire_in=30,
            )

        if option in ["all", "playlist"]:
            player.loopqueue = not player.loopqueue
            if player.loopqueue:
                return Response(
                    self.str.get(
                        "cmd-repeat-playlist-looping", "Playlist is now repeating."
                    ),
                    delete_after=30,
                )

            return Response(
                self.str.get(
                    "cmd-repeat-playlist-not-looping",
                    "Playlist is no longer repeating.",
                ),
                delete_after=30,
            )

        if option == "song":
            player.repeatsong = not player.repeatsong
            if player.repeatsong:
                return Response(
                    self.str.get("cmd-repeat-song-looping", "Song is now repeating."),
                    delete_after=30,
                )

            return Response(
                self.str.get(
                    "cmd-repeat-song-not-looping", "Song is no longer repeating."
                )
            )

        if option == "on":
            if player.repeatsong:
                return Response(
                    self.str.get(
                        "cmd-repeat-already-looping", "Song is already looping!"
                    ),
                    delete_after=30,
                )

            player.repeatsong = True
            return Response(self.str.get("cmd-repeat-song-looping"), delete_after=30)

        if option == "off":
            # TODO: This will fail to behave is both are somehow on.
            if player.repeatsong:
                player.repeatsong = False
                return Response(self.str.get("cmd-repeat-song-not-looping"))

            if player.loopqueue:
                player.loopqueue = False
                return Response(self.str.get("cmd-repeat-playlist-not-looping"))

            raise exceptions.CommandError(
                self.str.get(
                    "cmd-repeat-already-off", "The player is not currently looping."
                ),
                expire_in=30,
            )

        if player.repeatsong:
            player.loopqueue = True
            player.repeatsong = False
            return Response(
                self.str.get("cmd-repeat-playlist-looping"), delete_after=30
            )

        if player.loopqueue:
            if len(player.playlist.entries) > 0:
                message = self.str.get("cmd-repeat-playlist-not-looping")
            else:
                message = self.str.get("cmd-repeat-song-not-looping")
            player.loopqueue = False
        else:
            player.repeatsong = True
            message = self.str.get("cmd-repeat-song-looping")

        return Response(message, delete_after=30)

    async def cmd_move(
        self,
        guild: discord.Guild,
        channel: MessageableChannel,
        command: str,
        leftover_args: List[str],
    ) -> CommandResponse:
        """
        Usage:
            {command_prefix}move [Index of song to move] [Index to move song to]
            Ex: !move 1 3

        Swaps the location of a song within the playlist.
        """
        # TODO: move command needs some tlc. args renamed, better checks.
        player = self.get_player_in(guild)
        if not player:
            prefix = self.server_data[guild.id].command_prefix
            raise exceptions.CommandError(
                self.str.get(
                    "cmd-move-no-voice",
                    "The bot is not in a voice channel.  "
                    f"Use {prefix}summon to summon it to your voice channel.",
                )
            )

        if not player.current_entry:
            return Response(
                self.str.get(
                    "cmd-move-no-songs",
                    "There are no songs queued. Play something with {}play",
                ).format(self.server_data[guild.id].command_prefix),
            )

        indexes = []
        try:
            indexes.append(int(command) - 1)
            indexes.append(int(leftover_args[0]) - 1)
        except (ValueError, IndexError):
            # TODO: return command error instead, specific to the exception.
            return Response(
                self.str.get(
                    "cmd-move-indexes_not_intergers", "Song indexes must be integers!"
                ),
                delete_after=30,
            )

        for i in indexes:
            if i < 0 or i > len(player.playlist.entries) - 1:
                return Response(
                    self.str.get(
                        "cmd-move-invalid-indexes",
                        "Sent indexes are outside of the playlist scope!",
                    ),
                    delete_after=30,
                )

        # TODO:  replace this with a Response maybe.  UI stuff.
        await self.safe_send_message(
            channel,
            self.str.get(
                "cmd-move-success",
                "Successfully moved the requested song from positon number {} in queue to position {}!",
            ).format(indexes[0] + 1, indexes[1] + 1),
            expire_in=30,
        )

        song = player.playlist.delete_entry_at_index(indexes[0])

        player.playlist.insert_entry_at_index(indexes[1], song)
        return None

    async def _cmd_play_compound_link(
        self,
        message: discord.Message,
        player: MusicPlayer,
        channel: GuildMessageableChannels,
        guild: discord.Guild,
        author: discord.Member,
        permissions: PermissionGroup,
        leftover_args: List[str],
        song_url: str,
        head: bool,
    ) -> None:
        """
        Helper function to check for playlist IDs embedded in video links.
        If a "compound" URL is detected, ask the user if they want the
        associated playlist to be queued as well.
        """
        # TODO: maybe add config to auto yes or no and bypass this.

        async def _prompt_for_playing(
            prompt: str, next_url: str, ignore_vid: str = ""
        ) -> None:
            msg = await self.safe_send_message(channel, prompt)
            if not msg:
                log.warning(
                    "Could not prompt for playlist playback, no message to add reactions to."
                )
                return

            for r in [EMOJI_CHECK_MARK_BUTTON, EMOJI_CROSS_MARK_BUTTON]:
                await msg.add_reaction(r)

            def _check_react(reaction: discord.Reaction, user: discord.Member) -> bool:
                return msg == reaction.message and author == user

            try:
                reaction, _user = await self.wait_for(
                    "reaction_add", timeout=60, check=_check_react
                )
                if reaction.emoji == EMOJI_CHECK_MARK_BUTTON:
                    await self._cmd_play(
                        message,
                        player,
                        channel,
                        guild,
                        author,
                        permissions,
                        leftover_args,
                        next_url,
                        head,
                        ignore_video_id=ignore_vid,
                    )
                    await self.safe_delete_message(msg)
                elif reaction.emoji == EMOJI_CROSS_MARK_BUTTON:
                    await self.safe_delete_message(msg)
            except asyncio.TimeoutError:
                await self.safe_delete_message(msg)

        # Check for playlist in youtube watch link.
        # https://youtu.be/VID?list=PLID
        # https://www.youtube.com/watch?v=VID&list=PLID
        playlist_regex = re.compile(
            r"(?:youtube.com/watch\?v=|youtu\.be/)([^?&]{6,})[&?]{1}(list=PL[^&]+)",
            re.I | re.X,
        )
        matches = playlist_regex.search(song_url)
        if matches:
            pl_url = "https://www.youtube.com/playlist?" + matches.group(2)
            ignore_vid = matches.group(1)
            self.create_task(
                _prompt_for_playing(
                    # TODO: i18n / UI stuff
                    f"This link contains a Playlist ID:\n`{song_url}`\n\nDo you want to queue the playlist too?",
                    pl_url,
                    ignore_vid,
                )
            )

    async def _cmd_play(
        self,
        message: discord.Message,
        _player: Optional[MusicPlayer],
        channel: GuildMessageableChannels,
        guild: discord.Guild,
        author: discord.Member,
        permissions: PermissionGroup,
        leftover_args: List[str],
        song_url: str,
        head: bool,
        shuffle_entries: bool = False,
        ignore_video_id: str = "",
        skip_playing: bool = False,
    ) -> CommandResponse:
        """
        This function handles actually adding any given URL or song subject to
        the player playlist if extraction was successful and various checks pass.

        :param: head:  Toggle adding the song(s) to the front of the queue, not the end.
        :param: shuffle_entries:  Shuffle entries before adding them to the queue.
        :param: ignore_video_id:  Ignores a video in a playlist if it has this ID.
        :param: skip_playing:  Skip current playback if a new entry is added.
        """
        player = _player if _player else None

        await channel.typing()

        if not player and permissions.summonplay and channel.guild:
            response = await self.cmd_summon(channel.guild, author, message)
            if response:
                if self.config.embeds:
                    content = self._gen_embed()
                    content.title = "summon"
                    content.description = str(response.content)
                    await self.safe_send_message(
                        channel,
                        content,
                        expire_in=(
                            response.delete_after if self.config.delete_messages else 0
                        ),
                    )
                else:
                    await self.safe_send_message(
                        channel,
                        str(response.content),
                        expire_in=(
                            response.delete_after if self.config.delete_messages else 0
                        ),
                    )
                player = self.get_player_in(channel.guild)

        if not player:
            prefix = self.server_data[guild.id].command_prefix
            raise exceptions.CommandError(
                "The bot is not in a voice channel.  "
                f"Use {prefix}summon to summon it to your voice channel."
            )

        if not self.config.enable_local_media and song_url.lower().startswith(
            "file://"
        ):
            raise exceptions.CommandError(
                "Local media playback is not enabled.",
            )

        # Validate song_url is actually a URL, or otherwise a search string.
        valid_song_url = self.downloader.get_url_or_none(song_url)
        if valid_song_url:
            song_url = valid_song_url
            self._do_song_blocklist_check(song_url)

            # Handle if the link has a playlist ID in addition to a video ID.
            await self._cmd_play_compound_link(
                message,
                player,
                channel,
                guild,
                author,
                permissions,
                leftover_args,
                song_url,
                head,
            )

        if (
            not valid_song_url
            and leftover_args
            and not (
                self.config.enable_local_media
                and song_url.lower().startswith("file://")
            )
        ):
            # treat all arguments as a search string.
            song_url = " ".join([song_url, *leftover_args])
            leftover_args = []  # prevent issues later.
            self._do_song_blocklist_check(song_url)

        # Validate spotify links are supported before we try them.
        if "open.spotify.com" in song_url.lower():
            if self.config.spotify_enabled:
                if not Spotify.is_url_supported(song_url):
                    raise exceptions.CommandError(
                        "Spotify URL is invalid or not currently supported."
                    )
            else:
                raise exceptions.CommandError(
                    "Detected a spotify URL, but spotify is not enabled."
                )

        # This lock prevent spamming play commands to add entries that exceeds time limit/ maximum song limit
        async with self.aiolocks[_func_() + ":" + str(author.id)]:
            if (
                permissions.max_songs
                and player.playlist.count_for_user(author) >= permissions.max_songs
            ):
                raise exceptions.PermissionsError(
                    self.str.get(
                        "cmd-play-limit",
                        "You have reached your enqueued song limit ({0})",
                    ).format(permissions.max_songs),
                    expire_in=30,
                )

            if player.karaoke_mode and not permissions.bypass_karaoke_mode:
                raise exceptions.PermissionsError(
                    self.str.get(
                        "karaoke-enabled",
                        "Karaoke mode is enabled, please try again when its disabled!",
                    ),
                    expire_in=30,
                )

            # Get processed info from ytdlp
            info = None
            try:
                info = await self.downloader.extract_info(
                    song_url, download=False, process=True
                )
            except Exception as e:
                info = None
                log.exception("Issue with extract_info(): ")
                raise exceptions.CommandError(str(e)) from e

            if not info:
                raise exceptions.CommandError(
                    self.str.get(
                        "cmd-play-noinfo",
                        "That video cannot be played. Try using the {0}stream command.",
                    ).format(self.server_data[guild.id].command_prefix),
                    expire_in=30,
                )

            # ensure the extractor has been allowed via permissions.
            if info.extractor not in permissions.extractors and permissions.extractors:
                raise exceptions.PermissionsError(
                    self.str.get(
                        "cmd-play-badextractor",
                        "You do not have permission to play the requested media. Service `{}` is not permitted.",
                    ).format(info.extractor),
                    expire_in=30,
                )

            # if the result has "entries" but it's empty, it might be a failed search.
            if "entries" in info and not info.entry_count:
                if info.extractor == "youtube:search":
                    # TOOD: UI, i18n stuff
                    raise exceptions.CommandError(
                        f"Youtube search returned no results for:  {song_url}"
                    )

            # If the result has usable entries, we assume it is a playlist
            if info.has_entries:
                await self._do_playlist_checks(player, author, info)

                num_songs = info.playlist_count or info.entry_count

                if shuffle_entries:
                    random.shuffle(info["entries"])

                # TODO: I can create an event emitter object instead, add event functions, and every play list might be asyncified
                # Also have a "verify_entry" hook with the entry as an arg and returns the entry if its ok
                start_time = time.time()
                entry_list, position = await player.playlist.import_from_info(
                    info,
                    channel=channel,
                    author=author,
                    head=False,
                    ignore_video_id=ignore_video_id,
                )

                time_taken = time.time() - start_time
                listlen = len(entry_list)

                log.info(
                    "Processed %d of %d songs in %.3f seconds at %.2f s/song",
                    listlen,
                    num_songs,
                    time_taken,
                    time_taken / listlen if listlen else 1,
                )

                if not entry_list:
                    raise exceptions.CommandError(
                        self.str.get(
                            "cmd-play-playlist-maxduration",
                            "No songs were added, all songs were over max duration (%ss)",
                        )
                        % permissions.max_song_length,
                        expire_in=30,
                    )

                reply_text = self.str.get(
                    "cmd-play-playlist-reply",
                    "Enqueued **%s** songs to be played. Position in queue: %s",
                )
                btext = str(listlen)

            # If it's an entry
            else:
                # youtube:playlist extractor but it's actually an entry
                # ^ wish I had a URL for this one.
                if info.get("extractor", "") == "youtube:playlist":
                    log.noise(  # type: ignore[attr-defined]
                        "Extracted an entry with youtube:playlist as extractor key"
                    )

                # Check the block list again, with the info this time.
                self._do_song_blocklist_check(info.url)
                self._do_song_blocklist_check(info.title)

                if (
                    permissions.max_song_length
                    and info.duration_td.seconds > permissions.max_song_length
                ):
                    raise exceptions.PermissionsError(
                        self.str.get(
                            "cmd-play-song-limit",
                            "Song duration exceeds limit ({0} > {1})",
                        ).format(info.duration, permissions.max_song_length),
                        expire_in=30,
                    )

                entry, position = await player.playlist.add_entry_from_info(
                    info, channel=channel, author=author, head=head
                )

                reply_text = self.str.get(
                    "cmd-play-song-reply",
                    "Enqueued `%s` to be played. Position in queue: %s",
                )
                btext = entry.title

            log.debug("Added song(s) at position %s", position)
            if position == 1 and player.is_stopped:
                position = self.str.get("cmd-play-next", "Up next!")
                reply_text %= (btext, position)
                player.play()

            # shift the playing track to the end of queue and skip current playback.
            elif skip_playing and player.is_playing and player.current_entry:
                player.playlist.entries.append(player.current_entry)

                # handle history playlist updates.
                if (
                    self.config.enable_queue_history_global
                    or self.config.enable_queue_history_guilds
                ):
                    self.server_data[guild.id].current_playing_url = ""

                player.skip()

                position = self.str.get("cmd-play-next", "Up next!")
                reply_text %= (btext, position)

            else:
                reply_text %= (btext, position)
                try:
                    time_until = await player.playlist.estimate_time_until(
                        position, player
                    )
                    reply_text += (
                        self.str.get(
                            "cmd-play-eta", " - estimated time until playing: %s"
                        )
                        % f"`{format_song_duration(time_until)}`"
                    )
                except exceptions.InvalidDataError:
                    reply_text += self.str.get(
                        "cmd-play-eta-error", " - cannot estimate time until playing"
                    )
                    log.warning(
                        "Cannot estimate time until playing for position: %d", position
                    )

        return Response(reply_text, delete_after=30)

    async def cmd_stream(
        self,
        _player: Optional[MusicPlayer],
        channel: GuildMessageableChannels,
        guild: discord.Guild,
        author: discord.Member,
        permissions: PermissionGroup,
        message: discord.Message,
        song_url: str,
    ) -> CommandResponse:
        """
        Usage:
            {command_prefix}stream song_link

        Enqueue a media stream.
        This could mean an actual stream like Twitch or shoutcast, or simply streaming
        media without pre-downloading it.  Note: FFmpeg is notoriously bad at handling
        streams, especially on poor connections.  You have been warned.
        """

        await self._do_cmd_unpause_check(_player, channel, author, message)

        if permissions.summonplay:
            response = await self.cmd_summon(guild, author, message)
            if response:
                if self.config.embeds:
                    content = self._gen_embed()
                    content.title = "summon"
                    content.description = str(response.content)
                    await self.safe_send_message(
                        channel,
                        content,
                        expire_in=(
                            response.delete_after if self.config.delete_messages else 0
                        ),
                    )
                else:
                    await self.safe_send_message(
                        channel,
                        str(response.content),
                        expire_in=(
                            response.delete_after if self.config.delete_messages else 0
                        ),
                    )
                p = self.get_player_in(guild)
                if p:
                    _player = p

        if not _player:
            prefix = self.server_data[guild.id].command_prefix
            raise exceptions.CommandError(
                "The bot is not in a voice channel.  "
                f"Use {prefix}summon to summon it to your voice channel."
            )

        if (
            permissions.max_songs
            and _player.playlist.count_for_user(author) >= permissions.max_songs
        ):
            raise exceptions.PermissionsError(
                self.str.get(
                    "cmd-stream-limit",
                    "You have reached your enqueued song limit ({0})",
                ).format(permissions.max_songs),
                expire_in=30,
            )

        if _player.karaoke_mode and not permissions.bypass_karaoke_mode:
            raise exceptions.PermissionsError(
                self.str.get(
                    "karaoke-enabled",
                    "Karaoke mode is enabled, please try again when its disabled!",
                ),
                expire_in=30,
            )

        async with channel.typing():
            # TODO: find more streams to test.
            # NOTE: this will return a URL if one was given but ytdl doesn't support it.
            try:
                info = await self.downloader.extract_info(
                    song_url, download=False, process=True, as_stream=True
                )
            except Exception as e:
                log.exception(
                    "Failed to get info from the stream request: %s", song_url
                )
                raise exceptions.CommandError(str(e)) from e

            if info.has_entries:
                raise exceptions.CommandError(
                    "Streaming playlists is not yet supported.",
                    expire_in=30,
                )
                # TODO: could process these and force them to be stream entries...

            self._do_song_blocklist_check(info.url)
            # if its a "forced stream" this would be a waste.
            if info.url != info.title:
                self._do_song_blocklist_check(info.title)

            await _player.playlist.add_stream_from_info(
                info, channel=channel, author=author, head=False
            )

            if _player.is_stopped:
                _player.play()

        return Response(
            self.str.get("cmd-stream-success", "Streaming."), delete_after=6
        )

    async def cmd_search(
        self,
        message: discord.Message,
        player: MusicPlayer,
        channel: GuildMessageableChannels,
        guild: discord.Guild,
        author: discord.Member,
        permissions: PermissionGroup,
        leftover_args: List[str],
    ) -> CommandResponse:
        """
        Usage:
            {command_prefix}search [service] [number] query

        Searches a service for a video and adds it to the queue.
        - service: any one of the following services:
            - youtube (yt) (default if unspecified)
            - soundcloud (sc)
            - yahoo (yh)
        - number: return a number of video results and waits for user to choose one
          - defaults to 3 if unspecified
          - note: If your search query starts with a number,
                  you must put your query in quotes
            - ex: {command_prefix}search 2 "I ran seagulls"
        The command issuer can use reactions to indicate their response to each result.
        """

        if (
            permissions.max_songs
            and player.playlist.count_for_user(author) > permissions.max_songs
        ):
            raise exceptions.PermissionsError(
                self.str.get(
                    "cmd-search-limit",
                    "You have reached your playlist item limit ({0})",
                ).format(permissions.max_songs),
                expire_in=30,
            )

        if player.karaoke_mode and not permissions.bypass_karaoke_mode:
            raise exceptions.PermissionsError(
                self.str.get(
                    "karaoke-enabled",
                    "Karaoke mode is enabled, please try again when its disabled!",
                ),
                expire_in=30,
            )

        def argcheck() -> None:
            if not leftover_args:
                raise exceptions.CommandError(
                    self.str.get(
                        "cmd-search-noquery", "Please specify a search query.\n%s"
                    )
                    % dedent(
                        self.cmd_search.__doc__.format(  # type: ignore
                            command_prefix=self.server_data[guild.id].command_prefix
                        )
                    ),
                    expire_in=60,
                )

        argcheck()

        service = "youtube"
        items_requested = self.config.defaultsearchresults
        max_items = permissions.max_search_items
        services = {
            "youtube": "ytsearch",
            "soundcloud": "scsearch",
            "yahoo": "yvsearch",
            "yt": "ytsearch",
            "sc": "scsearch",
            "yh": "yvsearch",
        }

        if leftover_args[0] in services:
            service = leftover_args.pop(0)
            argcheck()

        if leftover_args[0].isdigit():
            items_requested = int(leftover_args.pop(0))
            argcheck()

            if items_requested > max_items:
                raise exceptions.CommandError(
                    self.str.get(
                        "cmd-search-searchlimit",
                        "You cannot search for more than %s videos",
                    )
                    % max_items
                )

        # Look jake, if you see this and go "what the fuck are you doing"
        # and have a better idea on how to do this, I'd be delighted to know.
        # I don't want to just do ' '.join(leftover_args).strip("\"'")
        # Because that eats both quotes if they're there
        # where I only want to eat the outermost ones
        if leftover_args[0][0] in "'\"":
            lchar = leftover_args[0][0]
            leftover_args[0] = leftover_args[0].lstrip(lchar)
            leftover_args[-1] = leftover_args[-1].rstrip(lchar)

        srvc = services[service]
        args_str = " ".join(leftover_args)
        search_query = f"{srvc}{items_requested}:{args_str}"

        self._do_song_blocklist_check(args_str)

        search_msg = await self.safe_send_message(
            channel, self.str.get("cmd-search-searching", "Searching for videos...")
        )
        await channel.typing()

        try:  # pylint: disable=no-else-return
            info = await self.downloader.extract_info(
                search_query, download=False, process=True
            )

        except (
            exceptions.ExtractionError,
            exceptions.SpotifyError,
            youtube_dl.utils.YoutubeDLError,
            youtube_dl.networking.exceptions.RequestError,
        ) as e:
            if search_msg:
                await self.safe_edit_message(search_msg, str(e), send_if_fail=True)
            return None

        else:
            if search_msg:
                await self.safe_delete_message(search_msg)

        if not info:
            return Response(
                self.str.get("cmd-search-none", "No videos found."), delete_after=30
            )

        entries = info.get_entries_objects()

        # Decide if the list approach or the reaction approach should be used
        if self.config.searchlist:
            result_message_array = []

            if self.config.embeds:
                content = self._gen_embed()
                content.title = self.str.get(
                    "cmd-search-title", "{0} search results:"
                ).format(service.capitalize())
                content.description = "To select a song, type the corresponding number"
            else:
                result_header = self.str.get(
                    "cmd-search-title", "{0} search results:"
                ).format(service.capitalize())
                result_header += "\n\n"

            for entry in entries:
                # This formats the results and adds it to an array
                # format_song_duration removes the hour section
                # if the song is shorter than an hour
                result_message_array.append(
                    self.str.get(
                        "cmd-search-list-entry", "**{0}**. **{1}** | {2}"
                    ).format(
                        entries.index(entry) + 1,
                        entry["title"],
                        format_song_duration(entry.duration_td),
                    )
                )
            # This combines the formatted result strings into one list.
            result_string = "\n".join(str(result) for result in result_message_array)
            result_string += "\n**0.** Cancel"

            if self.config.embeds:
                # Add the result entries to the embedded message and send it to the channel
                content.add_field(
                    name=self.str.get("cmd-search-field-name", "Pick a song"),
                    value=result_string,
                    inline=False,
                )
                result_message = await self.safe_send_message(channel, content)
            else:
                # Construct the complete message and send it to the channel.
                result_string = result_header + result_string
                result_string += "\n\nSelect song by typing the corresponding number or type cancel to cancel search"
                result_message = await self.safe_send_message(
                    channel,
                    self.str.get("cmd-search-result-list-noembed", "{0}").format(
                        result_string
                    ),
                )

            # Check to verify that received message is valid.
            def check(reply: discord.Message) -> bool:
                return (
                    reply.channel.id == channel.id
                    and reply.author == message.author
                    and reply.content.isdigit()
                    and -1 <= int(reply.content) - 1 <= info.entry_count
                )

            # Wait for a response from the author.
            try:
                choice = await self.wait_for("message", timeout=30.0, check=check)
            except asyncio.TimeoutError:
                if result_message:
                    await self.safe_delete_message(result_message)
                return None

            if choice.content == "0":
                # Choice 0 will cancel the search
                if self.config.delete_invoking:
                    await self.safe_delete_message(choice)
                if result_message:
                    await self.safe_delete_message(result_message)
            else:
                # Here we have a valid choice lets queue it.
                if self.config.delete_invoking:
                    await self.safe_delete_message(choice)
                if result_message:
                    await self.safe_delete_message(result_message)
                await self.cmd_play(
                    message,
                    player,
                    channel,
                    guild,
                    author,
                    permissions,
                    [],
                    entries[int(choice.content) - 1]["url"],
                )
                if self.config.embeds:
                    return Response(
                        self.str.get(
                            "cmd-search-accept-list-embed", "[{0}]({1}) added to queue"
                        ).format(
                            entries[int(choice.content) - 1]["title"],
                            entries[int(choice.content) - 1]["url"],
                        ),
                        delete_after=30,
                    )

                return Response(
                    self.str.get(
                        "cmd-search-accept-list-noembed", "{0} added to queue"
                    ).format(entries[int(choice.content) - 1]["title"]),
                    delete_after=30,
                )
        else:
            # patch for loop-defined cell variable.
            res_msg_ids = []
            # Original code
            for entry in entries:
                result_message = await self.safe_send_message(
                    channel,
                    self.str.get("cmd-search-result", "Result {0}/{1}: {2}").format(
                        entries.index(entry) + 1,
                        info.entry_count,
                        entry["url"],
                    ),
                )
                if not result_message:
                    continue

                res_msg_ids.append(result_message.id)

                def check_react(
                    reaction: discord.Reaction, user: discord.Member
                ) -> bool:
                    return (
                        user == message.author and reaction.message.id in res_msg_ids
                    )  # why can't these objs be compared directly?

                reactions = [
                    EMOJI_CHECK_MARK_BUTTON,
                    EMOJI_CROSS_MARK_BUTTON,
                    EMOJI_STOP_SIGN,
                ]
                for r in reactions:
                    await result_message.add_reaction(r)

                try:
                    reaction, _user = await self.wait_for(
                        "reaction_add", timeout=60.0, check=check_react
                    )
                except asyncio.TimeoutError:
                    await self.safe_delete_message(result_message)
                    return None

                if str(reaction.emoji) == EMOJI_CHECK_MARK_BUTTON:  # check
                    # play the next and respond, stop the search entry loop.
                    await self.safe_delete_message(result_message)
                    await self.cmd_play(
                        message,
                        player,
                        channel,
                        guild,
                        author,
                        permissions,
                        [],
                        entry["url"],
                    )
                    return Response(
                        self.str.get("cmd-search-accept", "Alright, coming right up!"),
                        delete_after=30,
                    )

                if str(reaction.emoji) == EMOJI_CROSS_MARK_BUTTON:  # cross
                    # delete last result and move on to next
                    await self.safe_delete_message(result_message)
                else:  # stop
                    # delete last result and stop showing results.
                    await self.safe_delete_message(result_message)
                    break
        return None

    async def cmd_np(
        self,
        player: MusicPlayer,
        channel: MessageableChannel,
        guild: discord.Guild,
    ) -> CommandResponse:
        """
        Usage:
            {command_prefix}np

        Displays the current song in chat.
        """

        if player.current_entry:
            last_np_msg = self.server_data[guild.id].last_np_msg
            if last_np_msg:
                await self.safe_delete_message(last_np_msg)
                self.server_data[guild.id].last_np_msg = None

            song_progress = format_song_duration(player.progress)
            song_total = (
                format_song_duration(player.current_entry.duration_td)
                if player.current_entry.duration is not None
                else "(no duration data)"
            )

            streaming = isinstance(player.current_entry, StreamPlaylistEntry)
            prog_str = (
                "`[{progress}]`" if streaming else "`[{progress}/{total}]`"
            ).format(progress=song_progress, total=song_total)
            prog_bar_str = ""

            # percentage shows how much of the current song has already been played
            percentage = 0.0
            if (
                player.current_entry.duration
                and player.current_entry.duration_td.total_seconds() > 0
            ):
                percentage = (
                    player.progress / player.current_entry.duration_td.total_seconds()
                )

            # create the actual bar
            progress_bar_length = 30
            for i in range(progress_bar_length):
                if percentage < 1 / progress_bar_length * i:
                    prog_bar_str += "□"
                else:
                    prog_bar_str += "■"

            # TODO: properly do the i18n stuff in here.
            action_text = (
                self.str.get("cmd-np-action-streaming", "Streaming")
                if streaming
                else self.str.get("cmd-np-action-playing", "Playing")
            )

            entry = player.current_entry
            entry_author = player.current_entry.author

            if entry_author:
                np_text = self.str.get(
                    "cmd-np-reply-author",
                    "Currently {action}: **{title}** added by **{author}**\nProgress: {progress_bar} {progress}\n\N{WHITE RIGHT POINTING BACKHAND INDEX} <{url}>",
                ).format(
                    action=action_text,
                    title=entry.title,
                    author=entry_author.name,
                    progress_bar=prog_bar_str,
                    progress=prog_str,
                    url=entry.url,
                )
            else:
                np_text = self.str.get(
                    "cmd-np-reply-noauthor",
                    "Currently {action}: **{title}**\nProgress: {progress_bar} {progress}\n\N{WHITE RIGHT POINTING BACKHAND INDEX} <{url}>",
                ).format(
                    action=action_text,
                    title=entry.title,
                    progress_bar=prog_bar_str,
                    progress=prog_str,
                    url=entry.url,
                )

                # TODO: i18n
                if entry.from_auto_playlist:
                    np_text += "\n`via autoplaylist`"

            if self.config.embeds:
                content = self._gen_embed()
                content.title = action_text
                content.add_field(
                    name=f"Currently {action_text}", value=entry.title, inline=False
                )
                if entry_author:
                    content.add_field(
                        name="Added By:", value=entry_author.name, inline=False
                    )
                elif entry.from_auto_playlist:
                    content.add_field(
                        name="Added By:", value="`auto playlist`", inline=False
                    )
                content.add_field(
                    name="Progress",
                    value=f"{prog_str}\n{prog_bar_str}\n\n",
                    inline=False,
                )
                if len(entry.url) <= 1024:
                    content.add_field(name="URL:", value=entry.url, inline=False)
                if entry.thumbnail_url:
                    content.set_image(url=entry.thumbnail_url)
                else:
                    log.warning("No thumbnail set for entry with url: %s", entry.url)

            self.server_data[guild.id].last_np_msg = await self.safe_send_message(
                channel, content if self.config.embeds else np_text, expire_in=30
            )
            return None

        return Response(
            self.str.get(
                "cmd-np-none",
                "There are no songs queued! Queue something with {0}play.",
            ).format(self.server_data[guild.id].command_prefix),
            delete_after=30,
        )

    async def cmd_summon(
        self, guild: discord.Guild, author: discord.Member, message: discord.Message
    ) -> CommandResponse:
        """
        Usage:
            {command_prefix}summon

        Call the bot to the summoner's voice channel.
        """

        lock_key = f"summon:{guild.id}"
        log.info("Attempting to acquire lock for %s", lock_key)
        async with self.aiolocks[lock_key]:
            log.info("Attempting to acquire lock for %s", lock_key)
            if not author.voice or not author.voice.channel:
                raise exceptions.CommandError(
                    self.str.get(
                        "cmd-summon-novc",
                        "You are not connected to voice. Try joining a voice channel!",
                    )
                )

            player = self.get_player_in(guild)
            if player and player.voice_client and guild == author.voice.channel.guild:
                # NOTE:  .move_to() does not support setting self-deafen flag,
                # nor respect flags set in initial connect call.
                # await player.voice_client.move_to(author.voice.channel)
                await guild.change_voice_state(
                    channel=author.voice.channel,
                    self_deaf=self.config.self_deafen,
                )
            else:
                player = await self.get_player(
                    author.voice.channel,
                    create=True,
                    deserialize=self.config.persistent_queue,
                )

                if player.is_stopped:
                    player.play()

            log.info(
                "Joining %s/%s",
                author.voice.channel.guild.name,
                author.voice.channel.name,
            )

            self.server_data[guild.id].last_np_msg = message

            return Response(
                self.str.get("cmd-summon-reply", "Connected to `{0.name}`").format(
                    author.voice.channel
                ),
                delete_after=30,
            )

    async def cmd_follow(
        self,
        guild: discord.Guild,
        author: discord.Member,
        user_mentions: UserMentions,
    ) -> CommandResponse:
        """
        Usage:
            {command_prefix}follow

        MusicBot will automatically follow a user when they change channels.
        """
        # If MusicBot is already following a user, either change user or un-follow.
        followed_user = self.server_data[guild.id].follow_user
        if followed_user is not None:
            # Un-follow current user.
            if followed_user.id == author.id:
                # TODO:  maybe check the current channel for users and decide if
                # we should automatically move back to guilds auto_join_channel.
                self.server_data[guild.id].follow_user = None
                return Response(
                    f"No longer following user `{author.name}`",
                    delete_after=30,
                )

            # Change to following a new user.
            self.server_data[guild.id].follow_user = author
            return Response(
                f"Now following user `{author.name}` between voice channels.",
                delete_after=30,
            )

        # Follow the invoking user.
        # If owner mentioned a user, bind to the mentioned user instead.
        bind_to_member = author
        if author.id == self.config.owner_id and user_mentions:
            m = user_mentions.pop(0)
            if not isinstance(m, discord.Member):
                raise exceptions.CommandError(
                    "MusicBot cannot follow a user that is not a member of the server.",
                    expire_in=30,
                )
            bind_to_member = m

        self.server_data[guild.id].follow_user = bind_to_member
        return Response(
            f"Will follow user `{bind_to_member.name}` between voice channels.",
            delete_after=30,
        )

    async def cmd_pause(self, player: MusicPlayer) -> CommandResponse:
        """
        Usage:
            {command_prefix}pause

        Pauses playback of the current song.
        """

        if player.is_playing:
            player.pause()
            return Response(
                self.str.get("cmd-pause-reply", "Paused music in `{0.name}`").format(
                    player.voice_client.channel
                ),
                delete_after=30,
            )

        raise exceptions.CommandError(
            self.str.get("cmd-pause-none", "Player is not playing."), expire_in=30
        )

    async def cmd_resume(self, player: MusicPlayer) -> CommandResponse:
        """
        Usage:
            {command_prefix}resume

        Resumes playback of a paused song.
        """

        if player.is_paused:
            player.resume()
            return Response(
                self.str.get("cmd-resume-reply", "Resumed music in `{0.name}`").format(
                    player.voice_client.channel
                ),
                delete_after=15,
            )

        if player.is_stopped and player.playlist:
            player.play()
            return None

        raise exceptions.CommandError(
            self.str.get("cmd-resume-none", "Player is not paused."), expire_in=30
        )

    async def cmd_shuffle(
        self, channel: MessageableChannel, player: MusicPlayer
    ) -> CommandResponse:
        """
        Usage:
            {command_prefix}shuffle

        Shuffles the server's queue.
        """

        player.playlist.shuffle()

        cards = [
            "\N{BLACK SPADE SUIT}",
            "\N{BLACK CLUB SUIT}",
            "\N{BLACK HEART SUIT}",
            "\N{BLACK DIAMOND SUIT}",
        ]
        random.shuffle(cards)

        hand = await self.safe_send_message(channel, " ".join(cards))
        await asyncio.sleep(0.6)

        if hand:
            for _ in range(4):
                random.shuffle(cards)
                await self.safe_edit_message(hand, " ".join(cards))
                await asyncio.sleep(0.6)

            await self.safe_delete_message(hand, quiet=True)
        return Response(
            self.str.get("cmd-shuffle-reply", "Shuffled `{0}`'s queue.").format(
                player.voice_client.channel.guild
            ),
            delete_after=15,
        )

    async def cmd_clear(
        self,
        player: MusicPlayer,
    ) -> CommandResponse:
        """
        Usage:
            {command_prefix}clear

        Clears the playlist.
        """

        player.playlist.clear()

        return Response(
            self.str.get("cmd-clear-reply", "Cleared `{0}`'s queue").format(
                player.voice_client.channel.guild
            ),
            delete_after=20,
        )

    async def cmd_remove(
        self,
        user_mentions: UserMentions,
        author: discord.Member,
        permissions: PermissionGroup,
        guild: discord.Guild,
        player: MusicPlayer,
        index: str = "",
    ) -> CommandResponse:
        """
        Usage:
            {command_prefix}remove [# in queue]

        Removes queued songs. If a number is specified, removes that song in the queue, otherwise removes the most recently queued song.
        """

        if not player.playlist.entries:
            raise exceptions.CommandError(
                self.str.get("cmd-remove-none", "There's nothing to remove!"),
                expire_in=20,
            )

        if user_mentions:
            for user in user_mentions:
                if permissions.remove or author == user:
                    try:
                        entry_indexes = [
                            e for e in player.playlist.entries if e.author == user
                        ]
                        for entry in entry_indexes:
                            player.playlist.entries.remove(entry)
                        entry_text = f"{len(entry_indexes)} item"
                        if len(entry_indexes) > 1:
                            entry_text += "s"
                        return Response(
                            self.str.get(
                                "cmd-remove-reply", "Removed `{0}` added by `{1}`"
                            )
                            .format(entry_text, user.name)
                            .strip()
                        )

                    except ValueError as e:
                        raise exceptions.CommandError(
                            self.str.get(
                                "cmd-remove-missing",
                                "Nothing found in the queue from user `%s`",
                            )
                            % user.name,
                            expire_in=20,
                        ) from e

                raise exceptions.PermissionsError(
                    self.str.get(
                        "cmd-remove-noperms",
                        "You do not have the valid permissions to remove that entry from the queue, make sure you're the one who queued it or have instant skip permissions",
                    ),
                    expire_in=20,
                )

        if not index:
            idx = len(player.playlist.entries)

        try:
            idx = int(index)
        except (TypeError, ValueError) as e:
            raise exceptions.CommandError(
                self.str.get(
                    "cmd-remove-invalid",
                    "Invalid number. Use {}queue to find queue positions.",
                ).format(self.server_data[guild.id].command_prefix),
                expire_in=20,
            ) from e

        if idx > len(player.playlist.entries):
            raise exceptions.CommandError(
                self.str.get(
                    "cmd-remove-invalid",
                    "Invalid number. Use {}queue to find queue positions.",
                ).format(self.server_data[guild.id].command_prefix),
                expire_in=20,
            )

        if (
            permissions.remove
            or author == player.playlist.get_entry_at_index(idx - 1).author
        ):
            entry = player.playlist.delete_entry_at_index((idx - 1))
            if entry.channel and entry.author:
                return Response(
                    self.str.get(
                        "cmd-remove-reply-author", "Removed entry `{0}` added by `{1}`"
                    )
                    .format(entry.title, entry.author.name)
                    .strip()
                )

            return Response(
                self.str.get("cmd-remove-reply-noauthor", "Removed entry `{0}`")
                .format(entry.title)
                .strip()
            )

        raise exceptions.PermissionsError(
            self.str.get(
                "cmd-remove-noperms",
                "You do not have the valid permissions to remove that entry from the queue, make sure you're the one who queued it or have instant skip permissions",
            ),
            expire_in=20,
        )

    async def cmd_skip(
        self,
        guild: discord.Guild,
        player: MusicPlayer,
        author: discord.Member,
        message: discord.Message,
        permissions: PermissionGroup,
        voice_channel: Optional[VoiceableChannel],
        param: str = "",
    ) -> CommandResponse:
        """
        Usage:
            {command_prefix}skip [force/f]

        Skips the current song when enough votes are cast.
        Owners and those with the instaskip permission can add 'force' or 'f' after the command to force skip.
        """

        if player.is_stopped:
            raise exceptions.CommandError(
                self.str.get("cmd-skip-none", "Can't skip! The player is not playing!"),
                expire_in=20,
            )

        if not player.current_entry:
            next_entry = player.playlist.peek()
            if next_entry:
                if next_entry.is_downloading:
                    return Response(
                        self.str.get(
                            "cmd-skip-dl",
                            "The next song (`%s`) is downloading, please wait.",
                        )
                        % next_entry.title
                    )

                if next_entry.is_downloaded:
                    return Response(
                        "The next song will be played shortly.  Please wait."
                    )

                return Response(
                    "Something odd is happening.  "
                    "You might want to restart the bot if it doesn't start working."
                )
            return Response(
                "Something strange is happening.  "
                "You might want to restart the bot if it doesn't start working."
            )

        current_entry = player.current_entry
        entry_author = current_entry.author
        entry_author_id = 0
        if entry_author:
            entry_author_id = entry_author.id

        permission_force_skip = permissions.instaskip or (
            self.config.allow_author_skip and author.id == entry_author_id
        )
        force_skip = param.lower() in ["force", "f"]

        if permission_force_skip and (force_skip or self.config.legacy_skip):
            if (
                not permission_force_skip
                and not permissions.skip_looped
                and player.repeatsong
            ):
                raise exceptions.PermissionsError(
                    self.str.get(
                        "cmd-skip-force-noperms-looped-song",
                        "You do not have permission to force skip a looped song.",
                    )
                )

            # handle history playlist updates.
            if (
                self.config.enable_queue_history_global
                or self.config.enable_queue_history_guilds
            ):
                self.server_data[guild.id].current_playing_url = ""

            if player.repeatsong:
                player.repeatsong = False
            player.skip()
            return Response(
                self.str.get("cmd-skip-force", "Force skipped `{}`.").format(
                    current_entry.title
                ),
                reply=True,
                delete_after=30,
            )

        if not permission_force_skip and force_skip:
            raise exceptions.PermissionsError(
                self.str.get(
                    "cmd-skip-force-noperms",
                    "You do not have permission to force skip.",
                ),
                expire_in=30,
            )

        # get the number of users in the channel who are not deaf, exclude bots with exceptions.
        num_voice = count_members_in_voice(
            voice_channel,
            # make sure we include bot exceptions.
            include_bots=self.config.bot_exception_ids,
        )
        # If all users are deaf, avoid ZeroDivisionError
        if num_voice == 0:
            num_voice = 1

        # add the current skipper id so we can count it.
        player.skip_state.add_skipper(author.id, message)
        # count all members who are in skippers set.
        num_skips = count_members_in_voice(
            voice_channel,
            # This will exclude all other members in the channel who have not skipped.
            include_only=player.skip_state.skippers,
            # If a bot has skipped, this allows the exceptions to be counted.
            include_bots=self.config.bot_exception_ids,
        )

        skips_remaining = (
            min(
                self.config.skips_required,
                math.ceil(
                    self.config.skip_ratio_required / (1 / num_voice)
                ),  # Number of skips from config ratio
            )
            - num_skips
        )

        if skips_remaining <= 0:
            if not permissions.skip_looped and player.repeatsong:
                raise exceptions.PermissionsError(
                    self.str.get(
                        "cmd-skip-vote-noperms-looped-song",
                        "You do not have permission to skip a looped song.",
                    )
                )

            if player.repeatsong:
                player.repeatsong = False

            # handle history playlist updates.
            if (
                self.config.enable_queue_history_global
                or self.config.enable_queue_history_guilds
            ):
                self.server_data[guild.id].current_playing_url = ""

            player.skip()
            return Response(
                self.str.get(
                    "cmd-skip-reply-skipped-1",
                    "Your skip for `{0}` was acknowledged.\nThe vote to skip has been passed.{1}",
                ).format(
                    current_entry.title,
                    (
                        self.str.get(
                            "cmd-skip-reply-skipped-2", " Next song coming up!"
                        )
                        if player.playlist.peek()
                        else ""
                    ),
                ),
                reply=True,
                delete_after=20,
            )

        # TODO: When a song gets skipped, delete the old x needed to skip messages
        if not permissions.skip_looped and player.repeatsong:
            raise exceptions.PermissionsError(
                self.str.get(
                    "cmd-skip-vote-noperms-looped-song",
                    "You do not have permission to skip a looped song.",
                )
            )

        if player.repeatsong:
            player.repeatsong = False
        return Response(
            self.str.get(
                "cmd-skip-reply-voted-1",
                "Your skip for `{0}` was acknowledged.\n**{1}** more {2} required to vote to skip this song.",
            ).format(
                current_entry.title,
                skips_remaining,
                (
                    self.str.get("cmd-skip-reply-voted-2", "person is")
                    if skips_remaining == 1
                    else self.str.get("cmd-skip-reply-voted-3", "people are")
                ),
            ),
            reply=True,
            delete_after=20,
        )

    async def cmd_volume(
        self, player: MusicPlayer, new_volume: str = ""
    ) -> CommandResponse:
        """
        Usage:
            {command_prefix}volume (+/-)[volume]

        Sets the playback volume. Accepted values are from 1 to 100.
        Putting + or - before the volume will make the volume change relative to the current volume.
        """

        if not new_volume:
            return Response(
                self.str.get("cmd-volume-current", "Current volume: `%s%%`")
                % int(player.volume * 100),
                reply=True,
                delete_after=20,
            )

        relative = False
        if new_volume[0] in "+-":
            relative = True

        try:
            int_volume = int(new_volume)

        except ValueError as e:
            raise exceptions.CommandError(
                self.str.get(
                    "cmd-volume-invalid", "`{0}` is not a valid number"
                ).format(new_volume),
                expire_in=20,
            ) from e

        vol_change = 0
        if relative:
            vol_change = int_volume
            int_volume += int(player.volume * 100)

        old_volume = int(player.volume * 100)

        if 0 < int_volume <= 100:
            player.volume = int_volume / 100.0

            return Response(
                self.str.get("cmd-volume-reply", "Updated volume from **%d** to **%d**")
                % (old_volume, int_volume),
                reply=True,
                delete_after=20,
            )

        if relative:
            raise exceptions.CommandError(
                self.str.get(
                    "cmd-volume-unreasonable-relative",
                    "Unreasonable volume change provided: {}{:+} -> {}%.  Provide a change between {} and {:+}.",
                ).format(
                    old_volume,
                    vol_change,
                    old_volume + vol_change,
                    1 - old_volume,
                    100 - old_volume,
                ),
                expire_in=20,
            )

        raise exceptions.CommandError(
            self.str.get(
                "cmd-volume-unreasonable-absolute",
                "Unreasonable volume provided: {}%. Provide a value between 1 and 100.",
            ).format(new_volume),
            expire_in=20,
        )

    async def cmd_speed(
        self, guild: discord.Guild, player: MusicPlayer, new_speed: str = ""
    ) -> CommandResponse:
        """
        Usage:
            {command_prefix}speed [rate]

        Apply a speed to the currently playing track.
        The rate must be between 0.5 and 100.0 due to ffmpeg limits.
        Stream playback does not support speed adjustments.
        """
        if not player.current_entry:
            raise exceptions.CommandError(
                "No track is playing, cannot set speed.\n"
                "Use the config command to set a default playback speed.",
                expire_in=30,
            )

        if not isinstance(
            player.current_entry, (URLPlaylistEntry, LocalFilePlaylistEntry)
        ):
            raise exceptions.CommandError(
                "Speed cannot be applied to streamed media.",
                expire_in=30,
            )

        if not new_speed:
            raise exceptions.CommandError(
                "You must provide a speed to set.",
                expire_in=30,
            )

        try:
            speed = float(new_speed)
            if speed < 0.5 or speed > 100.0:
                raise ValueError("Value out of range.")
        except (ValueError, TypeError) as e:
            raise exceptions.CommandError(
                "The speed you proivded is invalid. Use a number between 0.5 and 100.",
                expire_in=30,
            ) from e

        # Set current playback progress and speed then restart playback.
        entry = player.current_entry
        entry.set_start_time(player.progress)
        entry.set_playback_speed(speed)
        player.playlist.insert_entry_at_index(0, entry)

        # handle history playlist updates.
        if (
            self.config.enable_queue_history_global
            or self.config.enable_queue_history_guilds
        ):
            self.server_data[guild.id].current_playing_url = ""

        player.skip()

        return Response(
            f"Setting playback speed to `{speed:.3f}` for current track.",
            delete_after=30,
        )

    @owner_only
    async def cmd_config(
        self,
        user_mentions: UserMentions,
        channel_mentions: List[discord.abc.GuildChannel],
        option: str,
        leftover_args: List[str],
    ) -> CommandResponse:
        """
        Usage:
            {command_prefix}config missing
                Shows help text about any missing config options.

            {command_prefix}config diff
                Lists the names of options which have been changed since loading config file.

            {command_prefix}config list
                List the available config options and their sections.

            {command_prefix}config reload
                Reload the options.ini file from disk.

            {command_prefix}config help [Section] [Option]
                Shows help text for a specific option.

            {command_prefix}config show [Section] [Option]
                Display the current value of the option.

            {command_prefix}config save [Section] [Option]
                Saves the current current value to the options file.

            {command_prefix}config set [Section] [Option] [value]
                Validates the option and sets the config for the session, but not to file.

        This command allows management of MusicBot config options file.
        """
        if user_mentions and channel_mentions:
            raise exceptions.CommandError(
                "Config cannot use channel and user mentions at the same time.",
                expire_in=30,
            )

        option = option.lower()
        valid_options = [
            "missing",
            "diff",
            "list",
            "save",
            "help",
            "show",
            "set",
            "reload",
            "reset",
        ]
        if option not in valid_options:
            raise exceptions.CommandError(
                f"Invalid option for command: `{option}`",
                expire_in=30,
            )

        # Show missing options with help text.
        if option == "missing":
            missing = ""
            for opt in self.config.register.ini_missing_options:
                missing += (
                    f"**Missing Option:** `{opt}`\n"
                    "```"
                    f"{opt.comment}\n"
                    f"Default is set to:  {opt.default}"
                    "```\n"
                )
            if not missing:
                missing = "*All config options are present and accounted for!*"

            return Response(
                missing,
                delete_after=60,
            )

        # Show options names that have changed since loading.
        if option == "diff":
            changed = ""
            for opt in self.config.register.get_updated_options():
                changed += f"`{str(opt)}`\n"

            if not changed:
                changed = "No config options appear to be changed."
            else:
                changed = f"**Changed Options:**\n{changed}"

            return Response(
                changed,
                delete_after=60,
            )

        # List all available options.
        if option == "list":
            non_edit_opts = ""
            editable_opts = ""
            for opt in self.config.register.option_list:
                if opt.editable:
                    editable_opts += f"`{opt}`\n"
                else:
                    non_edit_opts += f"`{opt}`\n"

            opt_list = (
                f"## Available Options:\n"
                f"**Editable Options:**\n{editable_opts}\n"
                f"**Manual Edit Only:**\n{non_edit_opts}"
            )
            return Response(
                opt_list,
                delete_after=60,
            )

        # Try to reload options.ini file from disk.
        if option == "reload":
            try:
                new_conf = Config(self._config_file)
                await new_conf.async_validate(self)

                self.config = new_conf

                return Response(
                    "Config options reloaded from file successfully!",
                    delete_after=30,
                )
            except Exception as e:
                raise exceptions.CommandError(
                    f"Unable to reload Config due to the following errror:\n{str(e)}",
                    expire_in=30,
                ) from e

        # sub commands beyond here need 2 leftover_args
        if option in ["help", "show", "save", "set", "reset"]:
            largs = len(leftover_args)
            if (
                self.config.register.resolver_available
                and largs != 0
                and ((option == "set" and largs < 3) or largs < 2)
            ):
                # assume that section is omitted.
                possible_sections = self.config.register.get_sections_from_option(
                    leftover_args[0]
                )
                if len(possible_sections) == 0:
                    raise exceptions.CommandError(
                        "Could not resolve section name from option name. Please provide a valid section and option name.",
                        expire_in=30,
                    )
                if len(possible_sections) > 1:
                    raise exceptions.CommandError(
                        "The option given is ambiguous, please provide a section name.",
                        expire_in=30,
                    )
                # adjust the command arguments to include the resolved section.
                leftover_args = [list(possible_sections)[0]] + leftover_args
            elif largs < 2 or (option == "set" and largs < 3):
                raise exceptions.CommandError(
                    "You must provide a section name and option name for this command.",
                    expire_in=30,
                )

        # Get the command args from leftovers and check them.
        section_arg = leftover_args.pop(0)
        option_arg = leftover_args.pop(0)
        if user_mentions:
            leftover_args += [str(m.id) for m in user_mentions]
        if channel_mentions:
            leftover_args += [str(ch.id) for ch in channel_mentions]
        value_arg = " ".join(leftover_args)
        p_opt = self.config.register.get_config_option(section_arg, option_arg)

        if section_arg not in self.config.register.sections:
            sects = ", ".join(self.config.register.sections)
            raise exceptions.CommandError(
                f"The section `{section_arg}` is not available.\n"
                f"The available sections are:  {sects}",
                expire_in=30,
            )

        if p_opt is None:
            option_arg = f"[{section_arg}] > {option_arg}"
            raise exceptions.CommandError(
                f"The option `{option_arg}` is not available.",
                expire_in=30,
            )
        opt = p_opt

        # Display some commentary about the option and its default.
        if option == "help":
            default = "\nThis option can only be set by editing the config file."
            if opt.editable:
                default = f"\nBy default this option is set to: {opt.default}"
            return Response(
                f"**Option:** `{opt}`\n{opt.comment}{default}",
                delete_after=60,
            )

        # Save the current config value to the INI file.
        if option == "save":
            if not opt.editable:
                raise exceptions.CommandError(
                    f"Option `{opt}` is not editable. Cannot save to disk.",
                    expire_in=30,
                )

            async with self.aiolocks["config_edit"]:
                saved = self.config.save_option(opt)

            if not saved:
                raise exceptions.CommandError(
                    f"Failed to save the option:  `{opt}`",
                    expire_in=30,
                )
            return Response(
                f"Successfully saved the option:  `{opt}`",
                delete_after=30,
            )

        # Display the current config and INI file values.
        if option == "show":
            if not opt.editable:
                raise exceptions.CommandError(
                    f"Option `{opt}` is not editable, value cannot be displayed.",
                    expire_in=30,
                )
            # TODO: perhaps make use of currently unused display value for empty configs.
            cur_val, ini_val, _disp_val = self.config.register.get_values(opt)
            return Response(
                f"**Option:** `{opt}`\n"
                f"Current Value:  `{cur_val}`\n"
                f"INI File Value:  `{ini_val}`",
                delete_after=30,
            )

        # update a config variable, but don't save it.
        if option == "set":
            if not opt.editable:
                raise exceptions.CommandError(
                    f"Option `{opt}` is not editable. Cannot update setting.",
                    expire_in=30,
                )

            if not value_arg:
                raise exceptions.CommandError(
                    "You must provide a section, option, and value for this sub command.",
                    expire_in=30,
                )

            log.debug("Doing set with on %s == %s", opt, value_arg)
            async with self.aiolocks["config_update"]:
                updated = self.config.update_option(opt, value_arg)
            if not updated:
                raise exceptions.CommandError(
                    f"Option `{opt}` was not updated!",
                    expire_in=30,
                )
            return Response(
                f"Option `{opt}` was updated for this session.\n"
                f"To save the change use `config save {opt.section} {opt.option}`",
                delete_after=30,
            )

        # reset an option to default value as defined in ConfigDefaults
        if option == "reset":
            if not opt.editable:
                raise exceptions.CommandError(
                    f"Option `{opt}` is not editable. Cannot reset to default.",
                    expire_in=30,
                )

            # Use the default value from the option object
            default_value = self.config.register.to_ini(opt, use_default=True)

            # Prepare a user-friendly message for the reset operation
            # TODO look into option registry display code for use here
            reset_value_display = default_value if default_value else "an empty set"

            log.debug("Resetting %s to default %s", opt, default_value)
            async with self.aiolocks["config_update"]:
                updated = self.config.update_option(opt, default_value)
            if not updated:
                raise exceptions.CommandError(
                    f"Option `{opt}` was not reset to default!",
                    expire_in=30,
                )
            return Response(
                f"Option `{opt}` was reset to its default value `{reset_value_display}`.\n"
                f"To save the change use `config save {opt.section} {opt.option}`",
                delete_after=30,
            )

        return None

    @owner_only
    async def cmd_option(
        self, guild: discord.Guild, option: str, value: str
    ) -> CommandResponse:
        """
        Usage:
            {command_prefix}option [option] [on/y/enabled/off/n/disabled]

        Changes a config option without restarting the bot. Changes aren't permanent and
        only last until the bot is restarted. To make permanent changes, edit the
        config file.

        Valid options:
            autoplaylist, save_videos, now_playing_mentions, auto_playlist_random, auto_pause,
            delete_messages, delete_invoking, write_current_song, round_robin_queue

        For information about these options, see the option's comment in the config file.
        """
        option = option.lower()
        value = value.lower()
        bool_y = ["on", "y", "enabled"]
        bool_n = ["off", "n", "disabled"]
        generic = [
            "save_videos",
            "now_playing_mentions",
            "auto_playlist_random",
            "auto_pause",
            "delete_messages",
            "delete_invoking",
            "write_current_song",
            "round_robin_queue",
        ]  # these need to match attribute names in the Config class
        if option in ["autoplaylist", "auto_playlist"]:
            if value in bool_y:
                if self.config.auto_playlist:
                    raise exceptions.CommandError(
                        self.str.get(
                            "cmd-option-autoplaylist-enabled",
                            "The autoplaylist is already enabled!",
                        )
                    )

                if not self.server_data[guild.id].autoplaylist:
                    raise exceptions.CommandError(
                        self.str.get(
                            "cmd-option-autoplaylist-none",
                            "There are no entries in the autoplaylist file.",
                        )
                    )

                self.config.auto_playlist = True
            elif value in bool_n:
                if not self.config.auto_playlist:
                    raise exceptions.CommandError(
                        self.str.get(
                            "cmd-option-autoplaylist-disabled",
                            "The autoplaylist is already disabled!",
                        )
                    )

                self.config.auto_playlist = False
            else:
                raise exceptions.CommandError(
                    self.str.get(
                        "cmd-option-invalid-value", "The value provided was not valid."
                    )
                )
            return Response(
                "The autoplaylist is now "
                + ["disabled", "enabled"][self.config.auto_playlist]
                + "."
            )

        is_generic = [
            o for o in generic if o == option
        ]  # check if it is a generic bool option
        if is_generic and (value in bool_y or value in bool_n):
            name = is_generic[0]
            log.debug("Setting attribute: %s", name)
            setattr(self.config, name, value in bool_y)  # this is scary but should work
            attr = getattr(self.config, name)
            res = f"The option {option} is now " + ["disabled", "enabled"][attr] + "."
            log.warning("Option overriden for this session: %s", res)
            return Response(res)

        raise exceptions.CommandError(
            self.str.get(
                "cmd-option-invalid-param",
                "The parameters provided were invalid.",
            )
        )

    @owner_only
    async def cmd_cache(self, opt: str = "info") -> CommandResponse:
        """
        Usage:
            {command_prefix}cache

        Display cache storage info or clear cache files.
        Valid options are:  info, update, clear
        """
        opt = opt.lower()
        if opt not in ["info", "update", "clear"]:
            raise exceptions.CommandError(
                self.str.get(
                    "cmd-cache-invalid-arg",
                    'Invalid option "{0}" specified, use info or clear',
                ).format(opt),
                expire_in=30,
            )

        # actually query the filesystem.
        if opt == "update":
            self.filecache.scan_audio_cache()
            # force output of info after we have updated it.
            opt = "info"

        # report cache info as it is.
        if opt == "info":
            save_videos = ["Disabled", "Enabled"][self.config.save_videos]
            time_limit = f"{self.config.storage_limit_days} days"
            size_limit = format_size_from_bytes(self.config.storage_limit_bytes)
            size_now = ""

            if not self.config.storage_limit_bytes:
                size_limit = "Unlimited"

            if not self.config.storage_limit_days:
                time_limit = "Unlimited"

            cached_bytes, cached_files = self.filecache.get_cache_size()
            size_now = self.str.get(
                "cmd-cache-size-now", "\n\n**Cached Now:**  {0} in {1} file(s)"
            ).format(
                format_size_from_bytes(cached_bytes),
                cached_files,
            )

            return Response(
                self.str.get(
                    "cmd-cache-info",
                    "**Video Cache:** *{0}*\n**Storage Limit:** *{1}*\n**Time Limit:** *{2}*{3}",
                ).format(save_videos, size_limit, time_limit, size_now),
                delete_after=60,
            )

        # clear cache according to settings.
        if opt == "clear":
            if self.filecache.cache_dir_exists():
                if self.filecache.delete_old_audiocache():
                    return Response(
                        self.str.get(
                            "cmd-cache-clear-success",
                            "Cache has been cleared.",
                        ),
                        delete_after=30,
                    )

                raise exceptions.CommandError(
                    self.str.get(
                        "cmd-cache-clear-failed",
                        "**Failed** to delete cache, check logs for more info...",
                    ),
                    expire_in=30,
                )
            return Response(
                self.str.get(
                    "cmd-cache-clear-no-cache",
                    "No cache found to clear.",
                ),
                delete_after=30,
            )
        # TODO: maybe add a "purge" option that fully empties cache regardless of settings.
        return None

    async def cmd_queue(
        self,
        guild: discord.Guild,
        channel: MessageableChannel,
        player: MusicPlayer,
        page: str = "0",
        update_msg: Optional[discord.Message] = None,
    ) -> CommandResponse:
        """
        Usage:
            {command_prefix}queue [page_number]

        Prints the current song queue.
        Show later entries if available by giving optional page number.
        """

        # handle the page argument.
        page_number = 0
        if page:
            try:
                page_number = abs(int(page))
            except (ValueError, TypeError) as e:
                raise exceptions.CommandError(
                    "Queue page argument must be a whole number.",
                    expire_in=30,
                ) from e

        # check for no entries at all.
        total_entry_count = len(player.playlist.entries)
        if not total_entry_count:
            raise exceptions.CommandError(
                self.str.get(
                    "cmd-queue-none",
                    "There are no songs queued! Queue something with {}play.",
                ).format(self.server_data[guild.id].command_prefix)
            )

        # now check if page number is out of bounds.
        limit_per_page = 25  # TODO: make this configurable, up to 25 fields per embed.
        # TODO:  actually just don't use fields, put it all into description field.
        pages_total = math.ceil(total_entry_count / limit_per_page)
        if page_number > pages_total:
            raise exceptions.CommandError(
                "Requested page number is out of bounds.\n"
                f"There are **{pages_total}** pages."
            )

        # Get current entry info if any.
        current_progress = ""
        if player.is_playing and player.current_entry:
            song_progress = format_song_duration(player.progress)
            song_total = (
                format_song_duration(player.current_entry.duration_td)
                if player.current_entry.duration is not None
                else "(no duration data)"
            )
            prog_str = f"`[{song_progress}/{song_total}]`"

            cur_entry_channel = player.current_entry.channel
            cur_entry_author = player.current_entry.author
            if cur_entry_channel and cur_entry_author:
                current_progress = self.str.get(
                    "cmd-queue-playing-author",
                    "Currently playing: `{0}`\nAdded by: `{1}`\nProgress: {2}\n",
                ).format(
                    player.current_entry.title,
                    cur_entry_author.name,
                    prog_str,
                )

            else:
                current_progress = self.str.get(
                    "cmd-queue-playing-noauthor",
                    "Currently playing: `{0}`\nProgress: {1}\n",
                ).format(player.current_entry.title, prog_str)
                # TODO: i18n
                current_progress += "`via autoplaylist`\n"

        # calculate start and stop slice indices
        start_index = limit_per_page * page_number
        end_index = start_index + limit_per_page

        # create an embed
        starting_at = start_index + 1  # add 1 to index for display.
        embed = self._gen_embed()
        embed.title = "Songs in queue"
        embed.description = (
            f"{current_progress}There are `{total_entry_count}` entries in the queue.\n"
            f"Here are the next {limit_per_page} songs, starting at song #{starting_at}"
        )

        # add the tracks to the embed fields
        queue_segment = list(player.playlist.entries)[start_index:end_index]
        for idx, item in enumerate(queue_segment, starting_at):
            if item == player.current_entry:
                # TODO: remove this debug later
                log.debug("Skipped the current playlist entry.")
                continue

            if item.channel and item.author:
                embed.add_field(
                    name=f"Entry #{idx}",
                    value=f"Title: `{item.title}`\nAdded by: `{item.author.name}`",
                    inline=False,
                )
            else:
                embed.add_field(
                    name=f"Entry #{idx}",
                    value=f"Title: `{item.title}`",
                    inline=False,
                )

        # handle sending or editing the queue message.
        if update_msg:
            q_msg = await self.safe_edit_message(update_msg, embed, send_if_fail=True)
        else:
            if pages_total <= 1:
                q_msg = await self.safe_send_message(channel, embed, expire_in=30)
            else:
                q_msg = await self.safe_send_message(channel, embed)

        if pages_total <= 1:
            log.debug("Not enough entries to paginate the queue.")
            return None

        if not q_msg:
            log.warning("Could not post queue message, no message to add reactions to.")
            raise exceptions.CommandError(
                "Try that again. MusicBot couldn't make or get a reference to the queue message.  If the issue persists, file a bug report."
            )

        # set up the page numbers to be used by reactions.
        # this essentially make the pages wrap around.
        prev_index = page_number - 1
        next_index = page_number + 1
        if prev_index < 0:
            prev_index = pages_total
        if next_index > pages_total:
            next_index = 0

        for r in [EMOJI_PREV_ICON, EMOJI_NEXT_ICON, EMOJI_CROSS_MARK_BUTTON]:
            await q_msg.add_reaction(r)

        def _check_react(reaction: discord.Reaction, user: discord.Member) -> bool:
            # Do not check for the requesting author, any reaction is valid.
            if not self.user:
                return False
            return q_msg.id == reaction.message.id and user.id != self.user.id

        try:
            reaction, _user = await self.wait_for(
                "reaction_add", timeout=60, check=_check_react
            )
            if reaction.emoji == EMOJI_NEXT_ICON:
                await q_msg.clear_reactions()
                await self.cmd_queue(guild, channel, player, str(next_index), q_msg)

            if reaction.emoji == EMOJI_PREV_ICON:
                await q_msg.clear_reactions()
                await self.cmd_queue(guild, channel, player, str(prev_index), q_msg)

            if reaction.emoji == EMOJI_CROSS_MARK_BUTTON:
                await self.safe_delete_message(q_msg)

        except asyncio.TimeoutError:
            await self.safe_delete_message(q_msg)

        return None

    async def cmd_clean(
        self,
        message: discord.Message,
        channel: MessageableChannel,
        guild: discord.Guild,
        author: discord.Member,
        search_range_str: str = "50",
    ) -> CommandResponse:
        """
        Usage:
            {command_prefix}clean [range]

        Removes up to [range] messages the bot has posted in chat. Default: 50, Max: 1000
        """

        try:
            float(search_range_str)  # lazy check
            search_range = min(int(search_range_str), 100)
        except ValueError:
            return Response(
                self.str.get(
                    "cmd-clean-invalid",
                    "Invalid parameter. Please provide a number of messages to search.",
                ),
                reply=True,
                delete_after=8,
            )

        await self.safe_delete_message(message, quiet=True)

        # TODO:  add alias names to the command names list here.
        # cmd_names = await self.gen_cmd_list(message)

        def is_possible_command_invoke(entry: discord.Message) -> bool:
            prefix_list = self.server_data[guild.id].command_prefix_list
            content = entry.content
            for prefix in prefix_list:
                if content.startswith(prefix):
                    content = content.replace(prefix, "", 1).strip()
                    if content:
                        # TODO: this should check for command names and alias names.
                        return True
            return False

        delete_invokes = True
        delete_all = (
            channel.permissions_for(author).manage_messages
            or self.config.owner_id == author.id
        )

        def check(message: discord.Message) -> bool:
            if is_possible_command_invoke(message) and delete_invokes:
                return delete_all or message.author == author
            return message.author == self.user

        if self.user and self.user.bot:
            if isinstance(
                channel,
                (discord.DMChannel, discord.GroupChannel, discord.PartialMessageable),
            ):
                # TODO: maybe fix this to work?
                raise exceptions.CommandError("Cannot use purge on private DM channel.")

            if channel.permissions_for(guild.me).manage_messages:
                deleted = await channel.purge(
                    check=check, limit=search_range, before=message
                )
                return Response(
                    self.str.get(
                        "cmd-clean-reply", "Cleaned up {0} message{1}."
                    ).format(len(deleted), "s" * bool(deleted)),
                    delete_after=15,
                )
        return None

    async def cmd_pldump(
        self, channel: MessageableChannel, author: discord.Member, song_subject: str
    ) -> CommandResponse:
        """
        Usage:
            {command_prefix}pldump url

        Dumps the individual urls of a playlist
        """

        song_url = self.downloader.get_url_or_none(song_subject)
        if not song_url:
            raise exceptions.CommandError(
                "The given URL was not a valid URL.", expire_in=25
            )

        try:
            info = await self.downloader.extract_info(
                song_url, download=False, process=True
            )
        except Exception as e:
            raise exceptions.CommandError(
                f"Could not extract info from input url\n{str(e)}\n",
                expire_in=25,
            )

        if not info.get("entries", None):
            raise exceptions.CommandError(
                "This does not seem to be a playlist.", expire_in=25
            )

        sent_to_channel = None
        filename = "playlist.txt"
        if info.title:
            safe_title = slugify(info.title)
            filename = f"playlist_{safe_title}.txt"

        # TODO: refactor this in favor of safe_send_message doing it all.
        with BytesIO() as fcontent:
            total = info.playlist_count or info.entry_count
            fcontent.write(f"# Title:  {info.title}\n".encode("utf8"))
            fcontent.write(f"# Total:  {total}\n".encode("utf8"))
            fcontent.write(f"# Extractor:  {info.extractor}\n\n".encode("utf8"))

            for item in info.get_entries_objects():
                # TODO: maybe add track-name as a comment?
                url = item.get_playable_url()
                line = f"{url}\n"
                fcontent.write(line.encode("utf8"))

            fcontent.seek(0)
            msg_str = f"Here is the playlist dump for:  <{song_url}>"
            datafile = discord.File(fcontent, filename=filename)

            try:
                # try to DM. this could fail for users with strict privacy settings.
                # or users who just can't get direct messages.
                await author.send(msg_str, file=datafile)

            except discord.errors.HTTPException as e:
                if e.code == 50007:  # cannot send to this user.
                    log.debug("DM failed, sending in channel instead.")
                    sent_to_channel = await channel.send(
                        msg_str,
                        file=datafile,
                    )
                else:
                    raise
        if not sent_to_channel:
            return Response("Sent a message with a playlist file.", delete_after=20)
        return None

    async def cmd_listids(
        self,
        guild: discord.Guild,
        author: discord.Member,
        channel: MessageableChannel,
        leftover_args: List[str],
        cat: str = "all",
    ) -> CommandResponse:
        """
        Usage:
            {command_prefix}listids [categories]

        Lists the ids for various things.  Categories are:
           all, users, roles, channels
        """

        cats = ["channels", "roles", "users"]

        if cat not in cats and cat != "all":
            cats_str = " ".join([f"`{c}`" for c in cats])
            return Response(
                f"Valid categories: {cats_str}",
                reply=True,
                delete_after=25,
            )

        if cat == "all":
            requested_cats = cats
        else:
            requested_cats = [cat] + [c.strip(",") for c in leftover_args]

        data = [f"Your ID: {author.id}"]

        for cur_cat in requested_cats:
            rawudata = None

            if cur_cat == "users":
                data.append("\nUser IDs:")
                rawudata = [
                    f"{m.name} #{m.discriminator}: {m.id}" for m in guild.members
                ]

            elif cur_cat == "roles":
                data.append("\nRole IDs:")
                rawudata = [f"{r.name}: {r.id}" for r in guild.roles]

            elif cur_cat == "channels":
                data.append("\nText Channel IDs:")
                tchans = [
                    c for c in guild.channels if isinstance(c, discord.TextChannel)
                ]
                rawudata = [f"{c.name}: {c.id}" for c in tchans]

                rawudata.append("\nVoice Channel IDs:")
                vchans = [
                    c for c in guild.channels if isinstance(c, discord.VoiceChannel)
                ]
                rawudata.extend(f"{c.name}: {c.id}" for c in vchans)

            if rawudata:
                data.extend(rawudata)

        # TODO: refactor this in favor of safe_send_message doing it all.
        sent_to_channel = None
        with BytesIO() as sdata:
            slug = slugify(guild.name)
            fname = f"{slug}-ids-{cat}.txt"
            sdata.writelines(d.encode("utf8") + b"\n" for d in data)
            sdata.seek(0)
            datafile = discord.File(sdata, filename=fname)
            msg_str = "Here are the IDs you requested:"

            try:
                # try to DM and fall back to channel
                await author.send(msg_str, file=datafile)

            except discord.errors.HTTPException as e:
                if e.code == 50007:  # cannot send to this user.
                    log.debug("DM failed, sending in channel instead.")
                    sent_to_channel = await channel.send(msg_str, file=datafile)
                else:
                    raise
        if not sent_to_channel:
            return Response("Sent a message with a list of IDs.", delete_after=20)
        return None

    async def cmd_perms(
        self,
        author: discord.Member,
        channel: MessageableChannel,
        user_mentions: UserMentions,
        guild: discord.Guild,
        permissions: PermissionGroup,
        target: str = "",
    ) -> CommandResponse:
        """
        Usage:
            {command_prefix}perms [@user]
        Sends the user a list of their permissions, or the permissions of the user specified.
        """

        user: Optional[MessageAuthor] = None
        if user_mentions:
            user = user_mentions[0]

        if not user_mentions and not target:
            user = author

        if not user_mentions and target:
            getuser = guild.get_member_named(target)
            if getuser is None:
                try:
                    user = await self.fetch_user(int(target))
                except (discord.NotFound, ValueError) as e:
                    raise exceptions.CommandError(
                        "Invalid user ID or server nickname, please double check the ID and try again.",
                        expire_in=30,
                    ) from e
            else:
                user = getuser

        if not user:
            raise exceptions.CommandError(
                "Could not determine the discord User.  Try again.",
                expire_in=30,
            )

        permissions = self.permissions.for_user(user)

        if user == author:
            perms = (
                f"Your command permissions in {guild.name} are:\n"
                f"```{permissions.format(for_user=True)}```"
            )
        else:
            perms = (
                f"The command permissions for {user.name} in {guild.name} are:\n"
                f"```{permissions.format()}```"
            )

        await self.safe_send_message(author, perms, fallback_channel=channel)
        return Response("\N{OPEN MAILBOX WITH RAISED FLAG}", delete_after=20)

    @owner_only
    async def cmd_setperms(
        self,
        user_mentions: UserMentions,
        leftover_args: List[str],
        option: str = "list",
    ) -> CommandResponse:
        """
        Usage:
            {command_prefix}setperms list
                show loaded groups and list permission options.

            {command_prefix}setperms reload
                reloads permissions from the permissions.ini file.

            {command_prefix}setperms add [GroupName]
                add new group with defaults.

            {command_prefix}setperms remove [GroupName]
                remove existing group.

            {command_prefix}setperms help [PermName]
                show help text for the permission option.

            {command_prefix}setperms show [GroupName] [PermName]
                show permission value for given group and permission.

            {command_prefix}setperms save [GroupName]
                save permissions group to file.

            {command_prefix}setperms set [GroupName] [PermName] [Value]
                set permission value for the group.
        """
        if user_mentions:
            raise exceptions.CommandError(
                "Permissions cannot use channel and user mentions at the same time.",
                expire_in=30,
            )

        option = option.lower()
        valid_options = [
            "list",
            "add",
            "remove",
            "save",
            "help",
            "show",
            "set",
            "reload",
        ]
        if option not in valid_options:
            raise exceptions.CommandError(
                f"Invalid option for command: `{option}`",
                expire_in=30,
            )

        # Reload the permissions file from disk.
        if option == "reload":
            try:
                new_permissions = Permissions(self._perms_file)
                # Set the owner ID in case it wasn't auto...
                new_permissions.set_owner_id(self.config.owner_id)
                await new_permissions.async_validate(self)

                self.permissions = new_permissions

                return Response(
                    "Permissions reloaded from file successfully!",
                    delete_after=30,
                )
            except Exception as e:
                raise exceptions.CommandError(
                    f"Unable to reload Permissions due to the following errror:\n{str(e)}",
                    expire_in=30,
                ) from e

        # List permission groups and available permission options.
        if option == "list":
            gl = []
            for section in self.permissions.register.sections:
                gl.append(f"`{section}`\n")

            editable_opts = ""
            for opt in self.permissions.register.option_list:
                if opt.section != DEFAULT_PERMS_GROUP_NAME:
                    continue

                # if opt.editable:
                editable_opts += f"`{opt.option}`\n"

            groups = "".join(gl)
            opt_list = (
                f"## Available Groups:\n{groups}\n"
                f"## Available Options:\n"
                f"{editable_opts}\n"
            )
            return Response(
                opt_list,
                delete_after=60,
            )

        # sub commands beyond here need 2 leftover_args
        if option in ["help", "show", "save", "add", "remove"]:
            if len(leftover_args) < 1:
                raise exceptions.CommandError(
                    "You must provide a group or option name for this command.",
                    expire_in=30,
                )
        if option == "set" and len(leftover_args) < 3:
            raise exceptions.CommandError(
                "You must provide a group, option, and value to set for this command.",
                expire_in=30,
            )

        # Get the command args from leftovers and check them.
        group_arg = ""
        option_arg = ""
        if option == "help":
            group_arg = DEFAULT_PERMS_GROUP_NAME
            option_arg = leftover_args.pop(0)
        else:
            group_arg = leftover_args.pop(0)
        if option in ["set", "show"]:
            if not leftover_args:
                raise exceptions.CommandError(
                    f"The {option} sub-command requires a group and permission name.",
                    expire_in=30,
                )
            option_arg = leftover_args.pop(0)

        if user_mentions:
            leftover_args += [str(m.id) for m in user_mentions]
        value_arg = " ".join(leftover_args)

        if group_arg not in self.permissions.register.sections and option != "add":
            sects = ", ".join(self.permissions.register.sections)
            raise exceptions.CommandError(
                f"The group `{group_arg}` is not available.\n"
                f"The available groups are:  {sects}",
                expire_in=30,
            )

        # Make sure the option is set if the sub-command needs it.
        if option in ["help", "set", "show"]:
            p_opt = self.permissions.register.get_config_option(group_arg, option_arg)
            if p_opt is None:
                option_arg = f"[{group_arg}] > {option_arg}"
                raise exceptions.CommandError(
                    f"The permission `{option_arg}` is not available.",
                    expire_in=30,
                )
            opt = p_opt

        # Display some commentary about the option and its default.
        if option == "help":
            default = (
                "\nThis permission can only be set by editing the permissions file."
            )
            # TODO:  perhaps use empty display values here.
            if opt.editable:
                dval = self.permissions.register.to_ini(opt, use_default=True)
                default = f"\nBy default this permission is set to: `{dval}`"
            return Response(
                f"**Permission:** `{opt.option}`\n{opt.comment}{default}",
                delete_after=60,
            )

        if option == "add":
            if group_arg in self.permissions.register.sections:
                raise exceptions.CommandError(
                    f"Cannot add group `{group_arg}` it already exists.",
                    expire_in=30,
                )
            async with self.aiolocks["permission_edit"]:
                self.permissions.add_group(group_arg)

            return Response(
                f"Successfully added new group:  `{group_arg}`\n"
                f"You can now customizse the permissions with:  `setperms set {group_arg}`\n"
                f"Make sure to save the new group with:  `setperms save {group_arg}`",
                delete_after=30,
            )

        if option == "remove":
            if group_arg in [DEFAULT_OWNER_GROUP_NAME, DEFAULT_PERMS_GROUP_NAME]:
                raise exceptions.CommandError(
                    "Cannot remove built-in group.", expire_in=30
                )

            async with self.aiolocks["permission_edit"]:
                self.permissions.remove_group(group_arg)

            return Response(
                f"Successfully removed group:  `{group_arg}`"
                f"Make sure to save this change with:  `setperms save {group_arg}`",
                delete_after=30,
            )

        # Save the current config value to the INI file.
        if option == "save":
            if group_arg == DEFAULT_OWNER_GROUP_NAME:
                raise exceptions.CommandError(
                    "The owner group is not editable.",
                    expire_in=30,
                )

            async with self.aiolocks["permission_edit"]:
                saved = self.permissions.save_group(group_arg)

            if not saved:
                raise exceptions.CommandError(
                    f"Failed to save the group:  `{group_arg}`",
                    expire_in=30,
                )
            return Response(
                f"Successfully saved the group:  `{group_arg}`",
                delete_after=30,
            )

        # Display the current permissions group and INI file values.
        if option == "show":
            cur_val, ini_val, empty_display_val = self.permissions.register.get_values(
                opt
            )
            return Response(
                f"**Permission:** `{opt}`\n"
                f"Current Value:  `{cur_val}` {empty_display_val}\n"
                f"INI File Value:  `{ini_val}`",
                delete_after=30,
            )

        # update a permission, but don't save it.
        if option == "set":
            if group_arg == DEFAULT_OWNER_GROUP_NAME:
                raise exceptions.CommandError(
                    "The owner group is not editable.",
                    expire_in=30,
                )

            if not value_arg:
                raise exceptions.CommandError(
                    "You must provide a section, option, and value for this sub command.",
                    expire_in=30,
                )

            log.debug("Doing set with on %s == %s", opt, value_arg)
            async with self.aiolocks["permission_update"]:
                updated = self.permissions.update_option(opt, value_arg)
            if not updated:
                raise exceptions.CommandError(
                    f"Permission `{opt}` was not updated!",
                    expire_in=30,
                )
            return Response(
                f"Permission `{opt}` was updated for this session.\n"
                f"To save the change use `setperms save {opt.section} {opt.option}`",
                delete_after=30,
            )

        return None

    @owner_only
    async def cmd_setname(self, leftover_args: List[str], name: str) -> CommandResponse:
        """
        Usage:
            {command_prefix}setname name

        Changes the bot's username.
        Note: This operation is limited by discord to twice per hour.
        """

        name = " ".join([name, *leftover_args])

        try:
            if self.user:
                await self.user.edit(username=name)

        except discord.HTTPException as e:
            raise exceptions.CommandError(
                "Failed to change name. Did you change names too many times?  "
                "Remember name changes are limited to twice per hour."
            ) from e

        except Exception as e:
            raise exceptions.CommandError(str(e), expire_in=20) from e

        return Response(f"Set the bot's username to **{name}**", delete_after=20)

    async def cmd_setnick(
        self,
        guild: discord.Guild,
        channel: MessageableChannel,
        leftover_args: List[str],
        nick: str,
    ) -> CommandResponse:
        """
        Usage:
            {command_prefix}setnick nick

        Changes the bot's nickname.
        """

        if not channel.permissions_for(guild.me).change_nickname:
            raise exceptions.CommandError("Unable to change nickname: no permission.")

        nick = " ".join([nick, *leftover_args])

        try:
            await guild.me.edit(nick=nick)
        except Exception as e:
            raise exceptions.CommandError(str(e), expire_in=20)

        return Response(f"Set the bot's nickname to `{nick}`", delete_after=20)

    async def cmd_setprefix(self, guild: discord.Guild, prefix: str) -> CommandResponse:
        """
        Usage:
            {command_prefix}setprefix prefix

        If enabled by owner, set an override for command prefix with a custom prefix.
        """
        if self.config.enable_options_per_guild:
            # TODO: maybe filter odd unicode or bad words...
            # Filter custom guild emoji, bot can only use in-guild emoji.
            emoji_match = re.match(r"^<a?:(.+):(\d+)>$", prefix)
            if emoji_match:
                _e_name, e_id = emoji_match.groups()
                try:
                    emoji = self.get_emoji(int(e_id))
                except ValueError:
                    emoji = None
                if not emoji:
                    raise exceptions.CommandError(
                        self.str.get(
                            "cmd-setprefix-emoji-unavailable",
                            "Custom emoji must be from this server to use as a prefix.",
                        ),
                        expire_in=30,
                    )

            if "clear" == prefix:
                self.server_data[guild.id].command_prefix = ""
                await self.server_data[guild.id].save_guild_options_file()
                return Response(
                    self.str.get(
                        "cmd-setprefix-cleared",
                        "Server command prefix is cleared.",
                    )
                )

            self.server_data[guild.id].command_prefix = prefix
            await self.server_data[guild.id].save_guild_options_file()
            return Response(
                self.str.get(
                    "cmd-setprefix-changed",
                    "Server command prefix is now:  {0}",
                ).format(prefix),
                delete_after=60,
            )

        raise exceptions.CommandError(
            self.str.get(
                "cmd-setprefix-disabled",
                "Prefix per server is not enabled!",
            ),
            expire_in=30,
        )

    @owner_only
    async def cmd_setavatar(
        self, message: discord.Message, av_url: str = ""
    ) -> CommandResponse:
        """
        Usage:
            {command_prefix}setavatar [url]

        Changes the bot's avatar.
        Attaching a file and leaving the url parameter blank also works.
        """

        url = self.downloader.get_url_or_none(av_url)
        if message.attachments:
            thing = message.attachments[0].url
        elif url:
            thing = url
        else:
            raise exceptions.CommandError(
                "You must provide a URL or attach a file.", expire_in=20
            )

        try:
            timeout = aiohttp.ClientTimeout(total=10)
            if self.user and self.session:
                async with self.session.get(thing, timeout=timeout) as res:
                    await self.user.edit(avatar=await res.read())

        except Exception as e:
            raise exceptions.CommandError(
                f"Unable to change avatar: {str(e)}", expire_in=20
            ) from e

        return Response("Changed the bot's avatar.", delete_after=20)

    async def cmd_disconnect(self, guild: discord.Guild) -> CommandResponse:
        """
        Usage:
            {command_prefix}disconnect

        Forces the bot leave the current voice channel.
        """
        voice_client = self.get_player_in(guild)
        if voice_client:
            await self.disconnect_voice_client(guild)
            return Response(
                self.str.get(
                    "cmd-disconnect-success", "Disconnected from `{0.name}`"
                ).format(guild),
                delete_after=20,
            )

        # check for a raw voice client instead.
        for vc in self.voice_clients:
            if not hasattr(vc.channel, "guild"):
                log.warning(
                    "MusicBot found a %s with no guild!  This could be a problem.",
                    type(vc),
                )
                continue

            if vc.channel.guild and vc.channel.guild == guild:
                await self.disconnect_voice_client(guild)
                return Response(
                    "Disconnected a playerless voice client? [BUG]",
                    delete_after=30,
                )

        raise exceptions.CommandError(
            self.str.get(
                "cmd-disconnect-no-voice", "Not currently connected to `{0.name}`"
            ).format(guild),
            expire_in=30,
        )

    async def cmd_restart(
        self,
        _player: Optional[MusicPlayer],
        channel: MessageableChannel,
        opt: str = "soft",
    ) -> CommandResponse:
        """
        Usage:
            {command_prefix}restart [soft|full|upgrade|upgit|uppip]

        Restarts the bot, uses soft restart by default.
        `soft` reloads config without reloading bot code.
        `full` restart reloading source code and configs.
        `uppip` upgrade pip packages then fully restarts.
        `upgit` upgrade bot with git then fully restarts.
        `upgrade` upgrade bot and packages then restarts.
        """
        opt = opt.strip().lower()
        if opt not in ["soft", "full", "upgrade", "uppip", "upgit"]:
            raise exceptions.CommandError(
                self.str.get(
                    "cmd-restart-invalid-arg",
                    "Invalid option given, use: soft, full, upgrade, uppip, or upgit.",
                ),
                expire_in=30,
            )

        if opt == "soft":
            await self.safe_send_message(
                channel,
                self.str.get(
                    "cmd-restart-soft",
                    "{emoji} Restarting current instance...",
                ).format(
                    emoji="\u21A9\uFE0F",  # Right arrow curving left
                ),
            )
        elif opt == "full":
            await self.safe_send_message(
                channel,
                self.str.get(
                    "cmd-restart-full",
                    "{emoji} Restarting bot process...",
                ).format(
                    emoji="\U0001F504",  # counterclockwise arrows
                ),
            )
        elif opt == "uppip":
            await self.safe_send_message(
                channel,
                self.str.get(
                    "cmd-restart-uppip",
                    "{emoji} Will try to upgrade required pip packages and restart the bot...",
                ).format(
                    emoji="\U0001F4E6",  # package / box
                ),
            )
        elif opt == "upgit":
            await self.safe_send_message(
                channel,
                self.str.get(
                    "cmd-restart-upgit",
                    "{emoji} Will try to update bot code with git and restart the bot...",
                ).format(
                    emoji="\U0001F5C3\uFE0F",  # card box
                ),
            )
        elif opt == "upgrade":
            await self.safe_send_message(
                channel,
                self.str.get(
                    "cmd-restart-upgrade",
                    "{emoji} Will try to upgrade everything and restart the bot...",
                ).format(
                    emoji="\U0001F310",  # globe with meridians
                ),
            )

        if _player and _player.is_paused:
            _player.resume()

        await self.disconnect_all_voice_clients()
        if opt == "soft":
            raise exceptions.RestartSignal(code=exceptions.RestartCode.RESTART_SOFT)

        if opt == "full":
            raise exceptions.RestartSignal(code=exceptions.RestartCode.RESTART_FULL)

        if opt == "upgrade":
            raise exceptions.RestartSignal(
                code=exceptions.RestartCode.RESTART_UPGRADE_ALL
            )

        if opt == "uppip":
            raise exceptions.RestartSignal(
                code=exceptions.RestartCode.RESTART_UPGRADE_PIP
            )

        if opt == "upgit":
            raise exceptions.RestartSignal(
                code=exceptions.RestartCode.RESTART_UPGRADE_GIT
            )

        return None

    async def cmd_shutdown(
        self, guild: discord.Guild, channel: MessageableChannel
    ) -> CommandResponse:
        """
        Usage:
            {command_prefix}shutdown

        Disconnects from voice channels and closes the bot process.
        """
        await self.safe_send_message(channel, "\N{WAVING HAND SIGN}")

        player = self.get_player_in(guild)
        if player and player.is_paused:
            player.resume()

        await self.disconnect_all_voice_clients()
        raise exceptions.TerminateSignal()

    async def cmd_leaveserver(
        self, val: str, leftover_args: List[str]
    ) -> CommandResponse:
        """
        Usage:
            {command_prefix}leaveserver <name/ID>

        Forces the bot to leave a server.
        When providing names, names are case-sensitive.
        """
        guild_id = 0
        guild_name = ""
        if leftover_args:
            guild_name = " ".join([val, *leftover_args])

        try:
            guild_id = int(val)
        except ValueError as e:
            if not guild_name:
                # TODO: i18n / UI stuff
                raise exceptions.CommandError("You must provide an ID or name.") from e

        if guild_id:
            leave_guild = self.get_guild(guild_id)

        if leave_guild is None:
            # Get guild by name
            leave_guild = discord.utils.get(self.guilds, name=guild_name)

        if leave_guild is None:
            raise exceptions.CommandError(
                f"No guild was found with the ID or name as `{val}`"
            )

        await leave_guild.leave()

        guild_name = leave_guild.name
        guild_owner = leave_guild.owner.name if leave_guild.owner else "Unknown"
        guild_id = leave_guild.id
        # TODO: this response doesn't make sense if the command is issued
        # from within the server being left.
        return Response(
            # TODO: i18n / UI stuff
            f"Left the guild: `{guild_name}` (Owner: `{guild_owner}`, ID: `{guild_id}`)"
        )

    @dev_only
    async def cmd_breakpoint(self) -> CommandResponse:
        """
        Do nothing but print a critical level error to the log.
        """
        log.critical("Activating debug breakpoint")
        return None

    @dev_only
    async def cmd_objgraph(
        self,
        message: discord.Message,  # pylint: disable=unused-argument
        channel: MessageableChannel,
        func: str = "most_common_types()",
    ) -> CommandResponse:
        """
        Interact with objgraph to make it spill the beans.
        """
        if not objgraph:
            raise exceptions.CommandError(
                "Could not import `objgraph`, is it installed?"
            )

        await channel.typing()

        if func == "growth":
            f = StringIO()
            objgraph.show_growth(limit=10, file=f)
            f.seek(0)
            data = f.read()
            f.close()

        elif func == "leaks":
            f = StringIO()
            objgraph.show_most_common_types(
                objects=objgraph.get_leaking_objects(), file=f
            )
            f.seek(0)
            data = f.read()
            f.close()

        elif func == "leakstats":
            data = objgraph.typestats(objects=objgraph.get_leaking_objects())

        else:
            data = eval("objgraph." + func)  # pylint: disable=eval-used

        return Response(data, codeblock="py")

    @dev_only
    async def cmd_debug(
        self, _player: Optional[MusicPlayer], *, data: str
    ) -> CommandResponse:
        """
        Evaluate or otherwise execute the python code in `data`
        """
        codeblock = "```py\n{}\n```"
        result = None

        if data.startswith("```") and data.endswith("```"):
            data = "\n".join(data.rstrip("`\n").split("\n")[1:])

        code = data.strip("` \n")

        scope = globals().copy()
        scope.update({"self": self})

        try:
            result = eval(code, scope)  # pylint: disable=eval-used
        except Exception:  # pylint: disable=broad-exception-caught
            try:
                exec(code, scope)  # pylint: disable=exec-used
            except Exception as e:  # pylint: disable=broad-exception-caught
                traceback.print_exc(chain=False)
                type_name = type(e).__name__
                return Response(f"{type_name}: {str(e)}")

        if asyncio.iscoroutine(result):
            result = await result

        return Response(codeblock.format(result))

    @owner_only
    async def cmd_checkupdates(self, channel: MessageableChannel) -> CommandResponse:
        """
        Usage:
            {command_prefix}checkupdates

        Display the current bot version and check for updates to MusicBot or dependencies.
        The option `GitUpdatesBranch` must be set to check for updates to MusicBot.
        """
        git_status = ""
        pip_status = ""
        updates = False

        await channel.typing()

        # attempt fetching git info.
        try:
            git_bin = shutil.which("git")
            if not git_bin:
                git_status = "Could not locate git executable."
                raise RuntimeError("Could not locate git executable.")

            git_cmd_branch = [git_bin, "rev-parse", "--abbrev-ref", "HEAD"]
            git_cmd_check = [git_bin, "fetch", "--dry-run"]

            # extract current git branch name.
            cmd_branch = await asyncio.create_subprocess_exec(
                *git_cmd_branch,
                stdout=asyncio.subprocess.PIPE,
                stderr=asyncio.subprocess.DEVNULL,
            )
            branch_stdout, _stderr = await cmd_branch.communicate()
            branch_name = branch_stdout.decode("utf8").strip()

            # check if fetch would update.
            cmd_check = await asyncio.create_subprocess_exec(
                *git_cmd_check,
                stdout=asyncio.subprocess.PIPE,
                stderr=asyncio.subprocess.PIPE,
            )
            check_stdout, check_stderr = await cmd_check.communicate()
            check_stdout += check_stderr
            lines = check_stdout.decode("utf8").split("\n")

            # inspect dry run for our branch name to see if there are updates.
            commit_to = ""
            for line in lines:
                parts = line.split()
                if branch_name in parts:
                    commits = line.strip().split(" ", maxsplit=1)[0]
                    _commit_at, commit_to = commits.split("..")
                    break

            if not commit_to:
                git_status = f"No updates in branch `{branch_name}` remote."
            else:
                git_status = (
                    f"New commits are available in `{branch_name}` branch remote."
                )
                updates = True
        except (OSError, ValueError, ConnectionError, RuntimeError):
            log.exception("Failed while checking for updates via git command.")
            git_status = "Error while checking, see logs for details."

        # attempt to fetch pip info.
        try:
            pip_cmd_check = [
                sys.executable,
                "-m",
                "pip",
                "install",
                "-U",
                "-r",
                "./requirements.txt",
                "--quiet",
                "--dry-run",
                "--report",
                "-",
            ]
            pip_cmd = await asyncio.create_subprocess_exec(
                *pip_cmd_check,
                stdout=asyncio.subprocess.PIPE,
                stderr=asyncio.subprocess.DEVNULL,
            )
            pip_stdout, _stderr = await pip_cmd.communicate()
            pip_json = json.loads(pip_stdout)
            pip_packages = ""
            for pkg in pip_json.get("install", []):
                meta = pkg.get("metadata", {})
                if not meta:
                    log.debug("Package missing meta in pip report.")
                    continue
                name = meta.get("name", "")
                ver = meta.get("version", "")
                if name and ver:
                    pip_packages += f"Update for `{name}` to version: `{ver}`\n"
            if pip_packages:
                pip_status = pip_packages
                updates = True
            else:
                pip_status = "No updates for dependencies found."
        except (OSError, ValueError, ConnectionError):
            log.exception("Failed to get pip update status due to some error.")
            pip_status = "Error while checking, see logs for details."

        if updates:
            header = "There are updates for MusicBot available for download."
        else:
            header = "MusicBot is totally up-to-date!"

        return Response(
            f"{header}\n\n"
            f"**Source Code Updates:**\n{git_status}\n\n"
            f"**Dependency Updates:**\n{pip_status}",
            delete_after=60,
        )

    async def cmd_uptime(self) -> CommandResponse:
        """
        Usage:
            {command_prefix}uptime

        Displays the MusicBot uptime, since last start/restart.
        """
        uptime = time.time() - self._init_time
        delta = format_song_duration(uptime)
        return Response(
            f"MusicBot has been up for `{delta}`",
            delete_after=30,
        )

    @owner_only
    async def cmd_botlatency(self) -> CommandResponse:
        """
        Usage:
            {command_prefix}botlatency

        Prints latency info for all voice clients.
        """
        vclats = ""
        for vc in self.voice_clients:
            if not isinstance(vc, discord.VoiceClient) or not hasattr(
                vc.channel, "rtc_region"
            ):
                log.debug("Got a strange voice client entry.")
                continue

            vl = vc.latency * 1000
            vla = vc.average_latency * 1000
            # Display Auto for region instead of None
            region = vc.channel.rtc_region or "auto"
            vclats += f"- `{vl:.0f} ms` (`{vla:.0f} ms` Avg.) in region: `{region}`\n"

        if not vclats:
            vclats = "No voice clients connected.\n"

        sl = self.latency * 1000
        return Response(
            f"**API Latency:** `{sl:.0f} ms`\n**VoiceClient Latency:**\n{vclats}",
            delete_after=30,
        )

    async def cmd_latency(self, guild: discord.Guild) -> CommandResponse:
        """
        Usage:
            {command_prefix}latency

        Prints the latency info available to MusicBot.
        If connected to a voice channel, voice latency is also returned.
        """

        voice_lat = ""
        if guild.id in self.players:
            vc = self.players[guild.id].voice_client
            if vc:
                vl = vc.latency * 1000
                vla = vc.average_latency * 1000
                voice_lat = f"\n**Voice Latency:** `{vl:.0f} ms` (`{vla:.0f} ms` Avg.)"
        sl = self.latency * 1000
        return Response(
            f"**API Latency:** `{sl:.0f} ms`{voice_lat}",
            delete_after=30,
        )

    async def cmd_botversion(self) -> CommandResponse:
        """
        Usage:
            {command_prefix}botversion

        Prints the current bot version to chat.
        """
        return Response(
            "https://github.com/Just-Some-Bots/MusicBot\n"
            f"Current version:  `{BOTVERSION}`",
            delete_after=30,
        )

    async def on_message(self, message: discord.Message) -> None:
        """
        Event called by discord.py when any message is sent to/around the bot.
        https://discordpy.readthedocs.io/en/stable/api.html#discord.on_message
        """
        await self.wait_until_ready()

        if not message.channel:
            log.debug("Got a message with no channel, somehow:  %s", message)
            return

        self_mention = "<@MusicBot>"  # placeholder
        if self.user:
            self_mention = f"<@{self.user.id}>"

        if message.channel.guild:
            command_prefix = self.server_data[message.channel.guild.id].command_prefix
        else:
            command_prefix = self.config.command_prefix
        message_content = message.content.strip()
        # if the prefix is an emoji, silently remove the space often auto-inserted after it.
        # this regex will get us close enough to knowing if an unicode emoji is in the prefix...
        emoji_regex = re.compile(r"^(<a?:.+:\d+>|:.+:|[^ -~]+)$")
        if emoji_regex.match(command_prefix):
            message_content = message_content.replace(
                f"{command_prefix} ", command_prefix, 1
            )

        if not message_content.startswith(command_prefix) and (
            self.config.commands_via_mention
            and not message_content.startswith(self_mention)
        ):
            return

        if message.author == self.user:
            log.warning("Ignoring command from myself (%s)", message.content)
            return

        if (
            message.author.bot
            and message.author.id not in self.config.bot_exception_ids
        ):
            log.warning("Ignoring command from other bot (%s)", message.content)
            return

        if (not isinstance(message.channel, discord.abc.GuildChannel)) and (
            not isinstance(message.channel, discord.abc.PrivateChannel)
        ):
            log.warning(
                "Ignoring command from channel of type:  %s", type(message.channel)
            )
            return

        if self.config.commands_via_mention and message_content.startswith(
            self_mention
        ):
            # replace the space often included after mentions.
            message_content = message_content.replace(
                f"{self_mention} ", self_mention, 1
            )
            command_prefix = self_mention

        # handle spaces inside of a command prefix.
        # this is only possible through manual edits to the config.
        if " " in command_prefix:
            invalid_prefix = command_prefix
            command_prefix = command_prefix.replace(" ", "_")
            message_content = message_content.replace(invalid_prefix, command_prefix, 1)

        # Extract the command name and args from the message content.
        command, *args = message_content.split(" ")
        command = command[len(command_prefix) :].lower().strip()

        # [] produce [''] which is not what we want (it break things)
        if args:
            args = " ".join(args).lstrip(" ").split(" ")
        else:
            args = []

        handler = getattr(self, "cmd_" + command, None)
        if not handler:
            # alias handler
            if self.config.usealias:
                command = self.aliases.get(command)
                handler = getattr(self, "cmd_" + command, None)
                if not handler:
                    return
            else:
                return

        if isinstance(message.channel, discord.abc.PrivateChannel):
            if not (
                message.author.id == self.config.owner_id and command == "joinserver"
            ):
                await self.safe_send_message(
                    message.channel, "You cannot use this bot in private messages."
                )
                return

        if (
            self.config.bound_channels
            and message.guild
            and message.channel.id not in self.config.bound_channels
        ):
            if self.config.unbound_servers:
                for channel in message.guild.channels:
                    if channel.id in self.config.bound_channels:
                        return
            else:
                return  # if I want to log this I just move it under the prefix check

        # check for user id or name in blacklist.
        if (
            self.config.user_blocklist.is_blocked(message.author)
            and message.author.id != self.config.owner_id
        ):
            log.warning(
                "User in block list: %s/%s  tried command: %s",
                message.author.id,
                str(message.author),
                command,
            )
            return

        log.info(
            "Message from %s/%s: %s",
            message.author.id,
            str(message.author),
            message_content.replace("\n", "\n... "),
        )

        user_permissions = self.permissions.for_user(message.author)

        argspec = inspect.signature(handler)
        params = argspec.parameters.copy()

        sentmsg = response = None

        try:
            if (
                user_permissions.ignore_non_voice
                and command in user_permissions.ignore_non_voice
            ):
                await self._check_ignore_non_voice(message)

            # populate the existing command signature args.
            handler_kwargs: Dict[str, Any] = {}
            if params.pop("message", None):
                handler_kwargs["message"] = message

            if params.pop("channel", None):
                handler_kwargs["channel"] = message.channel

            if params.pop("author", None):
                handler_kwargs["author"] = message.author

            if params.pop("guild", None):
                handler_kwargs["guild"] = message.guild

            # this is the player-required arg, it prompts to be summoned if not already in voice.
            # or otherwise denies use if non-guild voice is used.
            if params.pop("player", None):
                # however, it needs a voice channel to connect to.
                if (
                    isinstance(message.author, discord.Member)
                    and message.guild
                    and message.author.voice
                    and message.author.voice.channel
                ):
                    handler_kwargs["player"] = await self.get_player(
                        message.author.voice.channel
                    )
                else:
                    # TODO: enable ignore-non-voice commands to work here
                    # by looking for the first available VC if author has none.
                    raise exceptions.CommandError(
                        "This command requires you to be in a Guild Voice channel."
                    )

            # this is the optional-player arg.
            if params.pop("_player", None):
                if message.guild:
                    handler_kwargs["_player"] = self.get_player_in(message.guild)
                else:
                    handler_kwargs["_player"] = None

            if params.pop("permissions", None):
                handler_kwargs["permissions"] = user_permissions

            # this arg only works in guilds.
            if params.pop("user_mentions", None):

                def member_or_user(
                    uid: int,
                ) -> Optional[Union[discord.Member, discord.User]]:
                    if message.guild:
                        m = message.guild.get_member(uid)
                        if m:
                            return m
                    return self.get_user(uid)

                handler_kwargs["user_mentions"] = []
                for um_id in message.raw_mentions:
                    m = member_or_user(um_id)
                    if m is not None:
                        handler_kwargs["user_mentions"].append(m)

            # this arg only works in guilds.
            if params.pop("channel_mentions", None):
                if message.guild:
                    handler_kwargs["channel_mentions"] = list(
                        map(message.guild.get_channel, message.raw_channel_mentions)
                    )
                else:
                    handler_kwargs["channel_mentions"] = []

            if params.pop("voice_channel", None):
                if message.guild:
                    handler_kwargs["voice_channel"] = (
                        message.guild.me.voice.channel
                        if message.guild.me.voice
                        else None
                    )
                else:
                    handler_kwargs["voice_channel"] = None

            if params.pop("leftover_args", None):
                handler_kwargs["leftover_args"] = args

            args_expected = []
            for key, param in list(params.items()):
                # parse (*args) as a list of args
                if param.kind == param.VAR_POSITIONAL:
                    handler_kwargs[key] = args
                    params.pop(key)
                    continue

                # parse (*, args) as args rejoined as a string
                # multiple of these arguments will have the same value
                if param.kind == param.KEYWORD_ONLY and param.default == param.empty:
                    handler_kwargs[key] = " ".join(args)
                    params.pop(key)
                    continue

                doc_key = (
                    f"[{key}={param.default}]"
                    if param.default is not param.empty
                    else key
                )
                args_expected.append(doc_key)

                # Ignore keyword args with default values when the command had no arguments
                if not args and param.default is not param.empty:
                    params.pop(key)
                    continue

                # Assign given values to positional arguments
                if args:
                    arg_value = args.pop(0)
                    handler_kwargs[key] = arg_value
                    params.pop(key)

            # Test non-owners for command permissions.
            if message.author.id != self.config.owner_id:
                user_permissions.can_use_command(command)

            # Invalid usage, return docstring
            if params:
                docs = getattr(handler, "__doc__", None)
                if not docs:
                    doc_args = " ".join(args_expected)
                    docs = f"Usage: {command_prefix}{command} {doc_args}"

                docs = dedent(docs).format(command_prefix=command_prefix)
                await self.safe_send_message(
                    message.channel,
                    f"```\n{docs}\n```",
                    expire_in=60,
                )
                return

            response = await handler(**handler_kwargs)
            if response and isinstance(response, Response):
                if (
                    not isinstance(response.content, discord.Embed)
                    and self.config.embeds
                ):
                    content = self._gen_embed()
                    content.title = command
                    content.description = response.content

                    if response.reply:
                        content.description = (
                            f"{message.author.mention} {content.description}"
                        )
                    sentmsg = await self.safe_send_message(
                        message.channel,
                        content,
                        expire_in=(
                            response.delete_after if self.config.delete_messages else 0
                        ),
                        also_delete=message if self.config.delete_invoking else None,
                    )

                else:
                    contents = response.content
                    if response.reply:
                        contents = f"{message.author.mention}: {contents}"

                    sentmsg = await self.safe_send_message(
                        message.channel,
                        contents,
                        expire_in=(
                            response.delete_after if self.config.delete_messages else 0
                        ),
                        also_delete=message if self.config.delete_invoking else None,
                    )

        except (
            exceptions.CommandError,
            exceptions.HelpfulError,
            exceptions.ExtractionError,
        ) as e:
            log.error(
                "Error in %s: %s: %s",
                command,
                e.__class__.__name__,
                e.message,
                exc_info=True,
            )

            expirein = e.expire_in if self.config.delete_messages else 0
            alsodelete = message if self.config.delete_invoking else None

            if self.config.embeds:
                content = self._gen_embed()
                content.add_field(name="Error", value=e.message, inline=False)
                content.colour = discord.Colour(13369344)

                await self.safe_send_message(
                    message.channel, content, expire_in=expirein, also_delete=alsodelete
                )

            else:
                contents = f"```\n{e.message}\n```"

                await self.safe_send_message(
                    message.channel,
                    contents,
                    expire_in=expirein,
                    also_delete=alsodelete,
                )

        except exceptions.Signal:
            raise

        except Exception:  # pylint: disable=broad-exception-caught
            log.error("Exception in on_message", exc_info=True)
            if self.config.debug_mode:
                tb_str = traceback.format_exc()
                await self.safe_send_message(message.channel, f"```\n{tb_str}\n```")

        finally:
            if not sentmsg and not response and self.config.delete_invoking:
                await asyncio.sleep(5)
                await self.safe_delete_message(message, quiet=True)

    async def gen_cmd_list(
        self, message: discord.Message, list_all_cmds: bool = False
    ) -> List[str]:
        """
        Return a list of valid command names, without prefix, for the given message author.
        Commands marked with @dev_cmd are never included.

        Param `list_all_cmds` set True will list commands regardless of permission restrictions.
        """
        commands = []
        for att in dir(self):
            # This will always return at least cmd_help, since they needed perms to run this command
            if att.startswith("cmd_") and not hasattr(getattr(self, att), "dev_cmd"):
                user_permissions = self.permissions.for_user(message.author)
                command_name = att.replace("cmd_", "").lower()
                whitelist = user_permissions.command_whitelist
                blacklist = user_permissions.command_blacklist
                if list_all_cmds:
                    commands.append(command_name)

                elif blacklist and command_name in blacklist:
                    pass

                elif whitelist and command_name not in whitelist:
                    pass

                else:
                    commands.append(command_name)
        return commands

    async def on_inactivity_timeout_expired(
        self, voice_channel: VoiceableChannel
    ) -> None:
        """
        A generic event called by MusicBot when configured channel or player
        activity timers reach their end.
        """
        guild = voice_channel.guild

        if voice_channel:
            last_np_msg = self.server_data[guild.id].last_np_msg
            if last_np_msg is not None and last_np_msg.channel:
                channel = last_np_msg.channel
                if self.config.embeds:
                    embed = self._gen_embed()
                    embed.title = "Leaving voice channel"
                    embed.description = (
                        f"Leaving voice channel {voice_channel.name} due to inactivity."
                    )
                    await self.safe_send_message(channel, embed, expire_in=30)
                else:
                    await self.safe_send_message(
                        channel,
                        f"Leaving voice channel {voice_channel.name} in due to inactivity.",
                        expire_in=30,
                    )

            log.info(
                "Leaving voice channel %s in %s due to inactivity.",
                voice_channel.name,
                voice_channel.guild,
            )
            await self.disconnect_voice_client(guild)

    async def on_connect(self) -> None:
        """Event called by discord.py when the Client has connected to the API."""
        if self.init_ok:
            log.info("MusicBot has become connected.")

    async def on_disconnect(self) -> None:
        """Event called by discord.py any time bot is disconnected, or fails to connect."""
        log.info("MusicBot has become disconnected.")

    async def on_socket_event_type(self, event_type: str) -> None:
        """Event called by discord.py on any socket event."""
        log.everything(  # type: ignore[attr-defined]
            "Got a Socket Event:  %s", event_type
        )

    async def on_voice_state_update(
        self,
        member: discord.Member,
        before: discord.VoiceState,
        after: discord.VoiceState,
    ) -> None:
        """
        Event called by discord.py when a VoiceClient changes state in any way.
        https://discordpy.readthedocs.io/en/stable/api.html#discord.on_voice_state_update
        """
        if not self.init_ok:
            if self.config.debug_mode:
                log.warning(
                    "VoiceState updated before on_ready finished"
                )  # TODO: remove after coverage testing
            return  # Ignore stuff before ready

        guild = member.guild
        follow_user = self.server_data[guild.id].follow_user

        if self.config.leave_inactive_channel and not follow_user:
            event = self.server_data[guild.id].get_event("inactive_vc_timer")

            if before.channel and self.user in before.channel.members:
                if str(before.channel.id) in str(self.config.autojoin_channels):
                    log.info(
                        "Ignoring %s in %s as it is a bound voice channel.",
                        before.channel.name,
                        before.channel.guild,
                    )

                elif is_empty_voice_channel(
                    before.channel, include_bots=self.config.bot_exception_ids
                ):
                    log.info(
                        "%s has been detected as empty. Handling timeouts.",
                        before.channel.name,
                    )
                    self.create_task(
                        self.handle_vc_inactivity(guild), name="MB_HandleInactiveVC"
                    )
            elif after.channel and member != self.user:
                if self.user in after.channel.members:
                    if event.is_active():
                        # Added to not spam the console with the message for every person that joins
                        log.info(
                            "A user joined %s, cancelling timer.",
                            after.channel.name,
                        )
                    event.set()

            if (
                member == self.user and before.channel and after.channel
            ):  # bot got moved from channel to channel
                # if not any(not user.bot for user in after.channel.members):
                if is_empty_voice_channel(
                    after.channel, include_bots=self.config.bot_exception_ids
                ):
                    log.info(
                        "The bot got moved and the voice channel %s is empty. Handling timeouts.",
                        after.channel.name,
                    )
                    self.create_task(
                        self.handle_vc_inactivity(guild), name="MB_HandleInactiveVC"
                    )
                else:
                    if event.is_active():
                        log.info(
                            "The bot got moved and the voice channel %s is not empty.",
                            after.channel.name,
                        )
                        event.set()

        # Voice stat updates for bot itself.
        if member == self.user:
            # check if bot was disconnected from a voice channel
            if not after.channel and before.channel and not self.network_outage:
                if await self._handle_api_disconnect(before):
                    return

        if before.channel:
            player = self.get_player_in(before.channel.guild)
            if player and not follow_user:
                await self._handle_guild_auto_pause(player)
        if after.channel:
            player = self.get_player_in(after.channel.guild)
            if player and not follow_user:
                await self._handle_guild_auto_pause(player)

        if follow_user and member.id == follow_user.id:
            # follow-user has left the server voice channels.
            if after.channel is None:
                log.debug("No longer following user %s", member)
                self.server_data[member.guild.id].follow_user = None
                if player and not self.server_data[member.guild.id].auto_join_channel:
                    await self._handle_guild_auto_pause(player)
                if player and self.server_data[member.guild.id].auto_join_channel:
                    if (
                        player.voice_client.channel
                        != self.server_data[member.guild.id].auto_join_channel
                    ):
                        # move_to does not support setting deafen flags nor keep
                        # the flags set from initial connection.
                        # await player.voice_client.move_to(
                        #     self.server_data[member.guild.id].auto_join_channel
                        # )
                        await member.guild.change_voice_state(
                            channel=self.server_data[member.guild.id].auto_join_channel,
                            self_deaf=self.config.self_deafen,
                        )

            # follow-user has moved to a new channel.
            elif before.channel != after.channel and player:
                log.debug("Following user `%s` to channel:  %s", member, after.channel)
                if player.is_playing:
                    player.pause()
                # using move_to does not respect the self-deafen flags from connect
                # nor does it allow us to set them...
                # await player.voice_client.move_to(after.channel)
                await member.guild.change_voice_state(
                    channel=after.channel,
                    self_deaf=self.config.self_deafen,
                )
                if player.is_paused:
                    player.resume()

    async def _handle_api_disconnect(self, before: discord.VoiceState) -> bool:
        """
        Method called from on_voice_state_update when MusicBot is disconnected from voice.
        """
        if not before.channel:
            log.debug("VoiceState disconnect before.channel is None.")
            return False

        o_guild = self.get_guild(before.channel.guild.id)
        o_vc: Optional[discord.VoiceClient] = None
        close_code: Optional[int] = None
        state: Optional[Any] = None
        if o_guild is not None and isinstance(
            o_guild.voice_client, discord.VoiceClient
        ):
            o_vc = o_guild.voice_client
            # borrow this for logging sake.
            close_code = (
                o_vc._connection.ws._close_code  # pylint: disable=protected-access
            )
            state = o_vc._connection.state  # pylint: disable=protected-access

        # These conditions are met when API terminates a voice client.
        # This could be a user initiated disconnect, but we have no way to tell.
        # Normally VoiceClients should auto-reconnect. However attempting to wait
        # by using VoiceClient.wait_until_connected() never seems to resolve.
        if (
            o_guild is not None
            and ((o_vc and not o_vc.is_connected()) or o_vc is None)
            and o_guild.id in self.players
        ):
            log.info(
                "Disconnected from voice by Discord API in: %s/%s (Code: %s) [S:%s]",
                o_guild.name,
                before.channel.name,
                close_code,
                state.name.upper() if state else None,
            )
            await self.disconnect_voice_client(o_guild)

            # reconnect if the guild is configured to auto-join.
            if self.server_data[o_guild.id].auto_join_channel is not None:
                # Look for the last channel we were in.
                target_channel = self.get_channel(before.channel.id)
                if not target_channel:
                    # fall back to the configured channel.
                    target_channel = self.server_data[o_guild.id].auto_join_channel

                if not isinstance(
                    target_channel, (discord.VoiceChannel, discord.StageChannel)
                ):
                    log.error(
                        "Cannot use auto-join channel with type: %s  in guild:  %s",
                        type(target_channel),
                        before.channel.guild,
                    )
                    return True

                if not target_channel:
                    log.error(
                        "Cannot find the auto-joined channel, was it deleted?  Guild:  %s",
                        before.channel.guild,
                    )
                    return True

                log.info(
                    "Reconnecting to auto-joined guild on channel:  %s",
                    target_channel,
                )
                try:
                    r_player = await self.get_player(
                        target_channel, create=True, deserialize=True
                    )

                    if r_player.is_stopped:
                        r_player.play()

                except (TypeError, exceptions.PermissionsError):
                    log.warning(
                        "Cannot auto join channel:  %s",
                        before.channel,
                        exc_info=True,
                    )
            return True

        # TODO: If bot has left a server but still had a client, we should kill it.
        # if o_guild is None and before.channel.guild.id in self.players:

        return False

    async def on_guild_join(self, guild: discord.Guild) -> None:
        """
        Event called by discord.py when the bot joins a new guild.
        https://discordpy.readthedocs.io/en/stable/api.html#discord.on_guild_join
        """
        log.info("Bot has been added to guild: %s", guild.name)

        # Leave guilds if the owner is not a member and configured to do so.
        if self.config.leavenonowners:
            # Get the owner so we can notify them of the leave via DM.
            owner = self._get_owner_member()
            if owner:
                # check for the owner in the guild.
                check = guild.get_member(owner.id)
                if check is None:
                    await guild.leave()
                    log.info(
                        "Left guild '%s' due to bot owner not found.",
                        guild.name,
                    )
                    await owner.send(
                        self.str.get(
                            "left-no-owner-guilds",
                            "Left `{}` due to bot owner not being found in it.",
                        ).format(guild.name)
                    )

        log.debug("Creating data folder for guild %s", guild.id)
        self.config.data_path.joinpath(str(guild.id)).mkdir(exist_ok=True)

    async def on_guild_remove(self, guild: discord.Guild) -> None:
        """
        Event called by discord.py when the bot is removed from a guild or a guild is deleted.
        https://discordpy.readthedocs.io/en/stable/api.html#discord.on_guild_remove
        """
        log.info("Bot has been removed from guild: %s", guild.name)
        log.debug("Updated guild list:")
        for s in self.guilds:
            log.debug(" - %s", s.name)

        if guild.id in self.players:
            self.players.pop(guild.id).kill()

    async def on_guild_available(self, guild: discord.Guild) -> None:
        """
        Event called by discord.py when a guild becomes available.
        https://discordpy.readthedocs.io/en/stable/api.html#discord.on_guild_available
        """
        if not self.init_ok:
            return  # Ignore pre-ready events

        log.info('Guild "%s" has become available.', guild.name)

        player = self.get_player_in(guild)

        if player and player.is_paused and player.guild_or_net_unavailable:
            log.debug(
                'Resuming player in "%s" due to availability.',
                guild.name,
            )
            player.guild_or_net_unavailable = False
            player.resume()

        if player:
            player.guild_or_net_unavailable = False

    async def on_guild_unavailable(self, guild: discord.Guild) -> None:
        """
        Event called by discord.py when Discord API says a guild is unavailable.
        https://discordpy.readthedocs.io/en/stable/api.html#discord.on_guild_unavailable
        """
        if not self.init_ok:
            return  # Ignore pre-ready events.

        log.info('Guild "%s" has become unavailable.', guild.name)

        player = self.get_player_in(guild)

        if player and player.is_playing:
            log.debug(
                'Pausing player in "%s" due to unavailability.',
                guild.name,
            )
            player.pause()

        if player:
            player.guild_or_net_unavailable = True

    async def on_guild_update(
        self, before: discord.Guild, after: discord.Guild
    ) -> None:
        """
        Event called by discord.py when guild properties are updated.
        https://discordpy.readthedocs.io/en/stable/api.html#discord.on_guild_update
        """
        if log.getEffectiveLevel() <= logging.EVERYTHING:  # type: ignore[attr-defined]
            log.info("Guild update for:  %s", before)
            for name in set(getattr(before, "__slotnames__")):
                a_val = getattr(after, name, None)
                b_val = getattr(before, name, None)
                if b_val != a_val:
                    log.everything(  # type: ignore[attr-defined]
                        f"Guild attribute {name} is now: {a_val}  -- Was: {b_val}"
                    )

    async def on_guild_channel_update(
        self, before: GuildMessageableChannels, after: GuildMessageableChannels
    ) -> None:
        """
        Event called by discord.py when a guild channel is updated.
        https://discordpy.readthedocs.io/en/stable/api.html#discord.on_guild_channel_update
        """
        # This allows us to log when certain channel properties are changed.
        # Mostly for information sake at current.
        changes = ""
        if before.name != after.name:
            changes += f" name = {after.name}"
        if isinstance(
            before, (discord.VoiceChannel, discord.StageChannel)
        ) and isinstance(after, (discord.VoiceChannel, discord.StageChannel)):
            # Splitting hairs, but we could pause playback here until voice update later.
            if before.rtc_region != after.rtc_region:
                changes += f" voice-region = {after.rtc_region}"
            if before.bitrate != after.bitrate:
                changes += f" bitrate = {after.bitrate}"
            if before.user_limit != after.user_limit:
                changes += f" user-limit = {after.user_limit}"
        # The chat delay is not currently respected by MusicBot. Is this a problem?
        if before.slowmode_delay != after.slowmode_delay:
            changes += f" slowmode = {after.slowmode_delay}"

        if changes:
            log.info("Channel update for:  %s  --  %s", before, changes)<|MERGE_RESOLUTION|>--- conflicted
+++ resolved
@@ -755,16 +755,8 @@
 
         # Otherwise we need to connect to the given channel.
         max_timeout = VOICE_CLIENT_RECONNECT_TIMEOUT * VOICE_CLIENT_MAX_RETRY_CONNECT
-<<<<<<< HEAD
-        attempts = 0
-        while True:
-            log.everything("MusicPlayer connection looping...")  # type: ignore[attr-defined]
-            attempts += 1
-            timeout = attempts * VOICE_CLIENT_RECONNECT_TIMEOUT
-=======
         for attempt in range(1, (VOICE_CLIENT_MAX_RETRY_CONNECT + 1)):
             timeout = attempt * VOICE_CLIENT_RECONNECT_TIMEOUT
->>>>>>> 6a863ee3
             if timeout > max_timeout:
                 log.critical(
                     "MusicBot is unable to connect to the channel right now:  %s",
@@ -1258,10 +1250,6 @@
 
         # avoid downloading the next entries if the user is absent and we are configured to skip.
         notice_sent = False  # set a flag to avoid message spam.
-<<<<<<< HEAD
-        while True:
-            log.everything("Loop1 in on_player_finished_playing...")  # type: ignore[attr-defined]
-=======
         while len(player.playlist):
             log.everything(  # type: ignore[attr-defined]
                 "Looping over queue to expunge songs with missing author..."
@@ -1275,7 +1263,6 @@
                 log.debug("Logout under way, ignoring this event.")
                 return
 
->>>>>>> 6a863ee3
             next_entry = player.playlist.peek()
 
             if not next_entry:
@@ -1334,9 +1321,6 @@
                     )
 
             while player.autoplaylist:
-<<<<<<< HEAD
-                log.everything("Loop2 in on_player_finished_playing - APL loop...")  # type: ignore[attr-defined]
-=======
                 log.everything(  # type: ignore[attr-defined]
                     "Looping over player autoplaylist..."
                 )
@@ -1349,7 +1333,6 @@
                     log.debug("Logout under way, ignoring this event.")
                     return
 
->>>>>>> 6a863ee3
                 if self.config.auto_playlist_random:
                     random.shuffle(player.autoplaylist)
                     song_url = random.choice(player.autoplaylist)
