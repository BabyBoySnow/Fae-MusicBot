import os
import sys
import time
import shlex
import shutil
import random
import inspect
import logging
import asyncio
import pathlib
import traceback
import math
import re

import aiohttp
import discord
import colorlog

from io import BytesIO, StringIO
from functools import wraps
from textwrap import dedent
from datetime import timedelta
from collections import defaultdict

from discord.enums import ChannelType

from . import exceptions
from . import downloader

from .playlist import Playlist
from .player import MusicPlayer
from .entry import StreamPlaylistEntry
from .opus_loader import load_opus_lib
from .config import Config, ConfigDefaults
from .permissions import Permissions, PermissionsDefaults
from .aliases import Aliases, AliasesDefault
from .constructs import SkipState, Response
from .utils import load_file, write_file, fixg, ftimedelta, _func_, _get_variable
from .spotify import Spotify
from .json import Json

from .constants import VERSION as BOTVERSION
from .constants import DISCORD_MSG_CHAR_LIMIT, AUDIO_CACHE_PATH

load_opus_lib()

log = logging.getLogger(__name__)

intents = discord.Intents.all()
intents.typing = False
intents.presences = False


class MusicBot(discord.Client):
    def __init__(self, config_file=None, perms_file=None, aliases_file=None):
        try:
            sys.stdout.write("\x1b]2;MusicBot {}\x07".format(BOTVERSION))
        except:
            pass

        print()

        if config_file is None:
            config_file = ConfigDefaults.options_file

        if perms_file is None:
            perms_file = PermissionsDefaults.perms_file

        if aliases_file is None:
            aliases_file = AliasesDefault.aliases_file

        self.players = {}
        self.exit_signal = None
        self.init_ok = False
        self.cached_app_info = None
        self.last_status = None

        self.config = Config(config_file)

        self._setup_logging()

        self.permissions = Permissions(perms_file, grant_all=[self.config.owner_id])
        self.str = Json(self.config.i18n_file)

        if self.config.usealias:
            self.aliases = Aliases(aliases_file)

        self.blacklist = set(load_file(self.config.blacklist_file))
        self.autoplaylist = load_file(self.config.auto_playlist_file)

        self.aiolocks = defaultdict(asyncio.Lock)
        self.downloader = downloader.Downloader(download_folder="audio_cache")

        log.info("Starting MusicBot {}".format(BOTVERSION))

        if not self.autoplaylist:
            log.warning("Autoplaylist is empty, disabling.")
            self.config.auto_playlist = False
        else:
            log.info("Loaded autoplaylist with {} entries".format(len(self.autoplaylist)))

        if self.blacklist:
            log.debug("Loaded blacklist with {} entries".format(len(self.blacklist)))

        # TODO: Do these properly
        ssd_defaults = {"last_np_msg": None, "auto_paused": False, "availability_paused": False}
        self.server_specific_data = defaultdict(ssd_defaults.copy)

        super().__init__(intents=intents)
        self.http.user_agent = "MusicBot/%s" % BOTVERSION
        self.aiosession = aiohttp.ClientSession(loop=self.loop, headers={"User-Agent": self.http.user_agent})

        self.spotify = None
        if self.config._spotify:
            try:
                self.spotify = Spotify(
                    self.config.spotify_clientid,
                    self.config.spotify_clientsecret,
                    aiosession=self.aiosession,
                    loop=self.loop,
                )
                if not self.spotify.token:
                    log.warning("Spotify did not provide us with a token. Disabling.")
                    self.config._spotify = False
                else:
                    log.info("Authenticated with Spotify successfully using client ID and secret.")
            except exceptions.SpotifyError as e:
                log.warning(
                    "There was a problem initialising the connection to Spotify. Is your client ID and secret correct? Details: {0}. Continuing anyway in 5 seconds...".format(
                        e
                    )
                )
                self.config._spotify = False
                time.sleep(5)  # make sure they see the problem
        else:
            try:
                log.warning("The config did not have Spotify app credentials, attempting to use guest mode.")
                self.spotify = Spotify(None, None, aiosession=self.aiosession, loop=self.loop)
                if not self.spotify.token:
                    log.warning("Spotify did not provide us with a token. Disabling.")
                    self.config._spotify = False
                else:
                    log.info("Authenticated with Spotify successfully using guest mode.")
                    self.config._spotify = True
            except exceptions.SpotifyError as e:
                log.warning(
                    "There was a problem initialising the connection to Spotify using guest mode. Details: {0}.".format(
                        e
                    )
                )
                self.config._spotify = False

    # TODO: Add some sort of `denied` argument for a message to send when someone else tries to use it
    def owner_only(func):
        @wraps(func)
        async def wrapper(self, *args, **kwargs):
            # Only allow the owner to use these commands
            orig_msg = _get_variable("message")

            if not orig_msg or orig_msg.author.id == self.config.owner_id:
                # noinspection PyCallingNonCallable
                return await func(self, *args, **kwargs)
            else:
                raise exceptions.PermissionsError("Only the owner can use this command.", expire_in=30)

        return wrapper

    def dev_only(func):
        @wraps(func)
        async def wrapper(self, *args, **kwargs):
            orig_msg = _get_variable("message")

            if str(orig_msg.author.id) in self.config.dev_ids:
                # noinspection PyCallingNonCallable
                return await func(self, *args, **kwargs)
            else:
                raise exceptions.PermissionsError("Only dev users can use this command.", expire_in=30)

        wrapper.dev_cmd = True
        return wrapper

    def ensure_appinfo(func):
        @wraps(func)
        async def wrapper(self, *args, **kwargs):
            await self._cache_app_info()
            # noinspection PyCallingNonCallable
            return await func(self, *args, **kwargs)

        return wrapper

    def _get_owner(self, *, server=None, voice=False):
        return discord.utils.find(
            lambda m: m.id == self.config.owner_id and (m.voice if voice else True),
            server.members if server else self.get_all_members(),
        )

    def _delete_old_audiocache(self, path=AUDIO_CACHE_PATH):
        try:
            shutil.rmtree(path)
            return True
        except:
            try:
                os.rename(path, path + "__")
            except:
                return False
            try:
                shutil.rmtree(path)
            except:
                os.rename(path + "__", path)
                return False

        return True

    def _setup_logging(self):
        if len(logging.getLogger(__package__).handlers) > 1:
            log.debug("Skipping logger setup, already set up")
            return

        shandler = logging.StreamHandler(stream=sys.stdout)
        sformatter = colorlog.LevelFormatter(
            log_colors={
                "DEBUG": "cyan",
                "INFO": "white",
                "WARNING": "yellow",
                "ERROR": "red",
                "CRITICAL": "bold_red",
                "EVERYTHING": "white",
                "NOISY": "white",
                "FFMPEG": "bold_purple",
                "VOICEDEBUG": "purple",
            },
            style="{",
            datefmt="",
        )
        sformatter.fmt = {
            "DEBUG": "{log_color}[{levelname}:{module}] {message}",
            "INFO": "{log_color}{message}",
            "WARNING": "{log_color}{levelname}: {message}",
            "ERROR": "{log_color}[{levelname}:{module}] {message}",
            "CRITICAL": "{log_color}[{levelname}:{module}] {message}",
            "EVERYTHING": "{log_color}[{levelname}:{module}] {message}",
            "NOISY": "{log_color}[{levelname}:{module}] {message}",
            "VOICEDEBUG": "{log_color}[{levelname}:{module}][{relativeCreated:.9f}] {message}",
            "FFMPEG": "{log_color}[{levelname}:{module}][{relativeCreated:.9f}] {message}",
        }
        shandler.setFormatter(sformatter)
        shandler.setLevel(self.config.debug_level)
        logging.getLogger(__package__).addHandler(shandler)

        log.debug("Set logging level to {}".format(self.config.debug_level_str))

        if self.config.debug_mode:
            dlogger = logging.getLogger("discord")
            dlogger.setLevel(logging.DEBUG)
            dhandler = logging.FileHandler(filename="logs/discord.log", encoding="utf-8", mode="w")
            dhandler.setFormatter(logging.Formatter("{asctime}:{levelname}:{name}: {message}", style="{"))
            dlogger.addHandler(dhandler)

    @staticmethod
    def _check_if_empty(vchannel: discord.abc.GuildChannel, *, excluding_me=True, excluding_deaf=False):
        def check(member):
            if excluding_me and member == vchannel.guild.me:
                return False

            if excluding_deaf and any([member.deaf, member.self_deaf]):
                return False

            if member.bot:
                return False

            return True

        return not sum(1 for m in vchannel.members if check(m))

    async def _join_startup_channels(self, channels, *, autosummon=True):
        joined_servers = set()
        channel_map = {c.guild: c for c in channels}

        def _autopause(player):
            if self._check_if_empty(player.voice_client.channel):
                log.info("Initial autopause in empty channel")

                player.pause()
                self.server_specific_data[player.voice_client.channel.guild]["auto_paused"] = True

        for guild in self.guilds:
            if guild.unavailable or guild in channel_map:
                continue

            if guild.me.voice:
                log.info("Found resumable voice channel {0.guild.name}/{0.name}".format(guild.me.voice.channel))
                channel_map[guild] = guild.me.voice.channel

            if autosummon:
                owner = self._get_owner(server=guild, voice=True)
                if owner:
                    log.info('Found owner in "{}"'.format(owner.voice.channel.name))
                    channel_map[guild] = owner.voice.channel

        for guild, channel in channel_map.items():
            if guild in joined_servers:
                log.info('Already joined a channel in "{}", skipping'.format(guild.name))
                continue

            if channel and isinstance(channel, discord.VoiceChannel):
                log.info("Attempting to join {0.guild.name}/{0.name}".format(channel))

                chperms = channel.permissions_for(guild.me)

                if not chperms.connect:
                    log.info('Cannot join channel "{}", no permission.'.format(channel.name))
                    continue

                elif not chperms.speak:
                    log.info('Will not join channel "{}", no permission to speak.'.format(channel.name))
                    continue

                try:
                    player = await self.get_player(channel, create=True, deserialize=self.config.persistent_queue)
                    joined_servers.add(guild)

                    log.info("Joined {0.guild.name}/{0.name}".format(channel))

                    if player.is_stopped:
                        player.play()

                    if self.config.auto_playlist:
                        if self.config.auto_pause:
                            player.once("play", lambda player, **_: _autopause(player))
                        if not player.playlist.entries:
                            await self.on_player_finished_playing(player)

                except Exception:
                    log.debug("Error joining {0.guild.name}/{0.name}".format(channel), exc_info=True)
                    log.error("Failed to join {0.guild.name}/{0.name}".format(channel))

            elif channel:
                log.warning("Not joining {0.guild.name}/{0.name}, that's a text channel.".format(channel))

            else:
                log.warning("Invalid channel thing: {}".format(channel))

    async def _wait_delete_msg(self, message, after):
        await asyncio.sleep(after)
        await self.safe_delete_message(message, quiet=True)

    # TODO: Check to see if I can just move this to on_message after the response check
    async def _manual_delete_check(self, message, *, quiet=False):
        if self.config.delete_invoking:
            await self.safe_delete_message(message, quiet=quiet)

    async def _check_ignore_non_voice(self, msg):
        if msg.guild.me.voice:
            vc = msg.guild.me.voice.channel
        else:
            vc = None

        # If we've connected to a voice chat and we're in the same voice channel
        if not vc or (msg.author.voice and vc == msg.author.voice.channel):
            return True
        else:
            raise exceptions.PermissionsError(
                "you cannot use this command when not in the voice channel (%s)" % vc.name, expire_in=30
            )

    async def _cache_app_info(self, *, update=False):
        if not self.cached_app_info and not update and self.user.bot:
            log.debug("Caching app info")
            self.cached_app_info = await self.application_info()

        return self.cached_app_info

    async def remove_from_autoplaylist(self, song_url: str, *, ex: Exception = None, delete_from_ap=False):
        if song_url not in self.autoplaylist:
            log.debug('URL "{}" not in autoplaylist, ignoring'.format(song_url))
            return

        async with self.aiolocks[_func_()]:
            self.autoplaylist.remove(song_url)
            log.info("Removing unplayable song from session autoplaylist: %s" % song_url)

            with open(self.config.auto_playlist_removed_file, "a", encoding="utf8") as f:
                f.write(
                    "# Entry removed {ctime}\n"
                    "# Reason: {ex}\n"
                    "{url}\n\n{sep}\n\n".format(
                        ctime=time.ctime(),
                        ex=str(ex).replace("\n", "\n#" + " " * 10),  # 10 spaces to line up with # Reason:
                        url=song_url,
                        sep="#" * 32,
                    )
                )

            if delete_from_ap:
                log.info("Updating autoplaylist")
                write_file(self.config.auto_playlist_file, self.autoplaylist)

    @ensure_appinfo
    async def generate_invite_link(self, *, permissions=discord.Permissions(70380544), guild=None):
        return discord.utils.oauth_url(self.cached_app_info.id, permissions=permissions, guild=guild)

    async def get_voice_client(self, channel: discord.abc.GuildChannel):
        if isinstance(channel, discord.Object):
            channel = self.get_channel(channel.id)

        if not isinstance(channel, discord.VoiceChannel):
            raise AttributeError("Channel passed must be a voice channel")

        if channel.guild.voice_client:
            return channel.guild.voice_client
        else:
            return await channel.connect(timeout=60, reconnect=True)

    async def disconnect_voice_client(self, guild):
        vc = self.voice_client_in(guild)
        if not vc:
            return

        if guild.id in self.players:
            self.players.pop(guild.id).kill()

        await vc.disconnect()

    async def disconnect_all_voice_clients(self):
        for vc in list(self.voice_clients).copy():
            await self.disconnect_voice_client(vc.channel.guild)

    async def set_voice_state(self, vchannel, *, mute=False, deaf=False):
        if isinstance(vchannel, discord.Object):
            vchannel = self.get_channel(vchannel.id)

        if getattr(vchannel, "type", ChannelType.text) != ChannelType.voice:
            raise AttributeError("Channel passed must be a voice channel")

        await self.ws.voice_state(vchannel.guild.id, vchannel.id, mute, deaf)
        # I hope I don't have to set the channel here
        # instead of waiting for the event to update it

    def get_player_in(self, guild: discord.Guild) -> MusicPlayer:
        return self.players.get(guild.id)

    async def get_player(self, channel, create=False, *, deserialize=False) -> MusicPlayer:
        guild = channel.guild

        async with self.aiolocks[_func_() + ":" + str(guild.id)]:
            if deserialize:
                voice_client = await self.get_voice_client(channel)
                player = await self.deserialize_queue(guild, voice_client)

                if player:
                    log.debug(
                        "Created player via deserialization for guild %s with %s entries",
                        guild.id,
                        len(player.playlist),
                    )
                    # Since deserializing only happens when the bot starts, I should never need to reconnect
                    return self._init_player(player, guild=guild)

            if guild.id not in self.players:
                if not create:
                    raise exceptions.CommandError(
                        "The bot is not in a voice channel.  "
                        "Use %ssummon to summon it to your voice channel." % self.config.command_prefix
                    )

                voice_client = await self.get_voice_client(channel)

                playlist = Playlist(self)
                player = MusicPlayer(self, voice_client, playlist)
                self._init_player(player, guild=guild)

        return self.players[guild.id]

    def _init_player(self, player, *, guild=None):
        player = (
            player.on("play", self.on_player_play)
            .on("resume", self.on_player_resume)
            .on("pause", self.on_player_pause)
            .on("stop", self.on_player_stop)
            .on("finished-playing", self.on_player_finished_playing)
            .on("entry-added", self.on_player_entry_added)
            .on("error", self.on_player_error)
        )

        player.skip_state = SkipState()

        if guild:
            self.players[guild.id] = player

        return player

    async def on_player_play(self, player, entry):
        log.debug("Running on_player_play")
        await self.update_now_playing_status(entry)
        player.skip_state.reset()

        # This is the one event where its ok to serialize autoplaylist entries
        await self.serialize_queue(player.voice_client.channel.guild)

        if self.config.write_current_song:
            await self.write_current_song(player.voice_client.channel.guild, entry)

        channel = entry.meta.get("channel", None)
        author = entry.meta.get("author", None)

        if channel and author:
            author_perms = self.permissions.for_user(author)

            if author not in player.voice_client.channel.members and author_perms.skip_when_absent:
<<<<<<< HEAD
                newmsg = self.str.get('on_player_play-onChannel_authorNotInChannel_skipWhenAbsent', "Skipping next song in {channel}: {title} added by {author} as queuer not in voice!").format (
                    channel=player.voice_client.channel.name,
                    title=entry.title,
                    author=entry.meta['author'].name)
                player.skip()
            elif self.config.now_playing_mentions:
                newmsg = self.str.get('on_player_play-onChannel_plaingMention', "{author} - your song {title} is now playing in {channel}!").format (
                    author= entry.meta['author'].mention,
                    title= entry.title,
                    channel= player.voice_client.channel.name
                )
            else:
                newmsg = self.str.get('on_player_play-onChannel', "Now playing in {channel}: {title} added by {author}!").format(
                    channel=player.voice_client.channel.name,
                    title=entry.title,
                    author=entry.meta['author'].name
                )
        else:
            # no author (and channel), it's an autoplaylist (or autostream from my other PR) entry.
            newmsg = self.str.get ('on_player_play-onChannel_noAuthor_autoplalist', "Now playing automatically added entry {title} in {channel}!").format (
                title=entry.title,
                channel=player.voice_client.channel.name
                )
=======
                newmsg = "Skipping next song in `%s`: `%s` added by `%s` as queuer not in voice" % (
                    player.voice_client.channel.name,
                    entry.title,
                    entry.meta["author"].name,
                )
                player.skip()
            elif self.config.now_playing_mentions:
                newmsg = "%s - your song `%s` is now playing in `%s`!" % (
                    entry.meta["author"].mention,
                    entry.title,
                    player.voice_client.channel.name,
                )
            else:
                newmsg = "Now playing in `%s`: `%s` added by `%s`" % (
                    player.voice_client.channel.name,
                    entry.title,
                    entry.meta["author"].name,
                )
        else:
            # no author (and channel), it's an autoplaylist (or autostream from my other PR) entry.
            newmsg = "Now playing automatically added entry `%s` in `%s`" % (
                entry.title,
                player.voice_client.channel.name,
            )
>>>>>>> a17495ac

        if newmsg:
            if self.config.dm_nowplaying and author:
                await self.safe_send_message(author, newmsg)
                return

            if self.config.no_nowplaying_auto and not author:
                return

            guild = player.voice_client.guild
            last_np_msg = self.server_specific_data[guild]["last_np_msg"]

            if self.config.nowplaying_channels:
                for potential_channel_id in self.config.nowplaying_channels:
                    potential_channel = self.get_channel(potential_channel_id)
                    if potential_channel and potential_channel.guild == guild:
                        channel = potential_channel
                        break

            if channel:
                pass
            elif not channel and last_np_msg:
                channel = last_np_msg.channel
            else:
                log.debug("no channel to put now playing message into")
                return

            # send it in specified channel
            self.server_specific_data[guild]["last_np_msg"] = await self.safe_send_message(channel, newmsg)

        # TODO: Check channel voice state?

    async def on_player_resume(self, player, entry, **_):
        log.debug("Running on_player_resume")
        await self.update_now_playing_status(entry)

    async def on_player_pause(self, player, entry, **_):
        log.debug("Running on_player_pause")
        await self.update_now_playing_status(entry, True)
        # await self.serialize_queue(player.voice_client.channel.guild)

    async def on_player_stop(self, player, **_):
        log.debug("Running on_player_stop")
        await self.update_now_playing_status()

    async def on_player_finished_playing(self, player, **_):
        log.debug("Running on_player_finished_playing")

        # delete last_np_msg somewhere if we have cached it
        if self.config.delete_nowplaying:
            guild = player.voice_client.guild
            last_np_msg = self.server_specific_data[guild]["last_np_msg"]
            if last_np_msg:
                await self.safe_delete_message(last_np_msg)

        def _autopause(player):
            if self._check_if_empty(player.voice_client.channel):
                log.info("Player finished playing, autopaused in empty channel")

                player.pause()
                self.server_specific_data[player.voice_client.channel.guild]["auto_paused"] = True

        if not player.playlist.entries and not player.current_entry and self.config.auto_playlist:
            if not player.autoplaylist:
                if not self.autoplaylist:
                    # TODO: When I add playlist expansion, make sure that's not happening during this check
                    log.warning("No playable songs in the autoplaylist, disabling.")
                    self.config.auto_playlist = False
                else:
                    log.debug("No content in current autoplaylist. Filling with new music...")
                    player.autoplaylist = list(self.autoplaylist)

            while player.autoplaylist:
                if self.config.auto_playlist_random:
                    random.shuffle(player.autoplaylist)
                    song_url = random.choice(player.autoplaylist)
                else:
                    song_url = player.autoplaylist[0]
                player.autoplaylist.remove(song_url)

                info = {}

                try:
                    info = await self.downloader.extract_info(
                        player.playlist.loop, song_url, download=False, process=False
                    )
                except downloader.youtube_dl.utils.DownloadError as e:
                    if "YouTube said:" in e.args[0]:
                        # url is bork, remove from list and put in removed list
                        log.error("Error processing youtube url:\n{}".format(e.args[0]))

                    else:
                        # Probably an error from a different extractor, but I've only seen youtube's
                        log.error('Error processing "{url}": {ex}'.format(url=song_url, ex=e))

                    await self.remove_from_autoplaylist(song_url, ex=e, delete_from_ap=self.config.remove_ap)
                    continue

                except Exception as e:
                    log.error('Error processing "{url}": {ex}'.format(url=song_url, ex=e))
                    log.exception()

                    self.autoplaylist.remove(song_url)
                    continue

                if info.get("entries", None):  # or .get('_type', '') == 'playlist'
                    log.debug("Playlist found but is unsupported at this time, skipping.")
                    # TODO: Playlist expansion

                # Do I check the initial conditions again?
                # not (not player.playlist.entries and not player.current_entry and self.config.auto_playlist)

                if self.config.auto_pause:
                    player.once("play", lambda player, **_: _autopause(player))

                try:
                    await player.playlist.add_entry(song_url, channel=None, author=None)
                except exceptions.ExtractionError as e:
                    log.error("Error adding song from autoplaylist: {}".format(e))
                    log.debug("", exc_info=True)
                    continue

                break

            if not self.autoplaylist:
                # TODO: When I add playlist expansion, make sure that's not happening during this check
                log.warning("No playable songs in the autoplaylist, disabling.")
                self.config.auto_playlist = False

        else:  # Don't serialize for autoplaylist events
            await self.serialize_queue(player.voice_client.channel.guild)

        if not player.is_stopped and not player.is_dead:
            player.play(_continue=True)

    async def on_player_entry_added(self, player, playlist, entry, **_):
        log.debug("Running on_player_entry_added")
        if entry.meta.get("author") and entry.meta.get("channel"):
            await self.serialize_queue(player.voice_client.channel.guild)

    async def on_player_error(self, player, entry, ex, **_):
        if 'channel' in entry.meta:
            await self.safe_send_message(
                entry.meta['channel'],
                "```\nError while playing:\n{}\n```".format(ex)
            )
        else:
            log.exception("Player error", exc_info=ex)

    async def update_now_playing_status(self, entry=None, is_paused=False):
        game = None

        if not self.config.status_message:
            if self.user.bot:
                activeplayers = sum(1 for p in self.players.values() if p.is_playing)
                if activeplayers > 1:
                    game = discord.Game(type=0, name="music on %s guilds" % activeplayers)
                    entry = None

                elif activeplayers == 1:
                    player = discord.utils.get(self.players.values(), is_playing=True)
                    entry = player.current_entry

            if entry:
                prefix = u"\u275A\u275A " if is_paused else ""

                name = u"{}{}".format(prefix, entry.title)[:128]
                game = discord.Game(type=0, name=name)
        else:
            game = discord.Game(type=0, name=self.config.status_message.strip()[:128])

        async with self.aiolocks[_func_()]:
            if game != self.last_status:
                await self.change_presence(activity=game)
                self.last_status = game

    async def update_now_playing_message(self, guild, message, *, channel=None):
        lnp = self.server_specific_data[guild]["last_np_msg"]
        m = None

        if message is None and lnp:
            await self.safe_delete_message(lnp, quiet=True)

        elif lnp:  # If there was a previous lp message
            oldchannel = lnp.channel

            if lnp.channel == oldchannel:  # If we have a channel to update it in
                async for lmsg in lnp.channel.history(limit=1):
                    if lmsg != lnp and lnp:  # If we need to resend it
                        await self.safe_delete_message(lnp, quiet=True)
                        m = await self.safe_send_message(channel, message, quiet=True)
                    else:
                        m = await self.safe_edit_message(lnp, message, send_if_fail=True, quiet=False)

            elif channel:  # If we have a new channel to send it to
                await self.safe_delete_message(lnp, quiet=True)
                m = await self.safe_send_message(channel, message, quiet=True)

            else:  # we just resend it in the old channel
                await self.safe_delete_message(lnp, quiet=True)
                m = await self.safe_send_message(oldchannel, message, quiet=True)

        elif channel:  # No previous message
            m = await self.safe_send_message(channel, message, quiet=True)

        self.server_specific_data[guild]["last_np_msg"] = m

    async def serialize_queue(self, guild, *, dir=None):
        """
        Serialize the current queue for a server's player to json.
        """

        player = self.get_player_in(guild)
        if not player:
            return

        if dir is None:
            dir = "data/%s/queue.json" % guild.id

        async with self.aiolocks["queue_serialization" + ":" + str(guild.id)]:
            log.debug("Serializing queue for %s", guild.id)

            with open(dir, "w", encoding="utf8") as f:
                f.write(player.serialize(sort_keys=True))

    async def serialize_all_queues(self, *, dir=None):
        coros = [self.serialize_queue(s, dir=dir) for s in self.guilds]
        await asyncio.gather(*coros, return_exceptions=True)

    async def deserialize_queue(self, guild, voice_client, playlist=None, *, dir=None) -> MusicPlayer:
        """
        Deserialize a saved queue for a server into a MusicPlayer.  If no queue is saved, returns None.
        """

        if playlist is None:
            playlist = Playlist(self)

        if dir is None:
            dir = "data/%s/queue.json" % guild.id

        async with self.aiolocks["queue_serialization" + ":" + str(guild.id)]:
            if not os.path.isfile(dir):
                return None

            log.debug("Deserializing queue for %s", guild.id)

            with open(dir, "r", encoding="utf8") as f:
                data = f.read()

        return MusicPlayer.from_json(data, self, voice_client, playlist)

    async def write_current_song(self, guild, entry, *, dir=None):
        """
        Writes the current song to file
        """
        player = self.get_player_in(guild)
        if not player:
            return

        if dir is None:
            dir = "data/%s/current.txt" % guild.id

        async with self.aiolocks["current_song" + ":" + str(guild.id)]:
            log.debug("Writing current song for %s", guild.id)

            with open(dir, "w", encoding="utf8") as f:
                f.write(entry.title)

    @ensure_appinfo
    async def _on_ready_sanity_checks(self):
        # Ensure folders exist
        await self._scheck_ensure_env()

        # Server permissions check
        await self._scheck_server_permissions()

        # playlists in autoplaylist
        await self._scheck_autoplaylist()

        # config/permissions async validate?
        await self._scheck_configs()

    async def _scheck_ensure_env(self):
        log.debug("Ensuring data folders exist")
        for guild in self.guilds:
            pathlib.Path("data/%s/" % guild.id).mkdir(exist_ok=True)

        with open("data/server_names.txt", "w", encoding="utf8") as f:
            for guild in sorted(self.guilds, key=lambda s: int(s.id)):
                f.write("{:<22} {}\n".format(guild.id, guild.name))

        if not self.config.save_videos and os.path.isdir(AUDIO_CACHE_PATH):
            if self._delete_old_audiocache():
                log.debug("Deleted old audio cache")
            else:
                log.debug("Could not delete old audio cache, moving on.")

    async def _scheck_server_permissions(self):
        log.debug("Checking server permissions")
        pass  # TODO

    async def _scheck_autoplaylist(self):
        log.debug("Auditing autoplaylist")
        pass  # TODO

    async def _scheck_configs(self):
        log.debug("Validating config")
        await self.config.async_validate(self)

        log.debug("Validating permissions config")
        await self.permissions.async_validate(self)

    #######################################################################################################################

    async def safe_send_message(self, dest, content, **kwargs):
        tts = kwargs.pop("tts", False)
        quiet = kwargs.pop("quiet", False)
        expire_in = kwargs.pop("expire_in", 0)
        allow_none = kwargs.pop("allow_none", True)
        also_delete = kwargs.pop("also_delete", None)

        msg = None
        lfunc = log.debug if quiet else log.warning

        try:
            if content is not None or allow_none:
                if isinstance(content, discord.Embed):
                    msg = await dest.send(embed=content)
                else:
                    msg = await dest.send(content, tts=tts)

        except discord.Forbidden:
            lfunc('Cannot send message to "%s", no permission', dest.name)

        except discord.NotFound:
            lfunc('Cannot send message to "%s", invalid channel?', dest.name)

        except discord.HTTPException:
            if len(content) > DISCORD_MSG_CHAR_LIMIT:
                lfunc("Message is over the message size limit (%s)", DISCORD_MSG_CHAR_LIMIT)
            else:
                lfunc("Failed to send message")
                log.noise("Got HTTPException trying to send message to %s: %s", dest, content)

        finally:
            if msg and expire_in:
                asyncio.ensure_future(self._wait_delete_msg(msg, expire_in))

            if also_delete and isinstance(also_delete, discord.Message):
                asyncio.ensure_future(self._wait_delete_msg(also_delete, expire_in))

        return msg

    async def safe_delete_message(self, message, *, quiet=False):
        lfunc = log.debug if quiet else log.warning

        try:
            return await message.delete()

        except discord.Forbidden:
            lfunc('Cannot delete message "{}", no permission'.format(message.clean_content))

        except discord.NotFound:
            lfunc('Cannot delete message "{}", message not found'.format(message.clean_content))

    async def safe_edit_message(self, message, new, *, send_if_fail=False, quiet=False):
        lfunc = log.debug if quiet else log.warning

        try:
            return await message.edit(content=new)

        except discord.NotFound:
            lfunc('Cannot edit message "{}", message not found'.format(message.clean_content))
            if send_if_fail:
                lfunc("Sending message instead")
                return await self.safe_send_message(message.channel, new)

    async def send_typing(self, destination):
        try:
            return await destination.trigger_typing()
        except discord.Forbidden:
            log.warning("Could not send typing to {}, no permission".format(destination))

    async def restart(self):
        self.exit_signal = exceptions.RestartSignal()
        await self.logout()

    def restart_threadsafe(self):
        asyncio.run_coroutine_threadsafe(self.restart(), self.loop)

    def _cleanup(self):
        try:
            self.loop.run_until_complete(self.logout())
            self.loop.run_until_complete(self.aiosession.close())
        except:
            pass

        pending = asyncio.Task.all_tasks()
        gathered = asyncio.gather(*pending)

        try:
            gathered.cancel()
            self.loop.run_until_complete(gathered)
            gathered.exception()
        except:
            pass

    # noinspection PyMethodOverriding
    def run(self):
        try:
            self.loop.run_until_complete(self.start(*self.config.auth))

        except discord.errors.LoginFailure:
            # Add if token, else
            raise exceptions.HelpfulError(
                "Bot cannot login, bad credentials.",
                "Fix your token in the options file.  " "Remember that each field should be on their own line.",
            )  #     ^^^^ In theory self.config.auth should never have no items

        finally:
            try:
                self._cleanup()
            except Exception:
                log.error("Error in cleanup", exc_info=True)

            if self.exit_signal:
                raise self.exit_signal  # pylint: disable=E0702

    async def logout(self):
        await self.disconnect_all_voice_clients()
        return await super().logout()

    async def on_error(self, event, *args, **kwargs):
        ex_type, ex, stack = sys.exc_info()

        if ex_type == exceptions.HelpfulError:
            log.error("Exception in {}:\n{}".format(event, ex.message))

            await asyncio.sleep(2)  # don't ask
            await self.logout()

        elif issubclass(ex_type, exceptions.Signal):
            self.exit_signal = ex_type
            await self.logout()

        else:
            log.error("Exception in {}".format(event), exc_info=True)

    async def on_resumed(self):
        log.info("\nReconnected to discord.\n")

    async def on_ready(self):
        dlogger = logging.getLogger("discord")
        for h in dlogger.handlers:
            if getattr(h, "terminator", None) == "":
                dlogger.removeHandler(h)
                print()

        log.debug("Connection established, ready to go.")

        self.ws._keep_alive.name = "Gateway Keepalive"

        if self.init_ok:
            log.debug("Received additional READY event, may have failed to resume")
            return

        await self._on_ready_sanity_checks()

        self.init_ok = True

        ################################

        log.info("Connected: {0}/{1}#{2}".format(self.user.id, self.user.name, self.user.discriminator))

        owner = self._get_owner(voice=True) or self._get_owner()
        if owner and self.guilds:
            log.info("Owner:     {0}/{1}#{2}\n".format(owner.id, owner.name, owner.discriminator))

            log.info("Guild List:")
            unavailable_servers = 0
            for s in self.guilds:
                ser = "{} (unavailable)".format(s.name) if s.unavailable else s.name
                log.info(" - " + ser)
                if self.config.leavenonowners:
                    if s.unavailable:
                        unavailable_servers += 1
                    else:
                        check = s.get_member(owner.id)
                        if check == None:
                            await s.leave()
                            log.info("Left {} due to bot owner not found".format(s.name))
            if unavailable_servers != 0:
                log.info(
                    "Not proceeding with checks in {} servers due to unavailability".format(str(unavailable_servers))
                )

        elif self.guilds:
            log.warning("Owner could not be found on any guild (id: %s)\n" % self.config.owner_id)

            log.info("Guild List:")
            for s in self.guilds:
                ser = "{} (unavailable)".format(s.name) if s.unavailable else s.name
                log.info(" - " + ser)

        else:
            log.warning("Owner unknown, bot is not on any guilds.")
            if self.user.bot:
                log.warning(
                    "To make the bot join a guild, paste this link in your browser. \n"
                    "Note: You should be logged into your main account and have \n"
                    "manage server permissions on the guild you want the bot to join.\n"
                    "  " + await self.generate_invite_link()
                )

        print(flush=True)

        if self.config.bound_channels:
            chlist = set(self.get_channel(i) for i in self.config.bound_channels if i)
            chlist.discard(None)

            invalids = set()
            invalids.update(c for c in chlist if isinstance(c, discord.VoiceChannel))

            chlist.difference_update(invalids)
            self.config.bound_channels.difference_update(invalids)

            if chlist:
                log.info("Bound to text channels:")
                [log.info(" - {}/{}".format(ch.guild.name.strip(), ch.name.strip())) for ch in chlist if ch]
            else:
                print("Not bound to any text channels")

            if invalids and self.config.debug_mode:
                print(flush=True)
                log.info("Not binding to voice channels:")
                [log.info(" - {}/{}".format(ch.guild.name.strip(), ch.name.strip())) for ch in invalids if ch]

            print(flush=True)

        else:
            log.info("Not bound to any text channels")

        if self.config.autojoin_channels:
            chlist = set(self.get_channel(i) for i in self.config.autojoin_channels if i)
            chlist.discard(None)

            invalids = set()
            invalids.update(c for c in chlist if isinstance(c, discord.TextChannel))

            chlist.difference_update(invalids)
            self.config.autojoin_channels.difference_update(invalids)

            if chlist:
                log.info("Autojoining voice channels:")
                [log.info(" - {}/{}".format(ch.guild.name.strip(), ch.name.strip())) for ch in chlist if ch]
            else:
                log.info("Not autojoining any voice channels")

            if invalids and self.config.debug_mode:
                print(flush=True)
                log.info("Cannot autojoin text channels:")
                [log.info(" - {}/{}".format(ch.guild.name.strip(), ch.name.strip())) for ch in invalids if ch]

            self.autojoin_channels = chlist

        else:
            log.info("Not autojoining any voice channels")
            self.autojoin_channels = set()

        if self.config.show_config_at_start:
            print(flush=True)
            log.info("Options:")

            log.info("  Command prefix: " + self.config.command_prefix)
            log.info("  Default volume: {}%".format(int(self.config.default_volume * 100)))
            log.info(
                "  Skip threshold: {} votes or {}%".format(
                    self.config.skips_required, fixg(self.config.skip_ratio_required * 100)
                )
            )
            log.info("  Now Playing @mentions: " + ["Disabled", "Enabled"][self.config.now_playing_mentions])
            log.info("  Auto-Summon: " + ["Disabled", "Enabled"][self.config.auto_summon])
            log.info(
                "  Auto-Playlist: "
                + ["Disabled", "Enabled"][self.config.auto_playlist]
                + " (order: "
                + ["sequential", "random"][self.config.auto_playlist_random]
                + ")"
            )
            log.info("  Auto-Pause: " + ["Disabled", "Enabled"][self.config.auto_pause])
            log.info("  Delete Messages: " + ["Disabled", "Enabled"][self.config.delete_messages])
            if self.config.delete_messages:
                log.info("    Delete Invoking: " + ["Disabled", "Enabled"][self.config.delete_invoking])
            log.info("  Debug Mode: " + ["Disabled", "Enabled"][self.config.debug_mode])
            log.info("  Downloaded songs will be " + ["deleted", "saved"][self.config.save_videos])
            if self.config.status_message:
                log.info("  Status message: " + self.config.status_message)
            log.info("  Write current songs to file: " + ["Disabled", "Enabled"][self.config.write_current_song])
            log.info("  Author insta-skip: " + ["Disabled", "Enabled"][self.config.allow_author_skip])
            log.info("  Embeds: " + ["Disabled", "Enabled"][self.config.embeds])
            log.info("  Spotify integration: " + ["Disabled", "Enabled"][self.config._spotify])
            log.info("  Legacy skip: " + ["Disabled", "Enabled"][self.config.legacy_skip])
            log.info("  Leave non owners: " + ["Disabled", "Enabled"][self.config.leavenonowners])

        print(flush=True)

        await self.update_now_playing_status()

        # maybe option to leave the ownerid blank and generate a random command for the owner to use
        # wait_for_message is pretty neato

        await self._join_startup_channels(self.autojoin_channels, autosummon=self.config.auto_summon)

        # we do this after the config stuff because it's a lot easier to notice here
        if self.config.missing_keys:
            log.warning(
                "Your config file is missing some options. If you have recently updated, "
                "check the example_options.ini file to see if there are new options available to you. "
                "The options missing are: {0}".format(self.config.missing_keys)
            )
            print(flush=True)

        # t-t-th-th-that's all folks!

    def _gen_embed(self):
        """Provides a basic template for embeds"""
        e = discord.Embed()
        e.colour = 7506394
        e.set_footer(text=self.config.footer_text, icon_url="https://i.imgur.com/gFHBoZA.png")
        e.set_author(
            name=self.user.name, url="https://github.com/Just-Some-Bots/MusicBot", icon_url=self.user.avatar_url
        )
        return e

    async def cmd_resetplaylist(self, player, channel):
        """
        Usage:
            {command_prefix}resetplaylist

        Resets all songs in the server's autoplaylist
        """
        player.autoplaylist = list(set(self.autoplaylist))
        return Response(self.str.get("cmd-resetplaylist-response", "\N{OK HAND SIGN}"), delete_after=15)

    async def cmd_help(self, message, channel, command=None):
        """
        Usage:
            {command_prefix}help [command]

        Prints a help message.
        If a command is specified, it prints a help message for that command.
        Otherwise, it lists the available commands.
        """
        self.commands = []
        self.is_all = False
        prefix = self.config.command_prefix

        if command:
            if command.lower() == "all":
                self.is_all = True
                await self.gen_cmd_list(message, list_all_cmds=True)

            else:
                cmd = getattr(self, "cmd_" + command, None)
                if cmd and not hasattr(cmd, "dev_cmd"):
                    return Response(
                        "```\n{}```".format(dedent(cmd.__doc__)).format(command_prefix=self.config.command_prefix),
                        delete_after=60,
                    )
                else:
                    raise exceptions.CommandError(self.str.get("cmd-help-invalid", "No such command"), expire_in=10)

        elif message.author.id == self.config.owner_id:
            await self.gen_cmd_list(message, list_all_cmds=True)

        else:
            await self.gen_cmd_list(message)

        desc = (
            "```\n"
            + ", ".join(self.commands)
            + "\n```\n"
            + self.str.get(
                "cmd-help-response",
                "For information about a particular command, run `{}help [command]`\n"
                "For further help, see https://just-some-bots.github.io/MusicBot/",
            ).format(prefix)
        )
        if not self.is_all:
            desc += self.str.get(
                "cmd-help-all", "\nOnly showing commands you can use, for a list of all commands, run `{}help all`"
            ).format(prefix)

        return Response(desc, reply=True, delete_after=60)

    async def cmd_blacklist(self, message, user_mentions, option, something):
        """
        Usage:
            {command_prefix}blacklist [ + | - | add | remove ] @UserName [@UserName2 ...]

        Add or remove users to the blacklist.
        Blacklisted users are forbidden from using bot commands.
        """

        if not user_mentions:
            raise exceptions.CommandError("No users listed.", expire_in=20)

        if option not in ["+", "-", "add", "remove"]:
            raise exceptions.CommandError(
                self.str.get(
                    "cmd-blacklist-invalid", 'Invalid option "{0}" specified, use +, -, add, or remove'
                ).format(option),
                expire_in=20,
            )

        for user in user_mentions.copy():
            if user.id == self.config.owner_id:
                print("[Commands:Blacklist] The owner cannot be blacklisted.")
                user_mentions.remove(user)

        old_len = len(self.blacklist)

        if option in ["+", "add"]:
            self.blacklist.update(user.id for user in user_mentions)

            write_file(self.config.blacklist_file, self.blacklist)

            return Response(
                self.str.get("cmd-blacklist-added", "{0} users have been added to the blacklist").format(
                    len(self.blacklist) - old_len
                ),
                reply=True,
                delete_after=10,
            )

        else:
            if self.blacklist.isdisjoint(user.id for user in user_mentions):
                return Response(
                    self.str.get("cmd-blacklist-none", "None of those users are in the blacklist."),
                    reply=True,
                    delete_after=10,
                )

            else:
                self.blacklist.difference_update(user.id for user in user_mentions)
                write_file(self.config.blacklist_file, self.blacklist)

                return Response(
                    self.str.get("cmd-blacklist-removed", "{0} users have been removed from the blacklist").format(
                        old_len - len(self.blacklist)
                    ),
                    reply=True,
                    delete_after=10,
                )

    async def cmd_id(self, author, user_mentions):
        """
        Usage:
            {command_prefix}id [@user]

        Tells the user their id or the id of another user.
        """
        if not user_mentions:
            return Response(
                self.str.get("cmd-id-self", "Your ID is `{0}`").format(author.id), reply=True, delete_after=35
            )
        else:
            usr = user_mentions[0]
            return Response(
                self.str.get("cmd-id-other", "**{0}**s ID is `{1}`").format(usr.name, usr.id),
                reply=True,
                delete_after=35,
            )

    async def cmd_save(self, player, url=None):
        """
        Usage:
            {command_prefix}save [url]

        Saves the specified song or current song if not specified to the autoplaylist.
        """
        if url or (player.current_entry and not isinstance(player.current_entry, StreamPlaylistEntry)):
            if not url:
                url = player.current_entry.url

            if url not in self.autoplaylist:
                self.autoplaylist.append(url)
                write_file(self.config.auto_playlist_file, self.autoplaylist)
                log.debug("Appended {} to autoplaylist".format(url))
                return Response(self.str.get("cmd-save-success", "Added <{0}> to the autoplaylist.").format(url))
            else:
                raise exceptions.CommandError(
                    self.str.get("cmd-save-exists", "This song is already in the autoplaylist.")
                )
        else:
            raise exceptions.CommandError(self.str.get("cmd-save-invalid", "There is no valid song playing."))

    @owner_only
    async def cmd_joinserver(self, message, server_link=None):
        """
        Usage:
            {command_prefix}joinserver invite_link

        Asks the bot to join a server.  Note: Bot accounts cannot use invite links.
        """

        url = await self.generate_invite_link()
        return Response(
            self.str.get("cmd-joinserver-response", "Click here to add me to a server: \n{}").format(url),
            reply=True,
            delete_after=30,
        )

    async def cmd_karaoke(self, player, channel, author):
        """
        Usage:
            {command_prefix}karaoke

        Activates karaoke mode. During karaoke mode, only groups with the BypassKaraokeMode
        permission in the config file can queue music.
        """
        player.karaoke_mode = not player.karaoke_mode
        return Response(
            "\N{OK HAND SIGN} Karaoke mode is now " + ["disabled", "enabled"][player.karaoke_mode], delete_after=15
        )

    async def _do_playlist_checks(self, permissions, player, author, testobj):
        num_songs = sum(1 for _ in testobj)

        # I have to do exe extra checks anyways because you can request an arbitrary number of search results
        if not permissions.allow_playlists and num_songs > 1:
            raise exceptions.PermissionsError(
                self.str.get("playlists-noperms", "You are not allowed to request playlists"), expire_in=30
            )

        if permissions.max_playlist_length and num_songs > permissions.max_playlist_length:
            raise exceptions.PermissionsError(
                self.str.get("playlists-big", "Playlist has too many entries ({0} > {1})").format(
                    num_songs, permissions.max_playlist_length
                ),
                expire_in=30,
            )

        # This is a little bit weird when it says (x + 0 > y), I might add the other check back in
        if permissions.max_songs and player.playlist.count_for_user(author) + num_songs > permissions.max_songs:
            raise exceptions.PermissionsError(
                self.str.get(
                    "playlists-limit", "Playlist entries + your already queued songs reached limit ({0} + {1} > {2})"
                ).format(num_songs, player.playlist.count_for_user(author), permissions.max_songs),
                expire_in=30,
            )
        return True

    async def cmd_play(self, message, player, channel, author, permissions, leftover_args, song_url):
        """
        Usage:
            {command_prefix}play song_link
            {command_prefix}play text to search for
            {command_prefix}play spotify_uri

        Adds the song to the playlist.  If a link is not provided, the first
        result from a youtube search is added to the queue.

        If enabled in the config, the bot will also support Spotify URIs, however
        it will use the metadata (e.g song name and artist) to find a YouTube
        equivalent of the song. Streaming from Spotify is not possible.
        """

        song_url = song_url.strip("<>")

        await self.send_typing(channel)

        if leftover_args:
            song_url = " ".join([song_url, *leftover_args])
        leftover_args = None  # prevent some crazy shit happening down the line

        # Make sure forward slashes work properly in search queries
        linksRegex = "((http(s)*:[/][/]|www.)([a-z]|[A-Z]|[0-9]|[/.]|[~])*)"
        pattern = re.compile(linksRegex)
        matchUrl = pattern.match(song_url)
        song_url = song_url.replace("/", "%2F") if matchUrl is None else song_url

        # Rewrite YouTube playlist URLs if the wrong URL type is given
        playlistRegex = r"watch\?v=.+&(list=[^&]+)"
        matches = re.search(playlistRegex, song_url)
        groups = matches.groups() if matches is not None else []
        song_url = "https://www.youtube.com/playlist?" + groups[0] if len(groups) > 0 else song_url

        if self.config._spotify:
            if "open.spotify.com" in song_url:
                song_url = "spotify:" + re.sub("(http[s]?:\/\/)?(open.spotify.com)\/", "", song_url).replace("/", ":")
                # remove session id (and other query stuff)
                song_url = re.sub("\?.*", "", song_url)
            if song_url.startswith("spotify:"):
                parts = song_url.split(":")
                try:
                    if "track" in parts:
                        res = await self.spotify.get_track(parts[-1])
                        song_url = res["artists"][0]["name"] + " " + res["name"]

                    elif "album" in parts:
                        res = await self.spotify.get_album(parts[-1])
                        await self._do_playlist_checks(permissions, player, author, res["tracks"]["items"])
                        procmesg = await self.safe_send_message(
                            channel,
                            self.str.get("cmd-play-spotify-album-process", "Processing album `{0}` (`{1}`)").format(
                                res["name"], song_url
                            ),
                        )
                        for i in res["tracks"]["items"]:
                            song_url = i["name"] + " " + i["artists"][0]["name"]
                            log.debug("Processing {0}".format(song_url))
                            await self.cmd_play(message, player, channel, author, permissions, leftover_args, song_url)
                        await self.safe_delete_message(procmesg)
                        return Response(
                            self.str.get("cmd-play-spotify-album-queued", "Enqueued `{0}` with **{1}** songs.").format(
                                res["name"], len(res["tracks"]["items"])
                            )
                        )

                    elif "playlist" in parts:
                        res = []
                        r = await self.spotify.get_playlist_tracks(parts[-1])
                        while True:
                            res.extend(r["items"])
                            if r["next"] is not None:
                                r = await self.spotify.make_spotify_req(r["next"])
                                continue
                            else:
                                break
                        await self._do_playlist_checks(permissions, player, author, res)
                        procmesg = await self.safe_send_message(
                            channel,
                            self.str.get(
                                "cmd-play-spotify-playlist-process", "Processing playlist `{0}` (`{1}`)"
                            ).format(parts[-1], song_url),
                        )
                        for i in res:
                            song_url = i["track"]["name"] + " " + i["track"]["artists"][0]["name"]
                            log.debug("Processing {0}".format(song_url))
                            await self.cmd_play(message, player, channel, author, permissions, leftover_args, song_url)
                        await self.safe_delete_message(procmesg)
                        return Response(
                            self.str.get(
                                "cmd-play-spotify-playlist-queued", "Enqueued `{0}` with **{1}** songs."
                            ).format(parts[-1], len(res))
                        )

                    else:
                        raise exceptions.CommandError(
                            self.str.get("cmd-play-spotify-unsupported", "That is not a supported Spotify URI."),
                            expire_in=30,
                        )
                except exceptions.SpotifyError:
                    raise exceptions.CommandError(
                        self.str.get(
                            "cmd-play-spotify-invalid", "You either provided an invalid URI, or there was a problem."
                        )
                    )

        async def get_info(song_url):
            info = await self.downloader.extract_info(player.playlist.loop, song_url, download=False, process=False)
            # If there is an exception arise when processing we go on and let extract_info down the line report it
            # because info might be a playlist and thing that's broke it might be individual entry
            try:
                info_process = await self.downloader.extract_info(player.playlist.loop, song_url, download=False)
                info_process_err = None
            except Exception as e:
                info_process = None
                info_process_err = e

            return (info, info_process, info_process_err)

        # This lock prevent spamming play command to add entries that exceeds time limit/ maximum song limit
        async with self.aiolocks[_func_() + ":" + str(author.id)]:
            if permissions.max_songs and player.playlist.count_for_user(author) >= permissions.max_songs:
                raise exceptions.PermissionsError(
                    self.str.get("cmd-play-limit", "You have reached your enqueued song limit ({0})").format(
                        permissions.max_songs
                    ),
                    expire_in=30,
                )

            if player.karaoke_mode and not permissions.bypass_karaoke_mode:
                raise exceptions.PermissionsError(
                    self.str.get("karaoke-enabled", "Karaoke mode is enabled, please try again when its disabled!"),
                    expire_in=30,
                )

            # Try to determine entry type, if _type is playlist then there should be entries
            while True:
                try:
                    info, info_process, info_process_err = await get_info(song_url)
                    log.debug(info)

                    if (
                        info_process
                        and info
                        and info_process.get("_type", None) == "playlist"
                        and "entries" not in info
                        and not info.get("url", "").startswith("ytsearch")
                    ):
                        use_url = info_process.get("webpage_url", None) or info_process.get("url", None)
                        if use_url == song_url:
                            log.warning("Determined incorrect entry type, but suggested url is the same.  Help.")
                            break  # If we break here it will break things down the line and give "This is a playlist" exception as a result

                        log.debug('Assumed url "%s" was a single entry, was actually a playlist' % song_url)
                        log.debug('Using "%s" instead' % use_url)
                        song_url = use_url
                    else:
                        break

                except Exception as e:
                    if "unknown url type" in str(e):
                        song_url = song_url.replace(":", "")  # it's probably not actually an extractor
                        info, info_process, info_process_err = await get_info(song_url)
                    else:
                        raise exceptions.CommandError(e, expire_in=30)

            if not info:
                raise exceptions.CommandError(
                    self.str.get(
                        "cmd-play-noinfo", "That video cannot be played. Try using the {0}stream command."
                    ).format(self.config.command_prefix),
                    expire_in=30,
                )

            if info.get("extractor", "") not in permissions.extractors and permissions.extractors:
                raise exceptions.PermissionsError(
                    self.str.get(
                        "cmd-play-badextractor", "You do not have permission to play media from this service."
                    ),
                    expire_in=30,
                )

            # abstract the search handling away from the user
            # our ytdl options allow us to use search strings as input urls
            if info.get("url", "").startswith("ytsearch"):
                # print("[Command:play] Searching for \"%s\"" % song_url)
                if info_process:
                    info = info_process
                else:
                    await self.safe_send_message(channel, "```\n%s\n```" % info_process_err, expire_in=120)
                    raise exceptions.CommandError(
                        self.str.get(
                            "cmd-play-nodata",
                            "Error extracting info from search string, youtubedl returned no data. "
                            "You may need to restart the bot if this continues to happen.",
                        ),
                        expire_in=30,
                    )

                song_url = info_process.get("webpage_url", None) or info_process.get("url", None)

                if "entries" in info:
                    # if entry is playlist then only get the first one
                    song_url = info["entries"][0]["webpage_url"]
                    info = info["entries"][0]

            # If it's playlist
            if "entries" in info:
                await self._do_playlist_checks(permissions, player, author, info["entries"])

                num_songs = sum(1 for _ in info["entries"])

                if info["extractor"].lower() in ["youtube:playlist", "soundcloud:set", "bandcamp:album"]:
                    try:
                        return await self._cmd_play_playlist_async(
                            player, channel, author, permissions, song_url, info["extractor"]
                        )
                    except exceptions.CommandError:
                        raise
                    except Exception as e:
                        log.error("Error queuing playlist", exc_info=True)
                        raise exceptions.CommandError(
                            self.str.get("cmd-play-playlist-error", "Error queuing playlist:\n`{0}`").format(e),
                            expire_in=30,
                        )

                t0 = time.time()

                # My test was 1.2 seconds per song, but we maybe should fudge it a bit, unless we can
                # monitor it and edit the message with the estimated time, but that's some ADVANCED SHIT
                # I don't think we can hook into it anyways, so this will have to do.
                # It would probably be a thread to check a few playlists and get the speed from that
                # Different playlists might download at different speeds though
                wait_per_song = 1.2

                procmesg = await self.safe_send_message(
                    channel,
                    self.str.get(
                        "cmd-play-playlist-gathering-1", "Gathering playlist information for {0} songs{1}"
                    ).format(
                        num_songs,
                        self.str.get("cmd-play-playlist-gathering-2", ", ETA: {0} seconds").format(
                            fixg(num_songs * wait_per_song)
                        )
                        if num_songs >= 10
                        else ".",
                    ),
                )

                # We don't have a pretty way of doing this yet.  We need either a loop
                # that sends these every 10 seconds or a nice context manager.
                await self.send_typing(channel)

                # TODO: I can create an event emitter object instead, add event functions, and every play list might be asyncified
                #       Also have a "verify_entry" hook with the entry as an arg and returns the entry if its ok

                entry_list, position = await player.playlist.import_from(song_url, channel=channel, author=author)

                tnow = time.time()
                ttime = tnow - t0
                listlen = len(entry_list)
                drop_count = 0

                if permissions.max_song_length:
                    for e in entry_list.copy():
                        if e.duration > permissions.max_song_length:
                            player.playlist.entries.remove(e)
                            entry_list.remove(e)
                            drop_count += 1
                            # Im pretty sure there's no situation where this would ever break
                            # Unless the first entry starts being played, which would make this a race condition
                    if drop_count:
                        print("Dropped %s songs" % drop_count)

                log.info(
                    "Processed {} songs in {} seconds at {:.2f}s/song, {:+.2g}/song from expected ({}s)".format(
                        listlen,
                        fixg(ttime),
                        ttime / listlen if listlen else 0,
                        ttime / listlen - wait_per_song if listlen - wait_per_song else 0,
                        fixg(wait_per_song * num_songs),
                    )
                )

                await self.safe_delete_message(procmesg)

                if not listlen - drop_count:
                    raise exceptions.CommandError(
                        self.str.get(
                            "cmd-play-playlist-maxduration",
                            "No songs were added, all songs were over max duration (%ss)",
                        )
                        % permissions.max_song_length,
                        expire_in=30,
                    )

                reply_text = self.str.get(
                    "cmd-play-playlist-reply", "Enqueued **%s** songs to be played. Position in queue: %s"
                )
                btext = str(listlen - drop_count)

            # If it's an entry
            else:
                # youtube:playlist extractor but it's actually an entry
                if info.get("extractor", "").startswith("youtube:playlist"):
                    try:
                        info = await self.downloader.extract_info(
                            player.playlist.loop,
                            "https://www.youtube.com/watch?v=%s" % info.get("url", ""),
                            download=False,
                            process=False,
                        )
                    except Exception as e:
                        raise exceptions.CommandError(e, expire_in=30)

                if permissions.max_song_length and info.get("duration", 0) > permissions.max_song_length:
                    raise exceptions.PermissionsError(
                        self.str.get("cmd-play-song-limit", "Song duration exceeds limit ({0} > {1})").format(
                            info["duration"], permissions.max_song_length
                        ),
                        expire_in=30,
                    )

                entry, position = await player.playlist.add_entry(song_url, channel=channel, author=author)

                reply_text = self.str.get("cmd-play-song-reply", "Enqueued `%s` to be played. Position in queue: %s")
                btext = entry.title

            if position == 1 and player.is_stopped:
                position = self.str.get("cmd-play-next", "Up next!")
                reply_text %= (btext, position)

            else:
                reply_text %= (btext, position)
                try:
                    time_until = await player.playlist.estimate_time_until(position, player)
                    reply_text += self.str.get("cmd-play-eta", " - estimated time until playing: %s") % ftimedelta(
                        time_until
                    )
                except exceptions.InvalidDataError:
                    reply_text += self.str.get("cmd-play-eta-error", " - cannot estimate time until playing")
                except:
                    traceback.print_exc()

        return Response(reply_text, delete_after=30)

    async def _cmd_play_playlist_async(self, player, channel, author, permissions, playlist_url, extractor_type):
        """
        Secret handler to use the async wizardry to make playlist queuing non-"blocking"
        """

        await self.send_typing(channel)
        info = await self.downloader.extract_info(player.playlist.loop, playlist_url, download=False, process=False)

        if not info:
            raise exceptions.CommandError(self.str.get("cmd-play-playlist-invalid", "That playlist cannot be played."))

        num_songs = sum(1 for _ in info["entries"])
        t0 = time.time()

        busymsg = await self.safe_send_message(
            channel, self.str.get("cmd-play-playlist-process", "Processing {0} songs...").format(num_songs)
        )  # TODO: From playlist_title
        await self.send_typing(channel)

        entries_added = 0
        if extractor_type == "youtube:playlist":
            try:
                entries_added = await player.playlist.async_process_youtube_playlist(
                    playlist_url, channel=channel, author=author
                )
                # TODO: Add hook to be called after each song
                # TODO: Add permissions

            except Exception:
                log.error("Error processing playlist", exc_info=True)
                raise exceptions.CommandError(
                    self.str.get("cmd-play-playlist-queueerror", "Error handling playlist {0} queuing.").format(
                        playlist_url
                    ),
                    expire_in=30,
                )

        elif extractor_type.lower() in ["soundcloud:set", "bandcamp:album"]:
            try:
                entries_added = await player.playlist.async_process_sc_bc_playlist(
                    playlist_url, channel=channel, author=author
                )
                # TODO: Add hook to be called after each song
                # TODO: Add permissions

            except Exception:
                log.error("Error processing playlist", exc_info=True)
                raise exceptions.CommandError(
                    self.str.get("cmd-play-playlist-queueerror", "Error handling playlist {0} queuing.").format(
                        playlist_url
                    ),
                    expire_in=30,
                )

        songs_processed = len(entries_added)
        drop_count = 0
        skipped = False

        if permissions.max_song_length:
            for e in entries_added.copy():
                if e.duration > permissions.max_song_length:
                    try:
                        player.playlist.entries.remove(e)
                        entries_added.remove(e)
                        drop_count += 1
                    except:
                        pass

            if drop_count:
                log.debug("Dropped %s songs" % drop_count)

            if player.current_entry and player.current_entry.duration > permissions.max_song_length:
                await self.safe_delete_message(self.server_specific_data[channel.guild]["last_np_msg"])
                self.server_specific_data[channel.guild]["last_np_msg"] = None
                skipped = True
                player.skip()
                entries_added.pop()

        await self.safe_delete_message(busymsg)

        songs_added = len(entries_added)
        tnow = time.time()
        ttime = tnow - t0
        wait_per_song = 1.2
        # TODO: actually calculate wait per song in the process function and return that too

        # This is technically inaccurate since bad songs are ignored but still take up time
        log.info(
            "Processed {}/{} songs in {} seconds at {:.2f}s/song, {:+.2g}/song from expected ({}s)".format(
                songs_processed,
                num_songs,
                fixg(ttime),
                ttime / num_songs if num_songs else 0,
                ttime / num_songs - wait_per_song if num_songs - wait_per_song else 0,
                fixg(wait_per_song * num_songs),
            )
        )

        if not songs_added:
            basetext = (
                self.str.get(
                    "cmd-play-playlist-maxduration", "No songs were added, all songs were over max duration (%ss)"
                )
                % permissions.max_song_length
            )
            if skipped:
                basetext += self.str.get(
                    "cmd-play-playlist-skipped", "\nAdditionally, the current song was skipped for being too long."
                )

            raise exceptions.CommandError(basetext, expire_in=30)

        return Response(
            self.str.get("cmd-play-playlist-reply-secs", "Enqueued {0} songs to be played in {1} seconds").format(
                songs_added, fixg(ttime, 1)
            ),
            delete_after=30,
        )

    async def cmd_stream(self, player, channel, author, permissions, song_url):
        """
        Usage:
            {command_prefix}stream song_link

        Enqueue a media stream.
        This could mean an actual stream like Twitch or shoutcast, or simply streaming
        media without predownloading it.  Note: FFmpeg is notoriously bad at handling
        streams, especially on poor connections.  You have been warned.
        """

        song_url = song_url.strip("<>")

        if permissions.max_songs and player.playlist.count_for_user(author) >= permissions.max_songs:
            raise exceptions.PermissionsError(
                self.str.get("cmd-stream-limit", "You have reached your enqueued song limit ({0})").format(
                    permissions.max_songs
                ),
                expire_in=30,
            )

        if player.karaoke_mode and not permissions.bypass_karaoke_mode:
            raise exceptions.PermissionsError(
                self.str.get("karaoke-enabled", "Karaoke mode is enabled, please try again when its disabled!"),
                expire_in=30,
            )

        await self.send_typing(channel)
        await player.playlist.add_stream_entry(song_url, channel=channel, author=author)

        return Response(self.str.get("cmd-stream-success", "Streaming."), delete_after=6)

    async def cmd_search(self, message, player, channel, author, permissions, leftover_args):
        """
        Usage:
            {command_prefix}search [service] [number] query

        Searches a service for a video and adds it to the queue.
        - service: any one of the following services:
            - youtube (yt) (default if unspecified)
            - soundcloud (sc)
            - yahoo (yh)
        - number: return a number of video results and waits for user to choose one
          - defaults to 3 if unspecified
          - note: If your search query starts with a number,
                  you must put your query in quotes
            - ex: {command_prefix}search 2 "I ran seagulls"
        The command issuer can use reactions to indicate their response to each result.
        """

        if permissions.max_songs and player.playlist.count_for_user(author) > permissions.max_songs:
            raise exceptions.PermissionsError(
                self.str.get("cmd-search-limit", "You have reached your playlist item limit ({0})").format(
                    permissions.max_songs
                ),
                expire_in=30,
            )

        if player.karaoke_mode and not permissions.bypass_karaoke_mode:
            raise exceptions.PermissionsError(
                self.str.get("karaoke-enabled", "Karaoke mode is enabled, please try again when its disabled!"),
                expire_in=30,
            )

        def argcheck():
            if not leftover_args:
                # noinspection PyUnresolvedReferences
                raise exceptions.CommandError(
                    self.str.get("cmd-search-noquery", "Please specify a search query.\n%s")
                    % dedent(self.cmd_search.__doc__.format(command_prefix=self.config.command_prefix)),
                    expire_in=60,
                )

        argcheck()

        try:
            leftover_args = shlex.split(" ".join(leftover_args))
        except ValueError:
            raise exceptions.CommandError(
                self.str.get("cmd-search-noquote", "Please quote your search query properly."), expire_in=30
            )

        service = "youtube"
        items_requested = 3
        max_items = permissions.max_search_items
        services = {
            "youtube": "ytsearch",
            "soundcloud": "scsearch",
            "yahoo": "yvsearch",
            "yt": "ytsearch",
            "sc": "scsearch",
            "yh": "yvsearch",
        }

        if leftover_args[0] in services:
            service = leftover_args.pop(0)
            argcheck()

        if leftover_args[0].isdigit():
            items_requested = int(leftover_args.pop(0))
            argcheck()

            if items_requested > max_items:
                raise exceptions.CommandError(
                    self.str.get("cmd-search-searchlimit", "You cannot search for more than %s videos") % max_items
                )

        # Look jake, if you see this and go "what the fuck are you doing"
        # and have a better idea on how to do this, i'd be delighted to know.
        # I don't want to just do ' '.join(leftover_args).strip("\"'")
        # Because that eats both quotes if they're there
        # where I only want to eat the outermost ones
        if leftover_args[0][0] in "'\"":
            lchar = leftover_args[0][0]
            leftover_args[0] = leftover_args[0].lstrip(lchar)
            leftover_args[-1] = leftover_args[-1].rstrip(lchar)

        search_query = "%s%s:%s" % (services[service], items_requested, " ".join(leftover_args))

        search_msg = await self.safe_send_message(
            channel, self.str.get("cmd-search-searching", "Searching for videos...")
        )
        await self.send_typing(channel)

        try:
            info = await self.downloader.extract_info(player.playlist.loop, search_query, download=False, process=True)

        except Exception as e:
            await self.safe_edit_message(search_msg, str(e), send_if_fail=True)
            return
        else:
            await self.safe_delete_message(search_msg)

        if not info:
            return Response(self.str.get("cmd-search-none", "No videos found."), delete_after=30)

        for e in info["entries"]:
            result_message = await self.safe_send_message(
                channel,
                self.str.get("cmd-search-result", "Result {0}/{1}: {2}").format(
                    info["entries"].index(e) + 1, len(info["entries"]), e["webpage_url"]
                ),
            )

            def check(reaction, user):
                return (
                    user == message.author and reaction.message.id == result_message.id
                )  # why can't these objs be compared directly?

            reactions = ["\u2705", "\U0001F6AB", "\U0001F3C1"]
            for r in reactions:
                await result_message.add_reaction(r)

            try:
                reaction, user = await self.wait_for("reaction_add", timeout=30.0, check=check)
            except asyncio.TimeoutError:
                await self.safe_delete_message(result_message)
                return

            if str(reaction.emoji) == "\u2705":  # check
                await self.safe_delete_message(result_message)
                await self.cmd_play(message, player, channel, author, permissions, [], e["webpage_url"])
                return Response(self.str.get("cmd-search-accept", "Alright, coming right up!"), delete_after=30)
            elif str(reaction.emoji) == "\U0001F6AB":  # cross
                await self.safe_delete_message(result_message)
                continue
            else:
                await self.safe_delete_message(result_message)
                break

        return Response(self.str.get("cmd-search-decline", "Oh well :("), delete_after=30)

    async def cmd_np(self, player, channel, guild, message):
        """
        Usage:
            {command_prefix}np

        Displays the current song in chat.
        """

        if player.current_entry:
            if self.server_specific_data[guild]["last_np_msg"]:
                await self.safe_delete_message(self.server_specific_data[guild]["last_np_msg"])
                self.server_specific_data[guild]["last_np_msg"] = None

            # TODO: Fix timedelta garbage with util function
            song_progress = ftimedelta(timedelta(seconds=player.progress))
            song_total = (
                ftimedelta(timedelta(seconds=player.current_entry.duration))
                if player.current_entry.duration != None
                else "(no duration data)"
            )

            streaming = isinstance(player.current_entry, StreamPlaylistEntry)
            prog_str = ("`[{progress}]`" if streaming else "`[{progress}/{total}]`").format(
                progress=song_progress, total=song_total
            )
            prog_bar_str = ""

            # percentage shows how much of the current song has already been played
            percentage = 0.0
            if player.current_entry.duration and player.current_entry.duration > 0:
                percentage = player.progress / player.current_entry.duration

            # create the actual bar
            progress_bar_length = 30
            for i in range(progress_bar_length):
                if percentage < 1 / progress_bar_length * i:
                    prog_bar_str += "□"
                else:
                    prog_bar_str += "■"

            action_text = (
                self.str.get("cmd-np-action-streaming", "Streaming")
                if streaming
                else self.str.get("cmd-np-action-playing", "Playing")
            )

            if player.current_entry.meta.get("channel", False) and player.current_entry.meta.get("author", False):
                np_text = self.str.get(
                    "cmd-np-reply-author",
                    "Now {action}: **{title}** added by **{author}**\nProgress: {progress_bar} {progress}\n\N{WHITE RIGHT POINTING BACKHAND INDEX} <{url}>",
                ).format(
                    action=action_text,
                    title=player.current_entry.title,
                    author=player.current_entry.meta["author"].name,
                    progress_bar=prog_bar_str,
                    progress=prog_str,
                    url=player.current_entry.url,
                )
            else:

                np_text = self.str.get(
                    "cmd-np-reply-noauthor",
                    "Now {action}: **{title}**\nProgress: {progress_bar} {progress}\n\N{WHITE RIGHT POINTING BACKHAND INDEX} <{url}>",
                ).format(
                    action=action_text,
                    title=player.current_entry.title,
                    progress_bar=prog_bar_str,
                    progress=prog_str,
                    url=player.current_entry.url,
                )

            self.server_specific_data[guild]["last_np_msg"] = await self.safe_send_message(channel, np_text)
            await self._manual_delete_check(message)
        else:
            return Response(
                self.str.get("cmd-np-none", "There are no songs queued! Queue something with {0}play.").format(
                    self.config.command_prefix
                ),
                delete_after=30,
            )

    async def cmd_summon(self, channel, guild, author, voice_channel):
        """
        Usage:
            {command_prefix}summon

        Call the bot to the summoner's voice channel.
        """

        if not author.voice:
            raise exceptions.CommandError(
                self.str.get("cmd-summon-novc", "You are not connected to voice. Try joining a voice channel!")
            )

        voice_client = self.voice_client_in(guild)
        if voice_client and guild == author.voice.channel.guild:
            await voice_client.move_to(author.voice.channel)
        else:
            # move to _verify_vc_perms?
            chperms = author.voice.channel.permissions_for(guild.me)

            if not chperms.connect:
                log.warning("Cannot join channel '{0}', no permission.".format(author.voice.channel.name))
                raise exceptions.CommandError(
                    self.str.get(
                        "cmd-summon-noperms-connect", "Cannot join channel `{0}`, no permission to connect."
                    ).format(author.voice.channel.name),
                    expire_in=25,
                )

            elif not chperms.speak:
                log.warning("Cannot join channel '{0}', no permission to speak.".format(author.voice.channel.name))
                raise exceptions.CommandError(
                    self.str.get(
                        "cmd-summon-noperms-speak", "Cannot join channel `{0}`, no permission to speak."
                    ).format(author.voice.channel.name),
                    expire_in=25,
                )

            player = await self.get_player(author.voice.channel, create=True, deserialize=self.config.persistent_queue)

            if player.is_stopped:
                player.play()

            if self.config.auto_playlist:
                await self.on_player_finished_playing(player)

        log.info("Joining {0.guild.name}/{0.name}".format(author.voice.channel))

        return Response(self.str.get("cmd-summon-reply", "Connected to `{0.name}`").format(author.voice.channel))

    async def cmd_pause(self, player):
        """
        Usage:
            {command_prefix}pause

        Pauses playback of the current song.
        """

        if player.is_playing:
            player.pause()
            return Response(
                self.str.get("cmd-pause-reply", "Paused music in `{0.name}`").format(player.voice_client.channel)
            )

        else:
            raise exceptions.CommandError(self.str.get("cmd-pause-none", "Player is not playing."), expire_in=30)

    async def cmd_resume(self, player):
        """
        Usage:
            {command_prefix}resume

        Resumes playback of a paused song.
        """

        if player.is_paused:
            player.resume()
            return Response(self.str.get('cmd-resume-reply', 'Resumed music in `{0.name}`').format(player.voice_client.channel), delete_after=15)
        elif player.is_stopped and player.playlist:
            player.play()
        else:
            raise exceptions.CommandError(self.str.get("cmd-resume-none", "Player is not paused."), expire_in=30)

    async def cmd_shuffle(self, channel, player):
        """
        Usage:
            {command_prefix}shuffle

        Shuffles the server's queue.
        """

        player.playlist.shuffle()

        cards = ["\N{BLACK SPADE SUIT}", "\N{BLACK CLUB SUIT}", "\N{BLACK HEART SUIT}", "\N{BLACK DIAMOND SUIT}"]
        random.shuffle(cards)

        hand = await self.safe_send_message(channel, " ".join(cards))
        await asyncio.sleep(0.6)

        for x in range(4):
            random.shuffle(cards)
            await self.safe_edit_message(hand, " ".join(cards))
            await asyncio.sleep(0.6)

        await self.safe_delete_message(hand, quiet=True)
        return Response(
            self.str.get("cmd-shuffle-reply", "Shuffled `{0}`'s queue.").format(player.voice_client.channel.guild),
            delete_after=15,
        )

    async def cmd_clear(self, player, author):
        """
        Usage:
            {command_prefix}clear

        Clears the playlist.
        """

        player.playlist.clear()
        return Response(
            self.str.get("cmd-clear-reply", "Cleared `{0}`'s queue").format(player.voice_client.channel.guild),
            delete_after=20,
        )

    async def cmd_remove(self, user_mentions, message, author, permissions, channel, player, index=None):
        """
        Usage:
            {command_prefix}remove [# in queue]

        Removes queued songs. If a number is specified, removes that song in the queue, otherwise removes the most recently queued song.
        """

        if not player.playlist.entries:
            raise exceptions.CommandError(self.str.get("cmd-remove-none", "There's nothing to remove!"), expire_in=20)

        if user_mentions:
            for user in user_mentions:
                if permissions.remove or author == user:
                    try:
                        entry_indexes = [e for e in player.playlist.entries if e.meta.get("author", None) == user]
                        for entry in entry_indexes:
                            player.playlist.entries.remove(entry)
                        entry_text = "%s " % len(entry_indexes) + "item"
                        if len(entry_indexes) > 1:
                            entry_text += "s"
                        return Response(
                            self.str.get("cmd-remove-reply", "Removed `{0}` added by `{1}`")
                            .format(entry_text, user.name)
                            .strip()
                        )

                    except ValueError:
                        raise exceptions.CommandError(
                            self.str.get("cmd-remove-missing", "Nothing found in the queue from user `%s`")
                            % user.name,
                            expire_in=20,
                        )

                raise exceptions.PermissionsError(
                    self.str.get(
                        "cmd-remove-noperms",
                        "You do not have the valid permissions to remove that entry from the queue, make sure you're the one who queued it or have instant skip permissions",
                    ),
                    expire_in=20,
                )

        if not index:
            index = len(player.playlist.entries)

        try:
            index = int(index)
        except (TypeError, ValueError):
            raise exceptions.CommandError(
                self.str.get("cmd-remove-invalid", "Invalid number. Use {}queue to find queue positions.").format(
                    self.config.command_prefix
                ),
                expire_in=20,
            )

        if index > len(player.playlist.entries):
            raise exceptions.CommandError(
                self.str.get("cmd-remove-invalid", "Invalid number. Use {}queue to find queue positions.").format(
                    self.config.command_prefix
                ),
                expire_in=20,
            )

        if permissions.remove or author == player.playlist.get_entry_at_index(index - 1).meta.get("author", None):
            entry = player.playlist.delete_entry_at_index((index - 1))
            await self._manual_delete_check(message)
            if entry.meta.get("channel", False) and entry.meta.get("author", False):
                return Response(
                    self.str.get("cmd-remove-reply-author", "Removed entry `{0}` added by `{1}`")
                    .format(entry.title, entry.meta["author"].name)
                    .strip()
                )
            else:
                return Response(
                    self.str.get("cmd-remove-reply-noauthor", "Removed entry `{0}`").format(entry.title).strip()
                )
        else:
            raise exceptions.PermissionsError(
                self.str.get(
                    "cmd-remove-noperms",
                    "You do not have the valid permissions to remove that entry from the queue, make sure you're the one who queued it or have instant skip permissions",
                ),
                expire_in=20,
            )

    async def cmd_skip(self, player, channel, author, message, permissions, voice_channel, param=""):
        """
        Usage:
            {command_prefix}skip [force/f]

        Skips the current song when enough votes are cast.
        Owners and those with the instaskip permission can add 'force' or 'f' after the command to force skip.
        """

        if player.is_stopped:
            raise exceptions.CommandError(
                self.str.get("cmd-skip-none", "Can't skip! The player is not playing!"), expire_in=20
            )

        if not player.current_entry:
            if player.playlist.peek():
                if player.playlist.peek()._is_downloading:
                    return Response(
                        self.str.get("cmd-skip-dl", "The next song (`%s`) is downloading, please wait.")
                        % player.playlist.peek().title
                    )

                elif player.playlist.peek().is_downloaded:
                    print("The next song will be played shortly.  Please wait.")
                else:
                    print(
                        "Something odd is happening.  "
                        "You might want to restart the bot if it doesn't start working."
                    )
            else:
                print(
                    "Something strange is happening.  "
                    "You might want to restart the bot if it doesn't start working."
                )

        current_entry = player.current_entry

        permission_force_skip = permissions.instaskip or (
            self.config.allow_author_skip and author == player.current_entry.meta.get("author", None)
        )
        force_skip = param.lower() in ["force", "f"]

        if permission_force_skip and (force_skip or self.config.legacy_skip):
            player.skip()  # TODO: check autopause stuff here
            await self._manual_delete_check(message)
            return Response(
                self.str.get("cmd-skip-force", "Force skipped `{}`.").format(current_entry.title),
                reply=True,
                delete_after=30,
            )

        if not permission_force_skip and force_skip:
            raise exceptions.PermissionsError(
                self.str.get("cmd-skip-force-noperms", "You do not have permission to force skip."), expire_in=30
            )

        # TODO: ignore person if they're deaf or take them out of the list or something?
        # Currently is recounted if they vote, deafen, then vote

        num_voice = sum(1 for m in voice_channel.members if not (m.voice.deaf or m.voice.self_deaf or m == self.user))
        if num_voice == 0:
            num_voice = 1  # incase all users are deafened, to avoid divison by zero

        num_skips = player.skip_state.add_skipper(author.id, message)

        skips_remaining = (
            min(
                self.config.skips_required,
                math.ceil(self.config.skip_ratio_required / (1 / num_voice)),  # Number of skips from config ratio
            )
            - num_skips
        )

        if skips_remaining <= 0:
            player.skip()  # check autopause stuff here
            # @TheerapakG: Check for pausing state in the player.py make more sense
            return Response(
                self.str.get(
                    "cmd-skip-reply-skipped-1",
                    "Your skip for `{0}` was acknowledged.\nThe vote to skip has been passed.{1}",
                ).format(
                    current_entry.title,
                    self.str.get("cmd-skip-reply-skipped-2", " Next song coming up!")
                    if player.playlist.peek()
                    else "",
                ),
                reply=True,
                delete_after=20,
            )

        else:
            # TODO: When a song gets skipped, delete the old x needed to skip messages
            return Response(
                self.str.get(
                    "cmd-skip-reply-voted-1",
                    "Your skip for `{0}` was acknowledged.\n**{1}** more {2} required to vote to skip this song.",
                ).format(
                    current_entry.title,
                    skips_remaining,
                    self.str.get("cmd-skip-reply-voted-2", "person is")
                    if skips_remaining == 1
                    else self.str.get("cmd-skip-reply-voted-3", "people are"),
                ),
                reply=True,
                delete_after=20,
            )

    async def cmd_volume(self, message, player, new_volume=None):
        """
        Usage:
            {command_prefix}volume (+/-)[volume]

        Sets the playback volume. Accepted values are from 1 to 100.
        Putting + or - before the volume will make the volume change relative to the current volume.
        """

        if not new_volume:
            return Response(
                self.str.get("cmd-volume-current", "Current volume: `%s%%`") % int(player.volume * 100),
                reply=True,
                delete_after=20,
            )

        relative = False
        if new_volume[0] in "+-":
            relative = True

        try:
            new_volume = int(new_volume)

        except ValueError:
            raise exceptions.CommandError(
                self.str.get("cmd-volume-invalid", "`{0}` is not a valid number").format(new_volume), expire_in=20
            )

        vol_change = None
        if relative:
            vol_change = new_volume
            new_volume += player.volume * 100

        old_volume = int(player.volume * 100)

        if 0 < new_volume <= 100:
            player.volume = new_volume / 100.0

            return Response(
                self.str.get("cmd-volume-reply", "Updated volume from **%d** to **%d**") % (old_volume, new_volume),
                reply=True,
                delete_after=20,
            )

        else:
            if relative:
                raise exceptions.CommandError(
                    self.str.get(
                        "cmd-volume-unreasonable-relative",
                        "Unreasonable volume change provided: {}{:+} -> {}%.  Provide a change between {} and {:+}.",
                    ).format(old_volume, vol_change, old_volume + vol_change, 1 - old_volume, 100 - old_volume),
                    expire_in=20,
                )
            else:
                raise exceptions.CommandError(
                    self.str.get(
                        "cmd-volume-unreasonable-absolute",
                        "Unreasonable volume provided: {}%. Provide a value between 1 and 100.",
                    ).format(new_volume),
                    expire_in=20,
                )

    @owner_only
    async def cmd_option(self, player, option, value):
        """
        Usage:
            {command_prefix}option [option] [on/y/enabled/off/n/disabled]

        Changes a config option without restarting the bot. Changes aren't permanent and
        only last until the bot is restarted. To make permanent changes, edit the
        config file.

        Valid options:
            autoplaylist, save_videos, now_playing_mentions, auto_playlist_random, auto_pause,
            delete_messages, delete_invoking, write_current_song

        For information about these options, see the option's comment in the config file.
        """

        option = option.lower()
        value = value.lower()
        bool_y = ["on", "y", "enabled"]
        bool_n = ["off", "n", "disabled"]
        generic = [
            "save_videos",
            "now_playing_mentions",
            "auto_playlist_random",
            "auto_pause",
            "delete_messages",
            "delete_invoking",
            "write_current_song",
        ]  # these need to match attribute names in the Config class
        if option in ["autoplaylist", "auto_playlist"]:
            if value in bool_y:
                if self.config.auto_playlist:
                    raise exceptions.CommandError(
                        self.str.get("cmd-option-autoplaylist-enabled", "The autoplaylist is already enabled!")
                    )
                else:
                    if not self.autoplaylist:
                        raise exceptions.CommandError(
                            self.str.get(
                                "cmd-option-autoplaylist-none", "There are no entries in the autoplaylist file."
                            )
                        )
                    self.config.auto_playlist = True
                    await self.on_player_finished_playing(player)
            elif value in bool_n:
                if not self.config.auto_playlist:
                    raise exceptions.CommandError(
                        self.str.get("cmd-option-autoplaylist-disabled", "The autoplaylist is already disabled!")
                    )
                else:
                    self.config.auto_playlist = False
            else:
                raise exceptions.CommandError(
                    self.str.get("cmd-option-invalid-value", "The value provided was not valid.")
                )
            return Response("The autoplaylist is now " + ["disabled", "enabled"][self.config.auto_playlist] + ".")
        else:
            is_generic = [o for o in generic if o == option]  # check if it is a generic bool option
            if is_generic and (value in bool_y or value in bool_n):
                name = is_generic[0]
                log.debug("Setting attribute {0}".format(name))
                setattr(self.config, name, True if value in bool_y else False)  # this is scary but should work
                attr = getattr(self.config, name)
                res = "The option {0} is now ".format(option) + ["disabled", "enabled"][attr] + "."
                log.warning("Option overriden for this session: {0}".format(res))
                return Response(res)
            else:
                raise exceptions.CommandError(
                    self.str.get("cmd-option-invalid-param", "The parameters provided were invalid.")
                )

    async def cmd_queue(self, channel, player):
        """
        Usage:
            {command_prefix}queue

        Prints the current song queue.
        """

        lines = []
        unlisted = 0
        andmoretext = "* ... and %s more*" % ("x" * len(player.playlist.entries))

        if player.is_playing:
            # TODO: Fix timedelta garbage with util function
            song_progress = ftimedelta(timedelta(seconds=player.progress))
            song_total = (
                ftimedelta(timedelta(seconds=player.current_entry.duration))
                if player.current_entry.duration != None
                else "(no duration data)"
            )
            prog_str = "`[%s/%s]`" % (song_progress, song_total)

            if player.current_entry.meta.get("channel", False) and player.current_entry.meta.get("author", False):
                lines.append(
                    self.str.get("cmd-queue-playing-author", "Currently playing: `{0}` added by `{1}` {2}\n").format(
                        player.current_entry.title, player.current_entry.meta["author"].name, prog_str
                    )
                )
            else:
                lines.append(
                    self.str.get("cmd-queue-playing-noauthor", "Currently playing: `{0}` {1}\n").format(
                        player.current_entry.title, prog_str
                    )
                )

        for i, item in enumerate(player.playlist, 1):
            if item.meta.get("channel", False) and item.meta.get("author", False):
                nextline = (
                    self.str.get("cmd-queue-entry-author", "{0} -- `{1}` by `{2}`")
                    .format(i, item.title, item.meta["author"].name)
                    .strip()
                )
            else:
                nextline = self.str.get("cmd-queue-entry-noauthor", "{0} -- `{1}`").format(i, item.title).strip()

            currentlinesum = sum(len(x) + 1 for x in lines)  # +1 is for newline char

            if (currentlinesum + len(nextline) + len(andmoretext) > DISCORD_MSG_CHAR_LIMIT) or (
                i > self.config.queue_length
            ):
                if currentlinesum + len(andmoretext):
                    unlisted += 1
                    continue

            lines.append(nextline)

        if unlisted:
            lines.append(self.str.get("cmd-queue-more", "\n... and %s more") % unlisted)

        if not lines:
            lines.append(
                self.str.get("cmd-queue-none", "There are no songs queued! Queue something with {}play.").format(
                    self.config.command_prefix
                )
            )

        message = "\n".join(lines)
        return Response(message, delete_after=30)

    async def cmd_clean(self, message, channel, guild, author, search_range=50):
        """
        Usage:
            {command_prefix}clean [range]

        Removes up to [range] messages the bot has posted in chat. Default: 50, Max: 1000
        """

        try:
            float(search_range)  # lazy check
            search_range = min(int(search_range), 1000)
        except:
            return Response(
                self.str.get("cmd-clean-invalid", "Invalid parameter. Please provide a number of messages to search."),
                reply=True,
                delete_after=8,
            )

        await self.safe_delete_message(message, quiet=True)

        def is_possible_command_invoke(entry):
            valid_call = any(
                entry.content.startswith(prefix) for prefix in [self.config.command_prefix]
            )  # can be expanded
            return valid_call and not entry.content[1:2].isspace()

        delete_invokes = True
        delete_all = channel.permissions_for(author).manage_messages or self.config.owner_id == author.id

        def check(message):
            if is_possible_command_invoke(message) and delete_invokes:
                return delete_all or message.author == author
            return message.author == self.user

        if self.user.bot:
            if channel.permissions_for(guild.me).manage_messages:
                deleted = await channel.purge(check=check, limit=search_range, before=message)
                return Response(
                    self.str.get("cmd-clean-reply", "Cleaned up {0} message{1}.").format(
                        len(deleted), "s" * bool(deleted)
                    ),
                    delete_after=15,
                )

    async def cmd_pldump(self, channel, author, song_url):
        """
        Usage:
            {command_prefix}pldump url

        Dumps the individual urls of a playlist
        """

        try:
            info = await self.downloader.extract_info(self.loop, song_url.strip("<>"), download=False, process=False)
        except Exception as e:
            raise exceptions.CommandError("Could not extract info from input url\n%s\n" % e, expire_in=25)

        if not info:
            raise exceptions.CommandError("Could not extract info from input url, no data.", expire_in=25)

        if not info.get("entries", None):
            # TODO: Retarded playlist checking
            # set(url, webpageurl).difference(set(url))

            if info.get("url", None) != info.get("webpage_url", info.get("url", None)):
                raise exceptions.CommandError("This does not seem to be a playlist.", expire_in=25)
            else:
                return await self.cmd_pldump(channel, info.get(""))

        linegens = defaultdict(
            lambda: None,
            **{
                "youtube": lambda d: "https://www.youtube.com/watch?v=%s" % d["id"],
                "soundcloud": lambda d: d["url"],
                "bandcamp": lambda d: d["url"],
            }
        )

        exfunc = linegens[info["extractor"].split(":")[0]]

        if not exfunc:
            raise exceptions.CommandError(
                "Could not extract info from input url, unsupported playlist type.", expire_in=25
            )

        with BytesIO() as fcontent:
            for item in info["entries"]:
                fcontent.write(exfunc(item).encode("utf8") + b"\n")

            fcontent.seek(0)
            await author.send(
                "Here's the playlist dump for <%s>" % song_url, file=discord.File(fcontent, filename="playlist.txt")
            )

        return Response("Sent a message with a playlist file.", delete_after=20)

    async def cmd_listids(self, guild, author, leftover_args, cat="all"):
        """
        Usage:
            {command_prefix}listids [categories]

        Lists the ids for various things.  Categories are:
           all, users, roles, channels
        """

        cats = ["channels", "roles", "users"]

        if cat not in cats and cat != "all":
            return Response("Valid categories: " + " ".join(["`%s`" % c for c in cats]), reply=True, delete_after=25)

        if cat == "all":
            requested_cats = cats
        else:
            requested_cats = [cat] + [c.strip(",") for c in leftover_args]

        data = ["Your ID: %s" % author.id]

        for cur_cat in requested_cats:
            rawudata = None

            if cur_cat == "users":
                data.append("\nUser IDs:")
                rawudata = ["%s #%s: %s" % (m.name, m.discriminator, m.id) for m in guild.members]

            elif cur_cat == "roles":
                data.append("\nRole IDs:")
                rawudata = ["%s: %s" % (r.name, r.id) for r in guild.roles]

            elif cur_cat == "channels":
                data.append("\nText Channel IDs:")
                tchans = [c for c in guild.channels if isinstance(c, discord.TextChannel)]
                rawudata = ["%s: %s" % (c.name, c.id) for c in tchans]

                rawudata.append("\nVoice Channel IDs:")
                vchans = [c for c in guild.channels if isinstance(c, discord.VoiceChannel)]
                rawudata.extend("%s: %s" % (c.name, c.id) for c in vchans)

            if rawudata:
                data.extend(rawudata)

        with BytesIO() as sdata:
            sdata.writelines(d.encode("utf8") + b"\n" for d in data)
            sdata.seek(0)

            # TODO: Fix naming (Discord20API-ids.txt)
            await author.send(file=discord.File(sdata, filename="%s-ids-%s.txt" % (guild.name.replace(" ", "_"), cat)))

        return Response("Sent a message with a list of IDs.", delete_after=20)

    async def cmd_perms(self, author, user_mentions, channel, guild, message, permissions, target=None):
        """
        Usage:
            {command_prefix}perms [@user]
        Sends the user a list of their permissions, or the permissions of the user specified.
        """

        if user_mentions:
            user = user_mentions[0]

        if not user_mentions and not target:
            user = author

        if not user_mentions and target:
            user = guild.get_member_named(target)
            if user == None:
                try:
                    user = await self.fetch_user(target)
                except discord.NotFound:
                    return Response(
                        "Invalid user ID or server nickname, please double check all typing and try again.",
                        reply=False,
                        delete_after=30,
                    )

        permissions = self.permissions.for_user(user)

        if user == author:
            lines = ["Command permissions in %s\n" % guild.name, "```", "```"]
        else:
            lines = ["Command permissions for {} in {}\n".format(user.name, guild.name), "```", "```"]

        for perm in permissions.__dict__:
            if perm in ["user_list"] or permissions.__dict__[perm] == set():
                continue
            lines.insert(len(lines) - 1, "%s: %s" % (perm, permissions.__dict__[perm]))

        await self.safe_send_message(author, "\n".join(lines))
        return Response("\N{OPEN MAILBOX WITH RAISED FLAG}", delete_after=20)

    @owner_only
    async def cmd_setname(self, leftover_args, name):
        """
        Usage:
            {command_prefix}setname name

        Changes the bot's username.
        Note: This operation is limited by discord to twice per hour.
        """

        name = " ".join([name, *leftover_args])

        try:
            await self.user.edit(username=name)

        except discord.HTTPException:
            raise exceptions.CommandError(
                "Failed to change name. Did you change names too many times?  "
                "Remember name changes are limited to twice per hour."
            )

        except Exception as e:
            raise exceptions.CommandError(e, expire_in=20)

        return Response("Set the bot's username to **{0}**".format(name), delete_after=20)

    async def cmd_setnick(self, guild, channel, leftover_args, nick):
        """
        Usage:
            {command_prefix}setnick nick

        Changes the bot's nickname.
        """

        if not channel.permissions_for(guild.me).change_nickname:
            raise exceptions.CommandError("Unable to change nickname: no permission.")

        nick = " ".join([nick, *leftover_args])

        try:
            await guild.me.edit(nick=nick)
        except Exception as e:
            raise exceptions.CommandError(e, expire_in=20)

        return Response("Set the bot's nickname to `{0}`".format(nick), delete_after=20)

    @owner_only
    async def cmd_setavatar(self, message, url=None):
        """
        Usage:
            {command_prefix}setavatar [url]

        Changes the bot's avatar.
        Attaching a file and leaving the url parameter blank also works.
        """

        if message.attachments:
            thing = message.attachments[0].url
        elif url:
            thing = url.strip("<>")
        else:
            raise exceptions.CommandError("You must provide a URL or attach a file.", expire_in=20)

        try:
            timeout = aiohttp.ClientTimeout(total=10)
            async with self.aiosession.get(thing, timeout=timeout) as res:
                await self.user.edit(avatar=await res.read())

        except Exception as e:
            raise exceptions.CommandError("Unable to change avatar: {}".format(e), expire_in=20)

        return Response("Changed the bot's avatar.", delete_after=20)

    async def cmd_disconnect(self, guild):
        """
        Usage:
            {command_prefix}disconnect

        Forces the bot leave the current voice channel.
        """
        await self.disconnect_voice_client(guild)
        return Response("Disconnected from `{0.name}`".format(guild), delete_after=20)

    async def cmd_restart(self, channel):
        """
        Usage:
            {command_prefix}restart

        Restarts the bot.
        Will not properly load new dependencies or file updates unless fully shutdown
        and restarted.
        """
        await self.safe_send_message(
            channel,
            "\N{WAVING HAND SIGN} Restarting. If you have updated your bot "
            "or its dependencies, you need to restart the bot properly, rather than using this command.",
        )

        player = self.get_player_in(channel.guild)
        if player and player.is_paused:
            player.resume()

        await self.disconnect_all_voice_clients()
        raise exceptions.RestartSignal()

    async def cmd_shutdown(self, channel):
        """
        Usage:
            {command_prefix}shutdown

        Disconnects from voice channels and closes the bot process.
        """
        await self.safe_send_message(channel, "\N{WAVING HAND SIGN}")

        player = self.get_player_in(channel.guild)
        if player and player.is_paused:
            player.resume()

        await self.disconnect_all_voice_clients()
        raise exceptions.TerminateSignal()

    async def cmd_leaveserver(self, val, leftover_args):
        """
        Usage:
            {command_prefix}leaveserver <name/ID>

        Forces the bot to leave a server.
        When providing names, names are case-sensitive.
        """
        if leftover_args:
            val = " ".join([val, *leftover_args])

        t = self.get_guild(val)
        if t is None:
            t = discord.utils.get(self.guilds, name=val)
            if t is None:
                raise exceptions.CommandError("No guild was found with the ID or name as `{0}`".format(val))
        await t.leave()
        return Response("Left the guild: `{0.name}` (Owner: `{0.owner.name}`, ID: `{0.id}`)".format(t))

    @dev_only
    async def cmd_breakpoint(self, message):
        log.critical("Activating debug breakpoint")
        return

    @dev_only
    async def cmd_objgraph(self, channel, func="most_common_types()"):
        import objgraph

        await self.send_typing(channel)

        if func == "growth":
            f = StringIO()
            objgraph.show_growth(limit=10, file=f)
            f.seek(0)
            data = f.read()
            f.close()

        elif func == "leaks":
            f = StringIO()
            objgraph.show_most_common_types(objects=objgraph.get_leaking_objects(), file=f)
            f.seek(0)
            data = f.read()
            f.close()

        elif func == "leakstats":
            data = objgraph.typestats(objects=objgraph.get_leaking_objects())

        else:
            data = eval("objgraph." + func)

        return Response(data, codeblock="py")

    @dev_only
    async def cmd_debug(self, message, _player, *, data):
        codeblock = "```py\n{}\n```"
        result = None

        if data.startswith("```") and data.endswith("```"):
            data = "\n".join(data.rstrip("`\n").split("\n")[1:])

        code = data.strip("` \n")

        scope = globals().copy()
        scope.update({"self": self})

        try:
            result = eval(code, scope)
        except:
            try:
                exec(code, scope)
            except Exception as e:
                traceback.print_exc(chain=False)
                return Response("{}: {}".format(type(e).__name__, e))

        if asyncio.iscoroutine(result):
            result = await result

        return Response(codeblock.format(result))

    async def on_message(self, message):
        await self.wait_until_ready()

        message_content = message.content.strip()
        if not message_content.startswith(self.config.command_prefix):
            return

        if message.author == self.user:
            log.warning("Ignoring command from myself ({})".format(message.content))
            return

        if message.author.bot and message.author.id not in self.config.bot_exception_ids:
            log.warning("Ignoring command from other bot ({})".format(message.content))
            return

        if (not isinstance(message.channel, discord.abc.GuildChannel)) and (
            not isinstance(message.channel, discord.abc.PrivateChannel)
        ):
            return

        command, *args = message_content.split(
            " "
        )  # Uh, doesn't this break prefixes with spaces in them (it doesn't, config parser already breaks them)
        command = command[len(self.config.command_prefix) :].lower().strip()

        # [] produce [''] which is not what we want (it break things)
        if args:
            args = " ".join(args).lstrip(" ").split(" ")
        else:
            args = []

        handler = getattr(self, "cmd_" + command, None)
        if not handler:
            # alias handler
            if self.config.usealias:
                command = self.aliases.get(command)
                handler = getattr(self, "cmd_" + command, None)
                if not handler:
                    return
            else:
                return

        if isinstance(message.channel, discord.abc.PrivateChannel):
            if not (message.author.id == self.config.owner_id and command == "joinserver"):
                await self.safe_send_message(message.channel, "You cannot use this bot in private messages.")
                return

        if self.config.bound_channels and message.channel.id not in self.config.bound_channels:
            if self.config.unbound_servers:
                for channel in message.guild.channels:
                    if channel.id in self.config.bound_channels:
                        return
            else:
                return  # if I want to log this I just move it under the prefix check

        if message.author.id in self.blacklist and message.author.id != self.config.owner_id:
            log.warning("User blacklisted: {0.id}/{0!s} ({1})".format(message.author, command))
            return

        else:
            log.info("{0.id}/{0!s}: {1}".format(message.author, message_content.replace("\n", "\n... ")))

        user_permissions = self.permissions.for_user(message.author)

        argspec = inspect.signature(handler)
        params = argspec.parameters.copy()

        sentmsg = response = None

        # noinspection PyBroadException
        try:
            if user_permissions.ignore_non_voice and command in user_permissions.ignore_non_voice:
                await self._check_ignore_non_voice(message)

            handler_kwargs = {}
            if params.pop("message", None):
                handler_kwargs["message"] = message

            if params.pop("channel", None):
                handler_kwargs["channel"] = message.channel

            if params.pop("author", None):
                handler_kwargs["author"] = message.author

            if params.pop("guild", None):
                handler_kwargs["guild"] = message.guild

            if params.pop("player", None):
                handler_kwargs["player"] = await self.get_player(message.channel)

            if params.pop("_player", None):
                handler_kwargs["_player"] = self.get_player_in(message.guild)

            if params.pop("permissions", None):
                handler_kwargs["permissions"] = user_permissions

            if params.pop("user_mentions", None):
                handler_kwargs["user_mentions"] = list(map(message.guild.get_member, message.raw_mentions))

            if params.pop("channel_mentions", None):
                handler_kwargs["channel_mentions"] = list(map(message.guild.get_channel, message.raw_channel_mentions))

            if params.pop("voice_channel", None):
                handler_kwargs["voice_channel"] = message.guild.me.voice.channel if message.guild.me.voice else None

            if params.pop("leftover_args", None):
                handler_kwargs["leftover_args"] = args

            args_expected = []
            for key, param in list(params.items()):

                # parse (*args) as a list of args
                if param.kind == param.VAR_POSITIONAL:
                    handler_kwargs[key] = args
                    params.pop(key)
                    continue

                # parse (*, args) as args rejoined as a string
                # multiple of these arguments will have the same value
                if param.kind == param.KEYWORD_ONLY and param.default == param.empty:
                    handler_kwargs[key] = " ".join(args)
                    params.pop(key)
                    continue

                doc_key = "[{}={}]".format(key, param.default) if param.default is not param.empty else key
                args_expected.append(doc_key)

                # Ignore keyword args with default values when the command had no arguments
                if not args and param.default is not param.empty:
                    params.pop(key)
                    continue

                # Assign given values to positional arguments
                if args:
                    arg_value = args.pop(0)
                    handler_kwargs[key] = arg_value
                    params.pop(key)

            if message.author.id != self.config.owner_id:
                if user_permissions.command_whitelist and command not in user_permissions.command_whitelist:
                    raise exceptions.PermissionsError(
                        "This command is not enabled for your group ({}).".format(user_permissions.name), expire_in=20
                    )

                elif user_permissions.command_blacklist and command in user_permissions.command_blacklist:
                    raise exceptions.PermissionsError(
                        "This command is disabled for your group ({}).".format(user_permissions.name), expire_in=20
                    )

            # Invalid usage, return docstring
            if params:
                docs = getattr(handler, "__doc__", None)
                if not docs:
                    docs = "Usage: {}{} {}".format(self.config.command_prefix, command, " ".join(args_expected))

                docs = dedent(docs)
                await self.safe_send_message(
                    message.channel,
                    "```\n{}\n```".format(docs.format(command_prefix=self.config.command_prefix)),
                    expire_in=60,
                )
                return

            response = await handler(**handler_kwargs)
            if response and isinstance(response, Response):
                if not isinstance(response.content, discord.Embed) and self.config.embeds:
                    content = self._gen_embed()
                    content.title = command
                    content.description = response.content
                else:
                    content = response.content

                if response.reply:
                    if isinstance(content, discord.Embed):
                        content.description = "{} {}".format(
                            message.author.mention,
                            content.description if content.description is not discord.Embed.Empty else "",
                        )
                    else:
                        content = "{}: {}".format(message.author.mention, content)

                sentmsg = await self.safe_send_message(
                    message.channel,
                    content,
                    expire_in=response.delete_after if self.config.delete_messages else 0,
                    also_delete=message if self.config.delete_invoking else None,
                )

        except (exceptions.CommandError, exceptions.HelpfulError, exceptions.ExtractionError) as e:
            log.error("Error in {0}: {1.__class__.__name__}: {1.message}".format(command, e), exc_info=True)

            expirein = e.expire_in if self.config.delete_messages else None
            alsodelete = message if self.config.delete_invoking else None

            if self.config.embeds:
                content = self._gen_embed()
                content.add_field(name="Error", value=e.message, inline=False)
                content.colour = 13369344
            else:
                content = "```\n{}\n```".format(e.message)

            await self.safe_send_message(message.channel, content, expire_in=expirein, also_delete=alsodelete)

        except exceptions.Signal:
            raise

        except Exception:
            log.error("Exception in on_message", exc_info=True)
            if self.config.debug_mode:
                await self.safe_send_message(message.channel, "```\n{}\n```".format(traceback.format_exc()))

        finally:
            if not sentmsg and not response and self.config.delete_invoking:
                await asyncio.sleep(5)
                await self.safe_delete_message(message, quiet=True)

    async def gen_cmd_list(self, message, list_all_cmds=False):
        for att in dir(self):
            # This will always return at least cmd_help, since they needed perms to run this command
            if att.startswith("cmd_") and not hasattr(getattr(self, att), "dev_cmd"):
                user_permissions = self.permissions.for_user(message.author)
                command_name = att.replace("cmd_", "").lower()
                whitelist = user_permissions.command_whitelist
                blacklist = user_permissions.command_blacklist
                if list_all_cmds:
                    self.commands.append("{}{}".format(self.config.command_prefix, command_name))

                elif blacklist and command_name in blacklist:
                    pass

                elif whitelist and command_name not in whitelist:
                    pass

                else:
                    self.commands.append("{}{}".format(self.config.command_prefix, command_name))

    async def on_voice_state_update(self, member, before, after):
        if not self.init_ok:
            return  # Ignore stuff before ready

        if before.channel:
            channel = before.channel
        elif after.channel:
            channel = after.channel
        else:
            return

        if member == self.user and not after.channel:  # if bot was disconnected from channel
            await self.disconnect_voice_client(before.channel.guild)
            return

        if not self.config.auto_pause:
            return

        autopause_msg = "{state} in {channel.guild.name}/{channel.name} {reason}"

        auto_paused = self.server_specific_data[channel.guild]["auto_paused"]

        try:
            player = await self.get_player(channel)
        except exceptions.CommandError:
            return

        def is_active(member):
            if not member.voice:
                return False

            if any([member.voice.deaf, member.voice.self_deaf, member.bot]):
                return False

            return True

        if not member == self.user and is_active(member):  # if the user is not inactive
            if (
                player.voice_client.channel != before.channel and player.voice_client.channel == after.channel
            ):  # if the person joined
                if auto_paused and player.is_paused:
                    log.info(
                        autopause_msg.format(state="Unpausing", channel=player.voice_client.channel, reason="").strip()
                    )

                    self.server_specific_data[player.voice_client.guild]["auto_paused"] = False
                    player.resume()
            elif player.voice_client.channel == before.channel and player.voice_client.channel != after.channel:
                if not any(is_active(m) for m in player.voice_client.channel.members):  # channel is empty
                    if not auto_paused and player.is_playing:
                        log.info(
                            autopause_msg.format(
                                state="Pausing", channel=player.voice_client.channel, reason="(empty channel)"
                            ).strip()
                        )

                        self.server_specific_data[player.voice_client.guild]["auto_paused"] = True
                        player.pause()
            elif (
                player.voice_client.channel == before.channel and player.voice_client.channel == after.channel
            ):  # if the person undeafen
                if auto_paused and player.is_paused:
                    log.info(
                        autopause_msg.format(
                            state="Unpausing", channel=player.voice_client.channel, reason="(member undeafen)"
                        ).strip()
                    )

                    self.server_specific_data[player.voice_client.guild]["auto_paused"] = False
                    player.resume()
        else:
            if any(is_active(m) for m in player.voice_client.channel.members):  # channel is not empty
                if auto_paused and player.is_paused:
                    log.info(
                        autopause_msg.format(state="Unpausing", channel=player.voice_client.channel, reason="").strip()
                    )

                    self.server_specific_data[player.voice_client.guild]["auto_paused"] = False
                    player.resume()

            else:
                if not auto_paused and player.is_playing:
                    log.info(
                        autopause_msg.format(
                            state="Pausing",
                            channel=player.voice_client.channel,
                            reason="(empty channel or member deafened)",
                        ).strip()
                    )

                    self.server_specific_data[player.voice_client.guild]["auto_paused"] = True
                    player.pause()

    async def on_guild_update(self, before: discord.Guild, after: discord.Guild):
        if before.region != after.region:
            log.warning('Guild "%s" changed regions: %s -> %s' % (after.name, before.region, after.region))

    async def on_guild_join(self, guild: discord.Guild):
        log.info("Bot has been added to guild: {}".format(guild.name))
        owner = self._get_owner(voice=True) or self._get_owner()
        if self.config.leavenonowners:
            check = guild.get_member(owner.id)
            if check == None:
                await guild.leave()
                log.info("Left {} due to bot owner not found.".format(guild.name))
                await owner.send(
                    self.str.get(
                        "left-no-owner-guilds", "Left `{}` due to bot owner not being found in it.".format(guild.name)
                    )
                )

        log.debug("Creating data folder for guild %s", guild.id)
        pathlib.Path("data/%s/" % guild.id).mkdir(exist_ok=True)

    async def on_guild_remove(self, guild: discord.Guild):
        log.info("Bot has been removed from guild: {}".format(guild.name))
        log.debug("Updated guild list:")
        [log.debug(" - " + s.name) for s in self.guilds]

        if guild.id in self.players:
            self.players.pop(guild.id).kill()

    async def on_guild_available(self, guild: discord.Guild):
        if not self.init_ok:
            return  # Ignore pre-ready events

        log.debug('Guild "{}" has become available.'.format(guild.name))

        player = self.get_player_in(guild)

        if player and player.is_paused:
            av_paused = self.server_specific_data[guild]["availability_paused"]

            if av_paused:
                log.debug('Resuming player in "{}" due to availability.'.format(guild.name))
                self.server_specific_data[guild]["availability_paused"] = False
                player.resume()

    async def on_guild_unavailable(self, guild: discord.Guild):
        log.debug('Guild "{}" has become unavailable.'.format(guild.name))

        player = self.get_player_in(guild)

        if player and player.is_playing:
            log.debug('Pausing player in "{}" due to unavailability.'.format(guild.name))
            self.server_specific_data[guild]["availability_paused"] = True
            player.pause()

    def voice_client_in(self, guild):
        for vc in self.voice_clients:
            if vc.guild == guild:
                return vc
        return None<|MERGE_RESOLUTION|>--- conflicted
+++ resolved
@@ -507,14 +507,13 @@
             author_perms = self.permissions.for_user(author)
 
             if author not in player.voice_client.channel.members and author_perms.skip_when_absent:
-<<<<<<< HEAD
                 newmsg = self.str.get('on_player_play-onChannel_authorNotInChannel_skipWhenAbsent', "Skipping next song in {channel}: {title} added by {author} as queuer not in voice!").format (
                     channel=player.voice_client.channel.name,
                     title=entry.title,
                     author=entry.meta['author'].name)
                 player.skip()
             elif self.config.now_playing_mentions:
-                newmsg = self.str.get('on_player_play-onChannel_plaingMention', "{author} - your song {title} is now playing in {channel}!").format (
+                newmsg = self.str.get('on_player_play-onChannel_playingMention', "{author} - your song {title} is now playing in {channel}!").format (
                     author= entry.meta['author'].mention,
                     title= entry.title,
                     channel= player.voice_client.channel.name
@@ -527,36 +526,10 @@
                 )
         else:
             # no author (and channel), it's an autoplaylist (or autostream from my other PR) entry.
-            newmsg = self.str.get ('on_player_play-onChannel_noAuthor_autoplalist', "Now playing automatically added entry {title} in {channel}!").format (
+            newmsg = self.str.get ('on_player_play-onChannel_noAuthor_autoplaylist', "Now playing automatically added entry {title} in {channel}!").format (
                 title=entry.title,
                 channel=player.voice_client.channel.name
                 )
-=======
-                newmsg = "Skipping next song in `%s`: `%s` added by `%s` as queuer not in voice" % (
-                    player.voice_client.channel.name,
-                    entry.title,
-                    entry.meta["author"].name,
-                )
-                player.skip()
-            elif self.config.now_playing_mentions:
-                newmsg = "%s - your song `%s` is now playing in `%s`!" % (
-                    entry.meta["author"].mention,
-                    entry.title,
-                    player.voice_client.channel.name,
-                )
-            else:
-                newmsg = "Now playing in `%s`: `%s` added by `%s`" % (
-                    player.voice_client.channel.name,
-                    entry.title,
-                    entry.meta["author"].name,
-                )
-        else:
-            # no author (and channel), it's an autoplaylist (or autostream from my other PR) entry.
-            newmsg = "Now playing automatically added entry `%s` in `%s`" % (
-                entry.title,
-                player.voice_client.channel.name,
-            )
->>>>>>> a17495ac
 
         if newmsg:
             if self.config.dm_nowplaying and author:
