import asyncio
import inspect
import json
import logging
import math
import os
import pathlib
import random
import re
import shutil
import signal
import socket
import ssl
import sys
import time
import traceback
from collections import defaultdict
from io import BytesIO, StringIO
from textwrap import dedent
from typing import Any, DefaultDict, Dict, List, Optional, Set, Union

import aiohttp
import certifi  # type: ignore[import-untyped, unused-ignore]
import discord
import yt_dlp as youtube_dl  # type: ignore[import-untyped]

from . import downloader, exceptions
from .aliases import Aliases, AliasesDefault
from .config import Config, ConfigDefaults
from .constants import (
    DEFAULT_DATA_NAME_CUR_SONG,
    DEFAULT_DATA_NAME_QUEUE,
    DEFAULT_DATA_NAME_SERVERS,
    DEFAULT_OWNER_GROUP_NAME,
    DEFAULT_PERMS_GROUP_NAME,
    DEFAULT_PING_HTTP_URI,
    DEFAULT_PING_SLEEP,
    DEFAULT_PING_TARGET,
    DEFAULT_PING_TIMEOUT,
    DISCORD_MSG_CHAR_LIMIT,
    EMOJI_CHECK_MARK_BUTTON,
    EMOJI_CROSS_MARK_BUTTON,
    EMOJI_IDLE_ICON,
    EMOJI_NEXT_ICON,
    EMOJI_PREV_ICON,
    FALLBACK_PING_SLEEP,
    FALLBACK_PING_TIMEOUT,
)
from .constants import VERSION as BOTVERSION
from .constants import VOICE_CLIENT_MAX_RETRY_CONNECT, VOICE_CLIENT_RECONNECT_TIMEOUT
from .constructs import GuildSpecificData, Response
from .entry import StreamPlaylistEntry, URLPlaylistEntry
from .filecache import AudioFileCache
from .json import I18nJson
from .opus_loader import load_opus_lib
from .permissions import PermissionGroup, Permissions, PermissionsDefaults
from .player import MusicPlayer
from .playlist import Playlist
from .spotify import Spotify
from .utils import (
    _func_,
    count_members_in_voice,
    dev_only,
    format_size_from_bytes,
    format_song_duration,
    format_time_to_seconds,
    instance_diff,
    is_empty_voice_channel,
    load_file,
    muffle_discord_console_log,
    mute_discord_console_log,
    owner_only,
    slugify,
)

# optional imports
try:
    import objgraph  # type: ignore[import-untyped]
except ImportError:
    objgraph = None


# Type aliases
ExitSignals = Union[None, exceptions.RestartSignal, exceptions.TerminateSignal]
# Channels that MusicBot Can message.
MessageableChannel = Union[
    discord.VoiceChannel,
    discord.StageChannel,
    discord.TextChannel,
    discord.Thread,
    discord.DMChannel,
    discord.GroupChannel,
    discord.PartialMessageable,
]
GuildMessageableChannels = Union[
    discord.TextChannel,
    discord.Thread,
    discord.VoiceChannel,
    discord.StageChannel,
]
# Voice Channels that MusicBot Can connect to.
VoiceableChannel = Union[
    discord.VoiceChannel,
    discord.StageChannel,
]
MessageAuthor = Union[
    discord.User,
    discord.Member,
]
EntryTypes = Union[URLPlaylistEntry, StreamPlaylistEntry]
CommandResponse = Union[Response, None]


log = logging.getLogger(__name__)

# TODO:  Add historic auto playlist feature, save any song that is played (not skipped)
# TODO:  Add multiple playlists, switch by name.
# TOOD:  Add option to make plalists server-specific where desired.
# TODO:  Add feature to handle "file://" URIs and map them to a static folder.


class MusicBot(discord.Client):
    def __init__(
        self,
        config_file: Optional[pathlib.Path] = None,
        perms_file: Optional[pathlib.Path] = None,
        aliases_file: Optional[pathlib.Path] = None,
        use_certifi: bool = False,
    ) -> None:
        log.info("Initializing MusicBot %s", BOTVERSION)
        load_opus_lib()

        if config_file is None:
            self._config_file = ConfigDefaults.options_file
        else:
            self._config_file = config_file

        if perms_file is None:
            self._perms_file = PermissionsDefaults.perms_file
        else:
            self._perms_file = perms_file

        if aliases_file is None:
            aliases_file = AliasesDefault.aliases_file

        self.use_certifi: bool = use_certifi
        self.exit_signal: ExitSignals = None
        self._init_time: float = time.time()
        self._os_signal: Optional[signal.Signals] = None
        self._ping_peer_addr: str = ""
        self._ping_use_http: bool = False
        self.network_outage: bool = False
        self.on_ready_count: int = 0
        self.init_ok: bool = False
        self.logout_called: bool = False
        self.cached_app_info: Optional[discord.AppInfo] = None
        self.last_status: Optional[discord.BaseActivity] = None
        self.players: Dict[int, MusicPlayer] = {}
        self.autojoinable_channels: Set[VoiceableChannel] = set()
        self.bound_users: Dict[int, MessageAuthor] = {}

        self.config = Config(self._config_file)

        self.permissions = Permissions(self._perms_file)
        # Set the owner ID in case it wasn't auto...
        self.permissions.set_owner_id(self.config.owner_id)
        self.str = I18nJson(self.config.i18n_file)

        if self.config.usealias:
            self.aliases = Aliases(aliases_file)

        self.autoplaylist = load_file(self.config.auto_playlist_file)

        self.aiolocks: DefaultDict[str, asyncio.Lock] = defaultdict(asyncio.Lock)
        self.filecache = AudioFileCache(self)
        self.downloader = downloader.Downloader(self)

        if not self.autoplaylist:
            log.warning("Autoplaylist is empty, disabling.")
            self.config.auto_playlist = False
        else:
            log.info("Loaded autoplaylist with %s entries", len(self.autoplaylist))
            self.filecache.load_autoplay_cachemap()

        # Factory function for server specific data objects.
        def server_factory() -> GuildSpecificData:
            return GuildSpecificData(self)

        # defaultdict lets us on-demand create GuildSpecificData.
        self.server_data: DefaultDict[int, GuildSpecificData] = defaultdict(
            server_factory
        )

        self.spotify: Optional[Spotify] = None
        self.session: Optional[aiohttp.ClientSession] = None

        intents = discord.Intents.all()
        intents.typing = False
        intents.presences = False
        super().__init__(intents=intents)

    async def setup_hook(self) -> None:
        """async init phase that is called by d.py before login."""
        self.http.user_agent = f"MusicBot/{BOTVERSION}"
        if self.use_certifi:
            ssl_ctx = ssl.create_default_context(cafile=certifi.where())
            tcp_connector = aiohttp.TCPConnector(ssl_context=ssl_ctx)

            # Patches discord.py HTTPClient.
            self.http.connector = tcp_connector

            self.session = aiohttp.ClientSession(
                headers={"User-Agent": self.http.user_agent},
                connector=tcp_connector,
            )
        else:
            self.session = aiohttp.ClientSession(
                headers={"User-Agent": self.http.user_agent}
            )

        if self.config.spotify_enabled:
            try:
                self.spotify = Spotify(
                    self.config.spotify_clientid,
                    self.config.spotify_clientsecret,
                    aiosession=self.session,
                    loop=self.loop,
                )
                if not await self.spotify.has_token():
                    log.warning("Spotify did not provide us with a token. Disabling.")
                    self.config.spotify_enabled = False
                else:
                    log.info(
                        "Authenticated with Spotify successfully using client ID and secret."
                    )
            except exceptions.SpotifyError as e:
                log.warning(
                    "Could not start Spotify client. Is your client ID and secret correct? Details: %s. Continuing anyway in 5 seconds...",
                    e,
                )
                self.config.spotify_enabled = False
                time.sleep(5)  # make sure they see the problem
        else:
            try:
                log.warning(
                    "The config did not have Spotify app credentials, attempting to use guest mode."
                )
                self.spotify = Spotify(
                    None, None, aiosession=self.session, loop=self.loop
                )
                if not await self.spotify.has_token():
                    log.warning("Spotify did not provide us with a token. Disabling.")
                    self.config.spotify_enabled = False
                else:
                    log.info(
                        "Authenticated with Spotify successfully using guest mode."
                    )
                    self.config.spotify_enabled = True
            except exceptions.SpotifyError as e:
                log.warning(
                    "Could not start Spotify client using guest mode. Details: %s.", e
                )
                self.config.spotify_enabled = False

        log.info("Initialized, now connecting to discord.")
        # this creates an output similar to a progress indicator.
        muffle_discord_console_log()
        self.loop.create_task(self._test_network(), name="MB_PingTest")

    async def _test_network(self) -> None:
        """
        A self looping method that tests network connectivity.
        This will call to the systems ping command and use its return status.
        """
        if not self.config.enable_network_checker:
            log.debug("Network ping test is disabled via config.")
            return

        if self.logout_called:
            log.noise("Network ping test is closing down.")  # type: ignore[attr-defined]
            return

        # Resolve the given target to speed up pings.
        ping_target = self._ping_peer_addr
        if not self._ping_peer_addr:
            try:
                ai = socket.getaddrinfo(DEFAULT_PING_TARGET, 80)
                self._ping_peer_addr = ai[0][4][0]
                ping_target = self._ping_peer_addr
            except OSError:
                log.warning("Could not resolve ping target.")
                ping_target = DEFAULT_PING_TARGET

        # Make a ping test using sys ping command or http request.
        if self._ping_use_http:
            ping_status = await self._test_network_via_http(ping_target)
        else:
            ping_status = await self._test_network_via_ping(ping_target)
            if self._ping_use_http:
                ping_status = await self._test_network_via_http(ping_target)

        # Ping success, network up.
        if ping_status == 0:
            if self.network_outage:
                self.on_network_up()
            self.network_outage = False

        # Ping failed, network down.
        else:
            if not self.network_outage:
                self.on_network_down()
            self.network_outage = True

        # Sleep before next ping.
        try:
            if not self._ping_use_http:
                await asyncio.sleep(DEFAULT_PING_SLEEP)
            else:
                await asyncio.sleep(FALLBACK_PING_SLEEP)
        except asyncio.exceptions.CancelledError:
            log.noise("Network ping test cancelled.")  # type: ignore[attr-defined]
            return

        # set up the next ping task if possible.
        if self.loop and not self.logout_called:
            self.loop.create_task(self._test_network(), name="MB_PingTest")

    async def _test_network_via_http(self, ping_target: str) -> int:
        """
        This method is used as a fall-back if system ping commands are not available.
        It will make use of current aiohttp session to make a HEAD request for the
        given `ping_target` and a file defined by DEFAULT_PING_HTTP_URI.
        """
        if not self.session:
            log.warning("Network testing via HTTP does not have a session to borrow.")
            # As we cannot test it, assume network is up.
            return 0

        try:
            ping_host = f"http://{ping_target}{DEFAULT_PING_HTTP_URI}"
            async with self.session.head(ping_host, timeout=FALLBACK_PING_TIMEOUT):
                return 0
        except (aiohttp.ClientError, asyncio.exceptions.TimeoutError, OSError):
            return 1

    async def _test_network_via_ping(self, ping_target: str) -> int:
        """
        This method constructs a ping command to use as a system call.
        If ping cannot be found or is not permitted, the fall-back flag
        will be set by this function, and subsequent ping tests will use
        HTTP ping testing method instead.
        """
        # Make a ping call based on OS.
        if not hasattr(self, "_mb_ping_exe_path"):
            ping_path = shutil.which("ping")
            if not ping_path:
                log.warning("Could not locate `ping` executable in your environment.")
                ping_path = "ping"
            setattr(self, "_mb_ping_exe_path", ping_path)
        else:
            ping_path = getattr(self, "_mb_ping_exe_path", "ping")

        ping_cmd: List[str] = []
        if os.name == "nt":
            # Windows ping -w uses milliseconds.
            t = 1000 * DEFAULT_PING_TIMEOUT
            ping_cmd = [ping_path, "-n", "1", "-w", str(t), ping_target]
        else:
            t = DEFAULT_PING_TIMEOUT
            ping_cmd = [ping_path, "-c", "1", "-w", str(t), ping_target]

        # execute the ping command.
        try:
            p = await asyncio.create_subprocess_exec(
                ping_cmd[0],
                *ping_cmd[1:],
                stdout=asyncio.subprocess.DEVNULL,
                stderr=asyncio.subprocess.DEVNULL,
            )
            ping_status = await p.wait()
        except FileNotFoundError:
            log.error(
                "MusicBot could not locate a `ping` command path.  Will attempt to use HTTP ping instead."
                "\nMusicBot tried the following command:   %s"
                "\nYou should enable ping in your system or container environment for best results."
                "\nAlternatively disable network checking via config.",
                " ".join(ping_cmd),
            )
            self._ping_use_http = True
            return 1
        except PermissionError:
            log.error(
                "MusicBot was denied permission to execute the `ping` command.  Will attempt to use HTTP ping instead."
                "\nMusicBot tried the following command:   %s"
                "\nYou should enable ping in your system or container environment for best results."
                "\nAlternatively disable network checking via config.",
                " ".join(ping_cmd),
            )
            self._ping_use_http = True
            return 1
        except OSError:
            log.error(
                "Your environment may not allow the `ping` system command.  Will attempt to use HTTP ping instead."
                "\nMusicBot tried the following command:   %s"
                "\nYou should enable ping in your system or container environment for best results."
                "\nAlternatively disable network checking via config.",
                " ".join(ping_cmd),
                exc_info=self.config.debug_mode,
            )
            self._ping_use_http = True
            return 1
        return ping_status

    def on_network_up(self) -> None:
        """
        Event called by MusicBot when it detects network returned from outage.
        """
        log.info("MusicBot detected network is available again.")
        for gid, player in self.players.items():
            if player.is_paused and not player.paused_auto:
                if not player.voice_client.is_connected():
                    log.warning(
                        "VoiceClient is not connected, waiting to resume MusicPlayer..."
                    )
                    continue
                log.info("Resuming playback of player:  (%s) %s", gid, repr(player))
                player.guild_or_net_unavailable = False
                player.resume()
            player.guild_or_net_unavailable = False

    def on_network_down(self) -> None:
        """
        Event called by MusicBot when it detects network outage.
        """
        log.info("MusicBot detected a network outage.")
        for gid, player in self.players.items():
            if player.is_playing:
                log.info(
                    "Pausing MusicPlayer due to network availability:  (%s) %s",
                    gid,
                    repr(player),
                )
                player.pause()
            player.guild_or_net_unavailable = True

    def _get_owner_member(
        self, *, server: Optional[discord.Guild] = None, voice: bool = False
    ) -> Optional[discord.Member]:
        """
        Get the discord Member object that has a user ID which matches
        the configured OwnerID.

        :param: server:  The discord Guild in which to expect the member.
        :param: voice:  Require the owner to be in a voice channel.
        """
        owner = discord.utils.find(
            lambda m: m.id == self.config.owner_id and (m.voice if voice else True),
            server.members if server else self.get_all_members(),
        )
        log.noise(  # type: ignore[attr-defined]
            "Looking for owner (in guild: %s) (required voice: %s) and got:  %s",
            server,
            voice,
            owner,
        )
        return owner

    async def _auto_join_channels(
        self,
        from_resume: bool = False,
    ) -> None:
        """
        Attempt to join voice channels that have been configured in options.
        Also checks for existing voice sessions and attempts to resume them.
        If self.on_ready_count is 0, it will also run owner auto-summon logic.
        """
        log.info("Checking for channels to auto-join or resume...")
        channel_map = {c.guild: c for c in self.autojoinable_channels}

        # Check guilds for a resumable channel, conditionally override with owner summon.
        resuming = False
        for guild in self.guilds:
            if guild.unavailable:
                log.warning(
                    "Guild not available, cannot join:  %s/%s", guild.id, guild.name
                )
                continue

            # Check for a resumable channel.
            if guild.me.voice and guild.me.voice.channel:
                log.info(
                    "Found resumable voice channel:  %s  in guild:  %s",
                    guild.me.voice.channel.name,
                    guild.name,
                )

                # override an existing auto-join if bot was previously in a different channel.
                if (
                    guild in channel_map
                    and guild.me.voice.channel != channel_map[guild]
                ):
                    log.info(
                        "Will try resuming voice session instead of Auto-Joining channel:  %s",
                        channel_map[guild].name,
                    )
                channel_map[guild] = guild.me.voice.channel
                resuming = True

            # Check for follow-user mode on resume.
            follow_user = self.server_data[guild.id].follow_user
            if from_resume and follow_user:
                if follow_user.voice and follow_user.voice.channel:
                    channel_map[guild] = follow_user.voice.channel

            # Check if we should auto-summon to the owner, but only on startup.
            if self.config.auto_summon and not from_resume:
                owner = self._get_owner_member(server=guild, voice=True)
                if owner and owner.voice and owner.voice.channel:
                    log.info(
                        "Found owner in voice channel:  %s", owner.voice.channel.name
                    )
                    if guild in channel_map:
                        if resuming:
                            log.info(
                                "Ignoring resumable channel, AutoSummon to owner in channel:  %s",
                                owner.voice.channel.name,
                            )
                        else:
                            log.info(
                                "Ignoring Auto-Join channel, AutoSummon to owner in channel:  %s",
                                owner.voice.channel.name,
                            )
                    channel_map[guild] = owner.voice.channel

        for guild, channel in channel_map.items():

            if (
                isinstance(guild.voice_client, discord.VoiceClient)
                and guild.voice_client.is_connected()
            ):
                log.info(
                    "Already connected to channel:  %s  in guild:  %s",
                    guild.voice_client.channel.name,
                    guild.name,
                )
                continue

            if channel and isinstance(
                channel, (discord.VoiceChannel, discord.StageChannel)
            ):
                log.info(
                    "Attempting to join channel:  %s/%s  in guild:  %s",
                    channel.guild.name,
                    channel.name,
                    channel.guild,
                )

                player = self.get_player_in(guild)

                if player:
                    log.info("Discarding MusicPlayer and making a new one...")
                    await self.disconnect_voice_client(guild)

                    try:
                        player = await self.get_player(
                            channel,
                            create=True,
                            deserialize=self.config.persistent_queue,
                        )

                        if player.is_stopped and len(player.playlist) > 0:
                            player.play()

                        if self.config.auto_playlist and len(player.playlist) == 0:
                            await self.on_player_finished_playing(player)

                    except (TypeError, exceptions.PermissionsError):
                        continue

                else:
                    log.debug("MusicBot will make a new MusicPlayer now...")
                    try:
                        player = await self.get_player(
                            channel,
                            create=True,
                            deserialize=self.config.persistent_queue,
                        )

                        if player.is_stopped and len(player.playlist) > 0:
                            player.play()

                        if self.config.auto_playlist and len(player.playlist) == 0:
                            await self.on_player_finished_playing(player)

                    except (TypeError, exceptions.PermissionsError):
                        continue

            if channel and not isinstance(
                channel, (discord.VoiceChannel, discord.StageChannel)
            ):
                log.warning(
                    "Not joining %s/%s, it isn't a supported voice channel.",
                    channel.guild.name,
                    channel.name,
                )
        log.info("Finished joining configured channels.")

    async def _wait_delete_msg(
        self, message: discord.Message, after: Union[int, float]
    ) -> None:
        """
        Uses asyncio.sleep to delay a call to safe_delete_message but
        does not check if the bot can delete a message or if it has
        already been deleted before trying to delete it anyway.
        """
        try:
            await asyncio.sleep(after)
        except asyncio.CancelledError:
            log.warning(
                "Cancelled delete for message (ID: %s):  %s",
                message.id,
                message.content,
            )
            return

        if not self.is_closed():

            await self.safe_delete_message(message, quiet=True)

    async def _check_ignore_non_voice(self, msg: discord.Message) -> bool:
        """Check used by on_message to determine if caller is in a VoiceChannel."""
        if msg.guild and msg.guild.me.voice:
            vc = msg.guild.me.voice.channel
        else:
            vc = None

        # Webhooks can't be voice members. discord.User has no .voice attribute.
        if isinstance(msg.author, discord.User):
            raise exceptions.CommandError(
                "Member is not voice-enabled and cannot use this command.",
                expire_in=30,
            )

        # If we've connected to a voice chat and we're in the same voice channel
        if not vc or (msg.author.voice and vc == msg.author.voice.channel):
            return True

        raise exceptions.PermissionsError(
            f"you cannot use this command when not in the voice channel ({vc.name})",
            expire_in=30,
        )

    async def remove_url_from_autoplaylist(
        self,
        song_url: str,
        *,
        ex: Optional[Exception] = None,
        delete_from_ap: bool = False,
    ) -> None:
        """
        Handle clearing the given `song_url` from the autoplaylist queue,
        and optionally from the configured autoplaylist file.

        :param: ex:  an exception that is given as the reason for removal.
        :param: delete_from_ap:  should the configured list file be updated?
        """
        if song_url not in self.autoplaylist:
            log.debug('URL "%s" not in autoplaylist, ignoring', song_url)
            return

        async with self.aiolocks["autoplaylist_update_lock"]:
            self.autoplaylist.remove(song_url)
            log.info(
                "Removing%s song from session autoplaylist: %s",
                " unplayable" if ex and not isinstance(ex, UserWarning) else "",
                song_url,
            )

            if not self.config.auto_playlist_removed_file.is_file():
                self.config.auto_playlist_removed_file.touch(exist_ok=True)

            try:
                with open(
                    self.config.auto_playlist_removed_file, "a", encoding="utf8"
                ) as f:
                    ctime = time.ctime()
                    # add 10 spaces to line up with # Reason:
                    e_str = str(ex).replace("\n", "\n#" + " " * 10)
                    url = song_url
                    sep = "#" * 32
                    f.write(
                        f"# Entry removed {ctime}\n"
                        f"# URL:  {url}\n"
                        f"# Reason: {e_str}\n"
                        f"\n{sep}\n\n"
                    )
            except (OSError, PermissionError, FileNotFoundError, IsADirectoryError):
                log.exception(
                    "Could not log information about the playlist URL removal."
                )

            if delete_from_ap:
                log.info("Updating autoplaylist file...")

                def _filter_replace(line: str, url: str) -> str:
                    target = line.strip()
                    if target == url:
                        return f"# Removed # {url}"
                    return line

                # read the original file in and update lines with the URL.
                # this is done to preserve the comments and formatting.
                try:
                    apl = pathlib.Path(self.config.auto_playlist_file)
                    data = apl.read_text(encoding="utf8").split("\n")
                    data = [_filter_replace(x, song_url) for x in data]
                    text = "\n".join(data)
                    apl.write_text(text, encoding="utf8")
                except (OSError, PermissionError, FileNotFoundError):
                    log.exception("Failed to save autoplaylist file.")
                self.filecache.remove_autoplay_cachemap_entry_by_url(song_url)

    async def add_url_to_autoplaylist(self, song_url: str) -> None:
        """
        Add the given `song_url` to the auto playlist file and in-memory
        list.  Does not update the player's current autoplaylist queue.
        """
        if song_url in self.autoplaylist:
            log.debug("URL already in autoplaylist, ignoring")
            return

        async with self.aiolocks["autoplaylist_update_lock"]:
            # Note, this does not update the player's copy of the list.
            self.autoplaylist.append(song_url)
            log.info("Adding new URL to autoplaylist: %s", song_url)

            try:
                # append to the file to preserve its formatting.
                with open(self.config.auto_playlist_file, "r+", encoding="utf8") as fh:
                    lines = fh.readlines()
                    if not lines:
                        lines.append("# MusicBot Auto Playlist\n")
                    if lines[-1].endswith("\n"):
                        lines.append(f"{song_url}\n")
                    else:
                        lines.append(f"\n{song_url}\n")
                    fh.seek(0)
                    fh.writelines(lines)
            except (OSError, PermissionError, FileNotFoundError):
                log.exception("Failed to save autoplaylist file.")

    async def generate_invite_link(
        self,
        *,
        permissions: discord.Permissions = discord.Permissions(70380544),
        guild: discord.Guild = discord.utils.MISSING,
    ) -> str:
        """
        Fetch Application Info from discord and generate an OAuth invite
        URL for MusicBot.
        """
        if not self.cached_app_info:
            log.debug("Getting bot Application Info.")
            self.cached_app_info = await self.application_info()

        return discord.utils.oauth_url(
            self.cached_app_info.id, permissions=permissions, guild=guild
        )

    async def get_voice_client(self, channel: VoiceableChannel) -> discord.VoiceClient:
        """
        Use the given `channel` either return an existing VoiceClient or
        create a new VoiceClient by connecting to the `channel` object.

        :raises: TypeError
            If `channel` is not a discord.VoiceChannel or discord.StageChannel

        :raises: musicbot.exceptions.PermissionsError
            If MusicBot does not have permissions required to join or speak in the `channel`.
        """
        if not isinstance(channel, (discord.VoiceChannel, discord.StageChannel)):
            raise TypeError("Channel passed must be a voice channel")

        # Check if MusicBot has required permissions to join in channel.
        chperms = channel.permissions_for(channel.guild.me)
        if not chperms.connect:
            log.error(
                "MusicBot does not have permission to Connect in channel:  %s",
                channel.name,
            )
            raise exceptions.PermissionsError(
                f"MusicBot does not have permission to Connect in channel:  `{channel.name}`",
                expire_in=30,
            )
        if not chperms.speak:
            log.error(
                "MusicBot does not have permission to Speak in channel:  %s",
                channel.name,
            )
            raise exceptions.PermissionsError(
                f"MusicBot does not have permission to Speak in channel:  `{channel.name}`",
                expire_in=30,
            )

        # check for and return bots VoiceClient if we already have one.
        vc = channel.guild.voice_client
        if vc and isinstance(vc, (discord.VoiceClient, discord.StageChannel)):
            # make sure it is usable
            if vc.is_connected():
                log.voicedebug(  # type: ignore[attr-defined]
                    "Reusing bots VoiceClient from guild:  %s", channel.guild
                )
                return vc
            # or otherwise we kill it and start fresh.
            log.voicedebug(  # type: ignore[attr-defined]
                "Forcing disconnect on stale VoiceClient in guild:  %s", channel.guild
            )
            try:
                await vc.disconnect()
            except (asyncio.exceptions.CancelledError, asyncio.exceptions.TimeoutError):
                if self.config.debug_mode:
                    log.warning("Disconnect failed or was cancelled?")

        # Otherwise we need to connect to the given channel.
        max_timeout = VOICE_CLIENT_RECONNECT_TIMEOUT * VOICE_CLIENT_MAX_RETRY_CONNECT
        attempts = 0
        while True:
            attempts += 1
            timeout = attempts * VOICE_CLIENT_RECONNECT_TIMEOUT
            if timeout > max_timeout:
                log.critical(
                    "MusicBot is unable to connect to the channel right now:  %s",
                    channel,
                )
                raise exceptions.CommandError(
                    "MusicBot could not connect to the channel. Try again later, or restart the bot if this continues."
                )

            try:
                client: discord.VoiceClient = await channel.connect(
                    timeout=timeout,
                    reconnect=True,
                    self_deaf=self.config.self_deafen,
                )
                log.voicedebug(  # type: ignore[attr-defined]
                    "MusicBot has a VoiceClient now..."
                )
                break
            except asyncio.exceptions.TimeoutError:
                log.warning(
                    "Retrying connection after a timeout error (%s) while trying to connect to:  %s",
                    attempts,
                    channel,
                )
            except asyncio.exceptions.CancelledError as e:
                log.exception(
                    "MusicBot VoiceClient connection attempt was cancelled. No retry."
                )
                raise exceptions.CommandError(
                    "MusicBot connection to voice was cancelled. This is odd. Maybe restart?"
                ) from e

        # TODO: look into Stage channel handling and test this at some point.
        if isinstance(channel, discord.StageChannel):
            try:
                await channel.guild.me.edit(suppress=False)
            except (discord.Forbidden, discord.HTTPException):
                log.exception("Something broke in StageChannel handling.")

        return client

    async def disconnect_voice_client(self, guild: discord.Guild) -> None:
        """
        Check for a MusicPlayer in the given `guild` and close it's VoiceClient
        gracefully then remove the MusicPlayer instance and reset any timers on
        the guild for player/channel inactivity.
        """

        if guild.id in self.players:
            log.info("Disconnecting a MusicPlayer in guild:  %s", guild)
            player = self.players.pop(guild.id)

            await self.reset_player_inactivity(player)

            # reset channel inactivity.
            if self.config.leave_inactive_channel:
                event = self.server_data[guild.id].get_event("inactive_vc_timer")
                if event.is_active() and not event.is_set():
                    event.set()

            if player.voice_client:
                log.debug("Disconnecting VoiceClient before we kill the MusicPlayer.")
                try:
                    await player.voice_client.disconnect()
                except (
                    asyncio.exceptions.CancelledError,
                    asyncio.exceptions.TimeoutError,
                ):
                    if self.config.debug_mode:
                        log.warning("The disconnect failed or was cancelledd.")

            # ensure the player is dead and gone.
            player.kill()
            del player

        # Double check for voice objects.
        for vc in self.voice_clients:
            if not isinstance(vc, discord.VoiceClient):
                log.debug(
                    "MusicBot has a VoiceProtocol that is not a VoiceClient. Disconnecting anyway..."
                )
                try:
                    await vc.disconnect(force=True)
                except (
                    asyncio.exceptions.CancelledError,
                    asyncio.exceptions.TimeoutError,
                ):
                    if self.config.debug_mode:
                        log.warning("The disconnect failed or was cancelled.")
                continue

            if vc.guild and vc.guild == guild:
                log.debug("Disconnecting a rogue VoiceClient in guild:  %s", guild)
                try:
                    await vc.disconnect()
                except (
                    asyncio.exceptions.CancelledError,
                    asyncio.exceptions.TimeoutError,
                ):
                    if self.config.debug_mode:
                        log.warning("The disconnect failed or was cancelled.")

        await self.update_now_playing_status()

    async def disconnect_all_voice_clients(self) -> None:
        """
        Loop over all references that may have a VoiceClient and ensure they are
        closed and disposed of in the case of MusicPlayer.
        """
        # Disconnect from all guilds.
        for guild in self.guilds:
            await self.disconnect_voice_client(guild)

        # Double check for detached voice clients.
        for vc in self.voice_clients:
            if isinstance(vc, discord.VoiceClient):
                log.warning("Disconnecting a non-guild VoiceClient...")
                try:
                    await vc.disconnect()
                except (
                    asyncio.exceptions.CancelledError,
                    asyncio.exceptions.TimeoutError,
                ):
                    log.warning("The disconnect failed or was cancelled.")
            else:
                log.warning(
                    "MusicBot.voice_clients list contains a non-VoiceClient object?\n"
                    "The object is actually of type:  %s",
                    type(vc),
                )

        # Triple check we don't have rogue players.  This would be a bug.
        player_gids = list(self.players.keys())
        for gid in player_gids:
            player = self.players[gid]
            log.warning(
                "We still have a MusicPlayer ref in guild (%s):  %s",
                gid,
                repr(player),
            )
            del self.players[gid]

    def get_player_in(self, guild: discord.Guild) -> Optional[MusicPlayer]:
        """
        Get a MusicPlayer in the given guild, but do not create a new player.
        MusicPlayer returned from this method may not be connected to a voice channel!
        """
        p = self.players.get(guild.id)
        if log.getEffectiveLevel() <= logging.EVERYTHING:  # type: ignore[attr-defined]
            log.voicedebug(  # type: ignore[attr-defined]
                "Guild (%s) wants a player, optional:  %s", guild, repr(p)
            )

        if log.getEffectiveLevel() <= logging.VOICEDEBUG:  # type: ignore[attr-defined]
            if p and not p.voice_client:
                log.error(
                    "[BUG] MusicPlayer is missing a VoiceClient some how.  You should probably restart the bot."
                )
            if p and p.voice_client and not p.voice_client.is_connected():
                # This is normal if the bot is still connecting to voice, or
                # if the player has been pointedly disconnected.
                log.warning("MusicPlayer has a VoiceClient that is not connected.")
                log.noise("MusicPlayer obj:  %r", p)  # type: ignore[attr-defined]
                log.noise("VoiceClient obj:  %r", p.voice_client)  # type: ignore[attr-defined]
        return p

    async def get_player(
        self,
        channel: VoiceableChannel,
        create: bool = False,
        *,
        deserialize: bool = False,
    ) -> MusicPlayer:
        """
        Get a MusicPlayer in the given guild, creating or deserializing one if needed.

        :raises:  TypeError
            If given `channel` is not a discord.VoiceChannel or discord.StageChannel
        :raises:  musicbot.exceptions.PermissionsError
            If MusicBot is not permitted to join the given `channel`.
        """
        guild = channel.guild

        log.voicedebug(  # type: ignore[attr-defined]
            "Getting a MusicPlayer for guild:  %s  In Channel:  %s  Will Create:  %s  Deserialize:  %s",
            guild,
            channel,
            create,
            deserialize,
        )

        async with self.aiolocks[_func_() + ":" + str(guild.id)]:
            if deserialize:
                voice_client = await self.get_voice_client(channel)
                player = await self.deserialize_queue(guild, voice_client)

                if player:
                    log.voicedebug(  # type: ignore[attr-defined]
                        "Created player via deserialization for guild %s with %s entries",
                        guild.id,
                        len(player.playlist),
                    )
                    # Since deserializing only happens when the bot starts, I should never need to reconnect
                    return self._init_player(player, guild=guild)

            if guild.id not in self.players:
                if not create:
                    prefix = self.server_data[channel.guild.id].command_prefix
                    raise exceptions.CommandError(
                        "The bot is not in a voice channel.  "
                        f"Use {prefix}summon to summon it to your voice channel."
                    )

                voice_client = await self.get_voice_client(channel)

                if isinstance(voice_client, discord.VoiceClient):
                    playlist = Playlist(self)
                    player = MusicPlayer(self, voice_client, playlist)
                    self._init_player(player, guild=guild)
                else:
                    raise RuntimeError(
                        "Something is wrong, we didn't get the VoiceClient."
                    )

        return self.players[guild.id]

    def _init_player(
        self, player: MusicPlayer, *, guild: Optional[discord.Guild] = None
    ) -> MusicPlayer:
        """
        Connect a brand-new MusicPlayer instance with the MusicBot event
        handler functions, and store the player reference for reuse.

        :returns: The player with it's event connections.
        """
        player = (
            player.on("play", self.on_player_play)
            .on("resume", self.on_player_resume)
            .on("pause", self.on_player_pause)
            .on("stop", self.on_player_stop)
            .on("finished-playing", self.on_player_finished_playing)
            .on("entry-added", self.on_player_entry_added)
            .on("error", self.on_player_error)
        )

        if guild:
            self.players[guild.id] = player

        return player

    async def on_player_play(self, player: MusicPlayer, entry: EntryTypes) -> None:
        """
        Event called by MusicPlayer when playback of an entry is started.
        """
        log.debug("Running on_player_play")
        await self._handle_guild_auto_pause(player)
        await self.reset_player_inactivity(player)
        await self.update_now_playing_status()
        # manage the cache since we may have downloaded something.
        self.filecache.handle_new_cache_entry(entry)
        player.skip_state.reset()

        # This is the one event where it's ok to serialize autoplaylist entries
        # TODO:  we can prevent it with: if entry.from_auto_playlist:
        await self.serialize_queue(player.voice_client.channel.guild)

        if self.config.write_current_song:
            await self.write_current_song(player.voice_client.channel.guild, entry)

        if entry.channel and entry.author:
            author_perms = self.permissions.for_user(entry.author)

            if (
                entry.author not in player.voice_client.channel.members
                and author_perms.skip_when_absent
            ):
                newmsg = self.str.get(
                    "on_player_play-onChannel_authorNotInChannel_skipWhenAbsent",
                    "Skipping next song in {channel}: {title} added by {author} as queuer not in voice!",
                ).format(
                    channel=player.voice_client.channel.name,
                    title=entry.title,
                    author=entry.author.name,
                )
                player.skip()
            elif self.config.now_playing_mentions:
                newmsg = self.str.get(
                    "on_player_play-onChannel_playingMention",
                    "{author} - your song {title} is now playing in {channel}!",
                ).format(
                    author=entry.author.mention,
                    title=entry.title,
                    channel=player.voice_client.channel.name,
                )
            else:
                newmsg = self.str.get(
                    "on_player_play-onChannel",
                    "Now playing in {channel}: {title} added by {author}!",
                ).format(
                    channel=player.voice_client.channel.name,
                    title=entry.title,
                    author=entry.author.name,
                )

        else:
            # no author (and channel), it's an auto playlist entry.
            newmsg = self.str.get(
                "on_player_play-onChannel_noAuthor_autoplaylist",
                "Now playing automatically added entry {title} in {channel}!",
            ).format(title=entry.title, channel=player.voice_client.channel.name)

        guild = player.voice_client.guild
        last_np_msg = self.server_data[guild.id].last_np_msg
        np_channel: Optional[MessageableChannel] = None
        if newmsg:
            if self.config.dm_nowplaying and entry.author:
                await self.safe_send_message(entry.author, newmsg)
                return

            if self.config.no_nowplaying_auto and entry.from_auto_playlist:
                return

            if self.config.nowplaying_channels:
                for potential_channel_id in self.config.nowplaying_channels:
                    potential_channel = self.get_channel(potential_channel_id)
                    if isinstance(potential_channel, discord.abc.PrivateChannel):
                        continue

                    if not isinstance(potential_channel, discord.abc.Messageable):
                        continue

                    if potential_channel and potential_channel.guild == guild:
                        np_channel = potential_channel
                        break

            if not np_channel and last_np_msg:
                np_channel = last_np_msg.channel

        content = self._gen_embed()
        if self.config.embeds:
            if entry.thumbnail_url:
                content.set_image(url=entry.thumbnail_url)
            else:
                log.warning(
                    "No thumbnail set for entry with url: %s",
                    entry.url,
                )

            if self.config.now_playing_mentions:
                content.title = None
                content.add_field(name="\n", value=newmsg, inline=True)
            else:
                content.title = newmsg

        # send it in specified channel
        if not np_channel:
            log.debug("no channel to put now playing message into")
            return

        # Don't send the same now-playing message more than once.
        # This prevents repeated messages when players reconnect.
        last_subject = self.server_data[guild.id].last_played_song_subject
        if (
            last_np_msg is not None
            and player.current_entry is not None
            and last_subject
            and last_subject == player.current_entry.url
        ):
            log.debug("ignored now-playing message as it was already posted.")
            return

        if player.current_entry:
            self.server_data[guild.id].last_played_song_subject = (
                player.current_entry.url
            )

        self.server_data[guild.id].last_np_msg = await self.safe_send_message(
            np_channel,
            content if self.config.embeds else newmsg,
            expire_in=30 if self.config.delete_nowplaying else 0,
        )

        # TODO: Check channel voice state?

    async def on_player_resume(
        self,
        player: MusicPlayer,
        entry: EntryTypes,  # pylint: disable=unused-argument
        **_: Any,
    ) -> None:
        """
        Event called by MusicPlayer when the player is resumed from pause.
        """
        log.debug("Running on_player_resume")
        await self.reset_player_inactivity(player)
        await self.update_now_playing_status()

    async def on_player_pause(
        self,
        player: MusicPlayer,
        entry: EntryTypes,  # pylint: disable=unused-argument
        **_: Any,
    ) -> None:
        """
        Event called by MusicPlayer when the player enters paused state.
        """
        log.debug("Running on_player_pause")
        await self.update_now_playing_status()

        # save current entry progress, if it played "enough" to merit saving.
        if player.session_progress > 1:
            await self.serialize_queue(player.voice_client.channel.guild)

        self.loop.create_task(self.handle_player_inactivity(player))

    async def on_player_stop(self, player: MusicPlayer, **_: Any) -> None:
        """
        Event called by MusicPlayer any time the player is stopped.
        Typically after queue is empty or an error stopped playback.
        """
        log.debug("Running on_player_stop")
        await self.update_now_playing_status()
        self.loop.create_task(self.handle_player_inactivity(player))

    async def on_player_finished_playing(self, player: MusicPlayer, **_: Any) -> None:
        """
        Event called by MusicPlayer when playback has finished without error.
        """
        log.debug("Running on_player_finished_playing")
        if not self.loop or (self.loop and self.loop.is_closed()):
            log.debug("Event loop is closed, nothing else to do here.")
            return

        if self.logout_called:
            log.debug("Logout under way, ignoring this event.")
            return

        if not player.voice_client.is_connected():
            log.debug(
                "VoiceClient says it is not connected, nothing else we can do here."
            )
            return

        if self.config.leave_after_queue_empty:
            guild = player.voice_client.guild
            if len(player.playlist.entries) == 0:
                log.info("Player finished and queue is empty, leaving voice channel...")
                await self.disconnect_voice_client(guild)

        # delete last_np_msg somewhere if we have cached it
        if self.config.delete_nowplaying:
            guild = player.voice_client.guild
            last_np_msg = self.server_data[guild.id].last_np_msg
            if last_np_msg:
                await self.safe_delete_message(last_np_msg)

        # avoid downloading the next entries if the user is absent and we are configured to skip.
        notice_sent = False  # set a flag to avoid message spam.
        while True:
            next_entry = player.playlist.peek()

            if not next_entry:
                break

            channel = next_entry.channel
            author = next_entry.author

            if not channel or not author:
                break

            author_perms = self.permissions.for_user(author)
            if (
                author not in player.voice_client.channel.members
                and author_perms.skip_when_absent
            ):
                if not notice_sent:
                    await self.safe_send_message(
                        channel,
                        # TODO: i18n UI stuff.
                        f"Skipping songs added by {author.name} as they are not in voice!",
                        expire_in=60,
                    )
                    notice_sent = True
                deleted_entry = player.playlist.delete_entry_at_index(0)
                log.noise(  # type: ignore[attr-defined]
                    "Author `%s` absent, skipped (deleted) entry from queue:  %s",
                    author.name,
                    deleted_entry.title,
                )
            else:
                break

        # manage auto playlist playback.
        if (
            not player.playlist.entries
            and not player.current_entry
            and self.config.auto_playlist
        ):
            # NOTE:  self.autoplaylist will only contain links loaded from the file.
            #  while player.autoplaylist may contain links expanded from playlists.
            #  the only issue is that links from a playlist might fail and fire
            #  remove event, but no link will be removed since none will match.
            if not player.autoplaylist:
                if not self.autoplaylist:
                    log.warning("No playable songs in the autoplaylist, disabling.")
                    self.config.auto_playlist = False
                else:
                    log.debug(
                        "No content in current autoplaylist. Filling with new music..."
                    )
                    player.autoplaylist = list(self.autoplaylist)

            while player.autoplaylist:
                if self.config.auto_playlist_random:
                    random.shuffle(player.autoplaylist)
                    song_url = random.choice(player.autoplaylist)
                else:
                    song_url = player.autoplaylist[0]
                player.autoplaylist.remove(song_url)

                try:
                    info = await self.downloader.extract_info(
                        song_url, download=False, process=True
                    )

                except youtube_dl.utils.DownloadError as e:
                    log.error(
                        'Error while downloading song "%s":  %s',
                        song_url,
                        e,
                    )

                    await self.remove_url_from_autoplaylist(
                        song_url, ex=e, delete_from_ap=self.config.remove_ap
                    )
                    continue

                except (
                    exceptions.ExtractionError,
                    youtube_dl.utils.YoutubeDLError,
                ) as e:
                    log.error(
                        'Error extracting song "%s": %s',
                        song_url,
                        e,
                        exc_info=True,
                    )

                    await self.remove_url_from_autoplaylist(
                        song_url, ex=e, delete_from_ap=self.config.remove_ap
                    )
                    continue

                except exceptions.MusicbotException:
                    log.exception(
                        "MusicBot needs to stop the autoplaylist extraction and bail."
                    )
                    return
                except Exception:  # pylint: disable=broad-exception-caught
                    log.exception(
                        "MusicBot got an unhandled exception in player finished event."
                    )
                    break

                if info.has_entries:
                    log.info(
                        "Expanding auto playlist with entries extracted from:  %s",
                        info.url,
                    )
                    entries = info.get_entries_objects()
                    pl_urls: List[str] = []
                    for entry in entries:
                        pl_urls.append(entry.url)

                    player.autoplaylist = pl_urls + player.autoplaylist
                    continue

                try:
                    await player.playlist.add_entry_from_info(
                        info,
                        channel=None,
                        author=None,
                        head=False,
                    )
                except (
                    exceptions.ExtractionError,
                    exceptions.WrongEntryTypeError,
                ) as e:
                    log.error(
                        "Error adding song from autoplaylist: %s",
                        str(e),
                    )
                    log.debug("Exception data for above error:", exc_info=True)
                    continue
                break

            if not self.autoplaylist:
                log.warning("No playable songs in the autoplaylist, disabling.")
                self.config.auto_playlist = False

        else:  # Don't serialize for autoplaylist events
            await self.serialize_queue(player.voice_client.channel.guild)

        if not player.is_stopped and not player.is_dead:
            player.play(_continue=True)

        await self.update_now_playing_status()

    async def on_player_entry_added(
        self,
        player: MusicPlayer,
        playlist: Playlist,
        entry: EntryTypes,
        defer_serialize: bool = False,
        **_: Any,
    ) -> None:
        """
        Event called by MusicPlayer when an entry is added to the playlist.
        """
        log.debug("Running on_player_entry_added")
        # if playing auto-playlist track and a user queues a track,
        # if we're configured to do so, auto skip the auto playlist track.
        if (
            self.config.auto_playlist_autoskip
            and player.current_entry
            and player.current_entry.from_auto_playlist
            and playlist.peek() == entry
            and not entry.from_auto_playlist
        ):
            log.debug("Automatically skipping auto-playlist entry for queued entry.")
            player.skip()

        # Only serialize the queue for user-added tracks, unless deferred
        if entry.author and entry.channel and not defer_serialize:
            await self.serialize_queue(player.voice_client.channel.guild)

    async def on_player_error(
        self,
        player: MusicPlayer,  # pylint: disable=unused-argument
        entry: Optional[EntryTypes],
        ex: Optional[Exception],
        **_: Any,
    ) -> None:
        """
        Event called by MusicPlayer when an entry throws an error.
        """
        if entry and entry.channel:
            song = entry.title or entry.url
            await self.safe_send_message(
                entry.channel,
                # TODO: i18n / UI stuff
                f"Playback failed for song: `{song}` due to error:\n```\n{ex}\n```",
            )
        else:
            log.exception("Player error", exc_info=ex)

    async def update_now_playing_status(self, set_offline: bool = False) -> None:
        """Inspects available players and ultimately fire change_presence()"""
        activity = None  # type: Optional[discord.BaseActivity]
        status = discord.Status.online  # type: discord.Status
        # NOTE:  Bots can only set: name, type, state, and url fields of activity.
        # Even though Custom type is available, we cannot use emoji field with bots.
        # So Custom Activity is effectively useless at time of writing.
        # Streaming Activity is a coin toss at best. Usually status changes correctly.
        # However all other details in the client might be wrong or missing.
        # Example:  Youtube url shows "Twitch" in client profile info.

        # if requested, try to set the bot offline.
        if set_offline:
            activity = discord.Activity(
                type=discord.ActivityType.custom,
                state="",
                name="Custom Status",  # seemingly required.
            )
            await self.change_presence(
                status=discord.Status.invisible, activity=activity
            )
            self.last_status = activity
            return

        # We ignore player related status when logout is called.
        if self.logout_called:
            log.debug("Logout under way, ignoring status update event.")
            return

        playing = sum(1 for p in self.players.values() if p.is_playing)
        paused = sum(1 for p in self.players.values() if p.is_paused)
        total = len(self.players)

        # multiple servers are playing or paused.
        if total > 1:
            if paused > playing:
                status = discord.Status.idle

            text = f"music on {total} servers"
            if self.config.status_message:
                text = self.config.status_message

            activity = discord.Activity(
                type=discord.ActivityType.playing,
                name=text,
            )

        # only 1 server is playing.
        elif playing:
            player = list(self.players.values())[0]
            if player.current_entry:
                text = player.current_entry.title.strip()[:128]
                if self.config.status_message:
                    text = self.config.status_message

                activity = discord.Activity(
                    type=discord.ActivityType.streaming,
                    url=player.current_entry.url,
                    name=text,
                )

        # only 1 server is paused.
        elif paused:
            player = list(self.players.values())[0]
            if player.current_entry:
                text = player.current_entry.title.strip()[:128]
                if self.config.status_message:
                    text = self.config.status_message

                status = discord.Status.idle
                activity = discord.Activity(
                    type=discord.ActivityType.custom,
                    state=text,
                    name="Custom Status",  # seemingly required.
                )

        # nothing going on.
        else:
            text = f" ~ {EMOJI_IDLE_ICON} ~ "
            if self.config.status_message:
                text = self.config.status_message

            status = discord.Status.idle
            activity = discord.CustomActivity(
                type=discord.ActivityType.custom,
                state=text,
                name="Custom Status",  # seems required to make idle status work.
            )

        async with self.aiolocks[_func_()]:
            if activity != self.last_status:
                log.noise(  # type: ignore[attr-defined]
                    f"Update Bot Status:  {status} -- {repr(activity)}"
                )
                await self.change_presence(status=status, activity=activity)
                self.last_status = activity

    async def serialize_queue(self, guild: discord.Guild) -> None:
        """
        Serialize the current queue for a server's player to json.
        """
        if not self.config.persistent_queue:
            return

        player = self.get_player_in(guild)
        if not player:
            return

        path = self.config.data_path.joinpath(str(guild.id), DEFAULT_DATA_NAME_QUEUE)

        async with self.aiolocks["queue_serialization" + ":" + str(guild.id)]:
            log.debug("Serializing queue for %s", guild.id)

            with open(path, "w", encoding="utf8") as f:
                f.write(player.serialize(sort_keys=True))

    async def deserialize_queue(
        self,
        guild: discord.Guild,
        voice_client: discord.VoiceClient,
        playlist: Optional[Playlist] = None,
    ) -> Optional[MusicPlayer]:
        """
        Deserialize a saved queue for a server into a MusicPlayer.  If no queue is saved, returns None.
        """
        if not self.config.persistent_queue:
            return None

        if playlist is None:
            playlist = Playlist(self)

        path = self.config.data_path.joinpath(str(guild.id), DEFAULT_DATA_NAME_QUEUE)

        async with self.aiolocks["queue_serialization:" + str(guild.id)]:
            if not path.is_file():
                return None

            log.debug("Deserializing queue for %s", guild.id)

            with open(path, "r", encoding="utf8") as f:
                data = f.read()

        return MusicPlayer.from_json(data, self, voice_client, playlist)

    async def write_current_song(self, guild: discord.Guild, entry: EntryTypes) -> None:
        """
        Writes the current song to file
        """
        player = self.get_player_in(guild)
        if not player:
            return

        path = self.config.data_path.joinpath(str(guild.id), DEFAULT_DATA_NAME_CUR_SONG)

        async with self.aiolocks["current_song:" + str(guild.id)]:
            log.debug("Writing current song for %s", guild.id)

            with open(path, "w", encoding="utf8") as f:
                f.write(entry.title)

    #######################################################################################################################

    async def safe_send_message(
        self,
        dest: discord.abc.Messageable,
        content: Union[str, discord.Embed],
        **kwargs: Any,
    ) -> Optional[discord.Message]:
        """
        Safely send a message with given `content` to the message-able
        object in `dest`
        This method should handle all raised exceptions so callers will
        not need to handle them locally.

        :param: tts:  set the Text-to-Speech flag on the message.
        :param: quiet:  Toggle using log.debug or log.warning.
        :param: expire_in:  time in seconds to wait before auto deleting this message
        :param: allow_none:  Allow sending a message with empty `content`
        :param: also_delete:  Optional discord.Message to delete when `expire_in` is set.

        :returns:  May return a discord.Message object if a message was sent.
        """
        tts = kwargs.pop("tts", False)
        quiet = kwargs.pop("quiet", False)
        expire_in = int(kwargs.pop("expire_in", 0))
        allow_none = kwargs.pop("allow_none", True)
        also_delete = kwargs.pop("also_delete", None)
        fallback_channel = kwargs.pop("fallback_channel", None)

        msg = None
        retry_after = 0.0
        lfunc = log.debug if quiet else log.warning
        if log.getEffectiveLevel() <= logging.NOISY:  # type: ignore[attr-defined]
            lfunc = log.exception

        ch_name = "DM-Channel"
        if hasattr(dest, "name"):
            ch_name = str(dest.name)

        try:
            if content is not None or allow_none:
                if isinstance(content, discord.Embed):
                    msg = await dest.send(embed=content)
                else:
                    msg = await dest.send(content, tts=tts)

        except discord.Forbidden:
            lfunc('Cannot send message to "%s", no permission', ch_name)

        except discord.NotFound:
            lfunc('Cannot send message to "%s", invalid channel?', ch_name)

        except discord.HTTPException as e:
            if len(content) > DISCORD_MSG_CHAR_LIMIT:
                lfunc(
                    "Message is over the message size limit (%s)",
                    DISCORD_MSG_CHAR_LIMIT,
                )

            # if `dest` is a user with strict privacy or a bot, direct message can fail.
            elif e.code == 50007 and fallback_channel:
                log.debug("DM failed, sending in fallback channel instead.")
                await self.safe_send_message(fallback_channel, content, **kwargs)

            elif e.status == 429:
                # Note:  `e.response` could be either type:  aiohttp.ClientResponse  OR  requests.Response
                # thankfully both share a similar enough `response.headers` member CI Dict.
                # See docs on headers here:  https://discord.com/developers/docs/topics/rate-limits
                try:
                    retry_after = 0.0
                    header_val = e.response.headers.get("RETRY-AFTER")
                    if header_val:
                        retry_after = float(header_val)
                except ValueError:
                    retry_after = 0.0
                if retry_after:
                    log.warning(
                        "Rate limited send message, retrying in %s seconds.",
                        retry_after,
                    )
                    try:
                        await asyncio.sleep(retry_after)
                    except asyncio.CancelledError:
                        log.warning("Cancelled message retry for:  %s", content)
                        return msg
                    return await self.safe_send_message(dest, content, **kwargs)

                log.error("Rate limited send message, but cannot retry!")

            else:
                lfunc("Failed to send message")
                log.noise(  # type: ignore[attr-defined]
                    "Got HTTPException trying to send message to %s: %s", dest, content
                )

        finally:
            if not retry_after and self.config.delete_messages:
                if msg and expire_in:
                    asyncio.ensure_future(self._wait_delete_msg(msg, expire_in))

            if not retry_after and self.config.delete_invoking:
                if also_delete and isinstance(also_delete, discord.Message):
                    asyncio.ensure_future(self._wait_delete_msg(also_delete, expire_in))

        return msg

    async def safe_delete_message(
        self, message: discord.Message, *, quiet: bool = False
    ) -> None:
        """
        Safely delete the given `message` from discord.
        This method should handle all raised exceptions so callers will
        not need to handle them locally.

        :param: quiet:  Toggle using log.debug or log.warning
        """
        # TODO: this could use a queue and some other handling.
        lfunc = log.debug if quiet else log.warning

        try:
            await message.delete()

        except discord.Forbidden:
            lfunc('Cannot delete message "%s", no permission', message.clean_content)

        except discord.NotFound:
            lfunc(
                'Cannot delete message "%s", message not found',
                message.clean_content,
            )

        except discord.HTTPException as e:
            if e.status == 429:
                # Note:  `e.response` could be either type:  aiohttp.ClientResponse  OR  requests.Response
                # thankfully both share a similar enough `response.headers` member CI Dict.
                # See docs on headers here:  https://discord.com/developers/docs/topics/rate-limits
                try:
                    retry_after = 0.0
                    header_val = e.response.headers.get("RETRY-AFTER")
                    if header_val:
                        retry_after = float(header_val)
                except ValueError:
                    retry_after = 0.0
                if retry_after:
                    log.warning(
                        "Rate limited message delete, retrying in %s seconds.",
                        retry_after,
                    )
                    asyncio.ensure_future(self._wait_delete_msg(message, retry_after))
                else:
                    log.error("Rate limited message delete, but cannot retry!")

            else:
                lfunc("Failed to delete message")
                log.noise(  # type: ignore[attr-defined]
                    "Got HTTPException trying to delete message: %s", message
                )

        return None

    async def safe_edit_message(
        self,
        message: discord.Message,
        new: Union[str, discord.Embed],
        *,
        send_if_fail: bool = False,
        quiet: bool = False,
    ) -> Optional[discord.Message]:
        """
        Safely update the given `message` with the `new` content.
        This function should handle all raised exceptions so callers
        will not need to handle them locally.

        :param: send_if_fail:  Toggle sending a new message if edit fails.
        :param: quiet:  Use log.debug if quiet otherwise use log.warning

        :returns:  May return a discord.Message object if edit/send did not fail.
        """
        lfunc = log.debug if quiet else log.warning

        try:
            if isinstance(new, discord.Embed):
                return await message.edit(embed=new)

            return await message.edit(content=new)

        except discord.NotFound:
            lfunc(
                'Cannot edit message "%s", message not found',
                message.clean_content,
            )
            if send_if_fail:
                lfunc("Sending message instead")
                return await self.safe_send_message(message.channel, new)

        except discord.HTTPException as e:
            if e.status == 429:
                # Note:  `e.response` could be either type:  aiohttp.ClientResponse  OR  requests.Response
                # thankfully both share a similar enough `response.headers` member CI Dict.
                # See docs on headers here:  https://discord.com/developers/docs/topics/rate-limits
                try:
                    retry_after = 0.0
                    header_val = e.response.headers.get("RETRY-AFTER")
                    if header_val:
                        retry_after = float(header_val)
                except ValueError:
                    retry_after = 0.0
                if retry_after:
                    log.warning(
                        "Rate limited edit message, retrying in %s seconds.",
                        retry_after,
                    )
                    try:
                        await asyncio.sleep(retry_after)
                    except asyncio.CancelledError:
                        log.warning("Cancelled message edit for:  %s", message)
                        return None
                    return await self.safe_edit_message(
                        message, new, send_if_fail=send_if_fail, quiet=quiet
                    )
            else:
                lfunc("Failed to edit message")
                log.noise(  # type: ignore[attr-defined]
                    "Got HTTPException trying to edit message %s to: %s", message, new
                )

        return None

    def _setup_windows_signal_handler(self) -> None:
        """
        Windows needs special handling for Ctrl+C signals to play nice with asyncio
        so this method sets up signals with access to bot event loop.
        This enables capturing KeyboardInterrupt and using it to cleanly shut down.
        """
        if os.name != "nt":
            return

        # method used to set the above member.
        def set_windows_signal(sig: int, _frame: Any) -> None:
            self._os_signal = signal.Signals(sig)

        # method used to periodically check for a signal, and process it.
        async def check_windows_signal() -> None:
            while True:
                if self.logout_called:
                    break

                if self._os_signal is None:
                    try:
                        await asyncio.sleep(1)
                    except asyncio.CancelledError:
                        break
                else:
                    await self.on_os_signal(self._os_signal, self.loop)
                    self._os_signal = None

        # register interrupt signal Ctrl+C to be trapped.
        signal.signal(signal.SIGINT, set_windows_signal)
        # and start the signal checking loop.
        asyncio.create_task(check_windows_signal())

    async def on_os_signal(
        self, sig: signal.Signals, _loop: asyncio.AbstractEventLoop
    ) -> None:
        """
        On Unix-like/Linux OS, this method is called automatically on the event
        loop for signals registered in run.py.
        On Windows, this method is called by custom signal handling set up at
        the start of run_musicbot().
        This allows MusicBot to handle external signals and triggering a clean
        shutdown of MusicBot in response to them.

        It essentially just calls logout, and the rest of MusicBot tear-down is
        finished up in `MusicBot.run_musicbot()` instead.

        Signals handled here are registered with the event loop in run.py.
        """
        # This print facilitates putting '^C' on its own line in the terminal.
        print()
        log.warning("Caught a signal from the OS: %s", sig.name)

        try:
            if self and not self.logout_called:
                log.info("Disconnecting and closing down MusicBot...")
                await self.logout()
        except Exception as e:
            log.exception("Exception thrown while handling interrupt signal!")
            raise KeyboardInterrupt() from e

    async def run_musicbot(self) -> None:
        """
        This method is to be used in an event loop to start the MusicBot.
        It handles cleanup of bot session, while the event loop is closed separately.
        """
        # Windows specifically needs some help with signals.
        self._setup_windows_signal_handler()

        # handle start up and teardown.
        try:
            await self.start(*self.config.auth)
            log.info("MusicBot is now doing shutdown steps...")
            if self.exit_signal is None:
                self.exit_signal = exceptions.TerminateSignal()

        except discord.errors.LoginFailure as e:
            raise exceptions.HelpfulError(
                preface="Failed login to discord API!",
                issue="MusicBot cannot login to discord, is your token correct?",
                solution="Fix your token in the options.ini config file.\n"
                "Remember that each field should be on their own line.",
                footnote="Note: If you are certain your token is correct, this may be due to a Discord API outage.",
            ) from e

        finally:
            # Inspect all waiting tasks and either cancel them or let them finish.
            pending_tasks = []
            for task in asyncio.all_tasks(loop=self.loop):
                # Don't cancel run_musicbot task, we need it to finish cleaning.
                if task == asyncio.current_task():
                    continue

                tname = task.get_name()
                coro = task.get_coro()
                coro_name = "[unknown]"
                if coro and hasattr(coro, "__qualname__"):
                    coro_name = getattr(coro, "__qualname__", "[unknown]")

                if (
                    tname.startswith("Signal_SIG")
                    or coro_name == "URLPlaylistEntry._download"
                ):
                    log.debug("Will wait for task:  %s  (%s)", tname, coro_name)
                    pending_tasks.append(task)

                else:
                    log.debug("Will try to cancel task:  %s  (%s)", tname, coro_name)
                    task.cancel()
                    pending_tasks.append(task)

            # wait on any pending tasks.
            if pending_tasks:
                log.debug("Awaiting pending tasks...")
                await asyncio.gather(*pending_tasks, return_exceptions=True)
                await asyncio.sleep(0.5)

            # ensure connector is closed.
            if self.http.connector:
                log.debug("Closing HTTP Connector.")
                await self.http.connector.close()
                await asyncio.sleep(0.5)

            # ensure the session is closed.
            if self.session:
                log.debug("Closing aiohttp session.")
                await self.session.close()
                await asyncio.sleep(0.5)

            # if anything set an exit signal, we should raise it here.
            if self.exit_signal:
                raise self.exit_signal

    async def logout(self) -> None:
        """
        Disconnect all voice clients and signal MusicBot to close it's connections to discord.
        """
        log.noise("Logout has been called.")  # type: ignore[attr-defined]
        await self.update_now_playing_status(set_offline=True)

        self.logout_called = True
        await self.disconnect_all_voice_clients()
        return await super().close()

    async def on_error(self, event: str, /, *_args: Any, **_kwargs: Any) -> None:
        _ex_type, ex, _stack = sys.exc_info()

        if isinstance(ex, exceptions.HelpfulError):
            log.error("Exception in %s:\n%s", event, ex.message)

            await asyncio.sleep(2)  # makes extra sure this gets seen(?)

            await self.logout()

        elif isinstance(ex, (exceptions.RestartSignal, exceptions.TerminateSignal)):
            self.exit_signal = ex
            await self.logout()

        else:
            log.error("Exception in %s", event, exc_info=True)

    async def on_resumed(self) -> None:
        """
        Event called by discord.py when the client resumed an existing session.
        https://discordpy.readthedocs.io/en/stable/api.html#discord.on_resume
        """
        log.info("MusicBot resumed a session with discord.")
        await self._auto_join_channels(from_resume=True)

    async def on_ready(self) -> None:
        """
        Event called by discord.py typically when MusicBot has finished login.
        May be called multiple times, and may not be the first event dispatched!
        See documentations for specifics:
        https://discordpy.readthedocs.io/en/stable/api.html#discord.on_ready
        """
        if self.on_ready_count == 0:
            await self._on_ready_once()
            self.init_ok = True

        await self._on_ready_always()
        self.on_ready_count += 1

        log.debug("Finish on_ready")

    async def _on_ready_once(self) -> None:
        """
        A version of on_ready that will only ever be called once, at first login.
        """
        mute_discord_console_log()
        log.debug("Logged in, now getting MusicBot ready...")

        if not self.user:
            log.critical("ClientUser is somehow none, we gotta bail...")
            self.exit_signal = exceptions.TerminateSignal()
            raise self.exit_signal

        # Start the environment checks. Generate folders/files dependent on Discord data.
        # Also takes care of app-info and auto OwnerID updates.
        await self._on_ready_sanity_checks()

        log.info(
            "MusicBot:  %s/%s#%s",
            self.user.id,
            self.user.name,
            self.user.discriminator,
        )

        owner = self._get_owner_member()
        if owner and self.guilds:
            log.info(
                "Owner:     %s/%s#%s\n",
                owner.id,
                owner.name,
                owner.discriminator,
            )

            log.info("Guild List:")
            unavailable_servers = 0
            for s in self.guilds:
                ser = f"{s.name} (unavailable)" if s.unavailable else s.name
                log.info(" - %s", ser)
                if self.config.leavenonowners:
                    if s.unavailable:
                        unavailable_servers += 1
                    else:
                        check = s.get_member(owner.id)
                        if check is None:
                            await s.leave()
                            log.info(
                                "Left %s due to bot owner not found",
                                s.name,
                            )
            if unavailable_servers != 0:
                log.info(
                    "Not proceeding with checks in %s servers due to unavailability",
                    str(unavailable_servers),
                )

        elif self.guilds:
            log.warning(
                "Owner could not be found on any guild (id: %s)\n", self.config.owner_id
            )

            log.info("Guild List:")
            for s in self.guilds:
                ser = f"{s.name} (unavailable)" if s.unavailable else s.name
                log.info(" - %s", ser)

        else:
            log.warning("Owner unknown, bot is not on any guilds.")
            if self.user.bot:
                invite_url = await self.generate_invite_link()
                log.warning(
                    "To make the bot join a guild, paste this link in your browser. \n"
                    "Note: You should be logged into your main account and have \n"
                    "manage server permissions on the guild you want the bot to join.\n"
                    "  %s",
                    invite_url,
                )

        print(flush=True)

        # validate bound channels and log them.
        if self.config.bound_channels:
            # Get bound channels by ID, and validate that we can use them.
            text_chlist: Set[MessageableChannel] = set()
            invalid_ids: Set[int] = set()
            for ch_id in self.config.bound_channels:
                ch = self.get_channel(ch_id)
                if not ch:
                    log.warning("Got None for bound channel with ID:  %d", ch_id)
                    invalid_ids.add(ch_id)
                    continue

                if not isinstance(ch, discord.abc.Messageable):
                    log.warning(
                        "Cannot bind to non-messagable channel with ID:  %d",
                        ch_id,
                    )
                    invalid_ids.add(ch_id)
                    continue

                if not isinstance(ch, (discord.PartialMessageable, discord.DMChannel)):
                    text_chlist.add(ch)

            # Clean up our config data so it can be reliable later.
            self.config.bound_channels.difference_update(invalid_ids)

            # finally, log what we've bound to.
            if text_chlist:
                log.info("Bound to text channels:")
                for valid_ch in text_chlist:
                    guild_name = "PrivateChannel"
                    if isinstance(valid_ch, discord.DMChannel):
                        ch_name = "Unknown User DM"
                        if valid_ch.recipient:
                            ch_name = f"DM: {valid_ch.recipient.name}"
                    elif isinstance(valid_ch, discord.PartialMessageable):
                        ch_name = "Unknown Partial Channel"
                    else:
                        ch_name = valid_ch.name or f"Unnamed Channel: {valid_ch.id}"
                    if valid_ch.guild:
                        guild_name = valid_ch.guild.name
                    log.info(" - %s/%s", guild_name, ch_name)
            else:
                log.info("Not bound to any text channels")
        else:
            log.info("Not bound to any text channels")

        print(flush=True)  # new line in console.

        # validate and display auto-join channels.
        if self.config.autojoin_channels:
            vc_chlist: Set[VoiceableChannel] = set()
            invalids: Set[int] = set()
            for ch_id in self.config.autojoin_channels:
                ch = self.get_channel(ch_id)
                if not ch:
                    log.warning("Got None for autojoin channel with ID:  %d", ch_id)
                    invalids.add(ch_id)
                    continue

                if isinstance(ch, discord.abc.PrivateChannel):
                    log.warning(
                        "Cannot autojoin a Private/Non-Guild channel with ID:  %d",
                        ch_id,
                    )
                    invalids.add(ch_id)
                    continue

                if not isinstance(ch, (discord.VoiceChannel, discord.StageChannel)):
                    log.warning(
                        "Cannot autojoin to non-connectable channel with ID:  %d",
                        ch_id,
                    )
                    invalids.add(ch_id)
                    continue

                vc_chlist.add(ch)

            # Update config data to be reliable later.
            self.config.autojoin_channels.difference_update(invalids)
            # Store the channel objects for later use.
            self.autojoinable_channels = vc_chlist

            # log what we're connecting to.
            if vc_chlist:
                log.info("Autojoining voice channels:")
                for ch in vc_chlist:
                    log.info(" - %s/%s", ch.guild.name.strip(), ch.name.strip())

            else:
                log.info("Not autojoining any voice channels")

        else:
            log.info("Not autojoining any voice channels")

        # Display and log the config settings.
        if self.config.show_config_at_start:
            self._on_ready_log_configs()

        # we do this after the config stuff because it's a lot easier to notice here
        if self.config.register.ini_missing_options:
            missing_list = "\n".join(
                str(o) for o in self.config.register.ini_missing_options
            )
            conf_warn = exceptions.HelpfulError(
                preface="Detected missing config options!",
                issue=(
                    "Your config file is missing some options. Defaults will be used for this session.\n"
                    f"Here is a list of options we think are missing:\n{missing_list}"
                ),
                solution="Check the example_options.ini file for newly added options and copy them to your config.",
                footnote="You can also use the `config` command to set the missing options.",
            )
            log.warning(str(conf_warn)[1:])

        # Pre-load guild specific data / options.
        # TODO:  probably change this later for better UI/UX.
        if self.config.enable_options_per_guild:
            for guild in self.guilds:
                # Triggers on-demand task to load data from disk.
                self.server_data[guild.id].is_ready()
                # context switch to give scheduled task an execution window.
                await asyncio.sleep(0)

    async def _on_ready_always(self) -> None:
        """
        A version of on_ready that will be called on every event.
        """
        if self.on_ready_count > 0:
            log.debug("Event on_ready has fired %s times", self.on_ready_count)
        self.loop.create_task(self._on_ready_call_later())

    async def _on_ready_call_later(self) -> None:
        """
        A collection of calls scheduled for execution by _on_ready_once
        """
        await self.update_now_playing_status()
        await self._auto_join_channels()

    async def _on_ready_sanity_checks(self) -> None:
        """
        Run all sanity checks that should be run in/just after on_ready event.
        """
        # Ensure AppInfo is loaded.
        if not self.cached_app_info:
            log.debug("Getting application info.")
            self.cached_app_info = await self.application_info()

        # Ensure folders exist
        await self._on_ready_ensure_env()

        # TODO: Server permissions check
        # TODO: pre-expand playlists in autoplaylist?

        # Ensure configs are valid / auto OwnerID is updated.
        await self._on_ready_validate_configs()

    async def _on_ready_ensure_env(self) -> None:
        """
        Startup check to make sure guild/server specific directories are
        available in the data directory.
        Additionally populate a text file to map guild ID to their names.
        """
        log.debug("Ensuring data folders exist")
        for guild in self.guilds:
            self.config.data_path.joinpath(str(guild.id)).mkdir(exist_ok=True)

        names_path = self.config.data_path.joinpath(DEFAULT_DATA_NAME_SERVERS)
        with open(names_path, "w", encoding="utf8") as f:
            for guild in sorted(self.guilds, key=lambda s: int(s.id)):
                f.write(f"{guild.id}: {guild.name}\n")

        self.filecache.delete_old_audiocache(remove_dir=True)

    async def _on_ready_validate_configs(self) -> None:
        """
        Startup check to handle late validation of config and permissions.
        """
        log.debug("Validating config")
        await self.config.async_validate(self)

        log.debug("Validating permissions config")
        await self.permissions.async_validate(self)

    def _on_ready_log_configs(self) -> None:
        """
        Shows information about configs, including missing keys.
        No validation is done in this method, only display/logs.
        """

        print(flush=True)
        log.info("Options:")

        log.info("  Command prefix: %s", self.config.command_prefix)
        log.info("  Default volume: %d%%", int(self.config.default_volume * 100))
        log.info(
            "  Skip threshold: %d votes or %.0f%%",
            self.config.skips_required,
            (self.config.skip_ratio_required * 100),
        )
        log.info(
            "  Now Playing @mentions: %s",
            ["Disabled", "Enabled"][self.config.now_playing_mentions],
        )
        log.info("  Auto-Summon: %s", ["Disabled", "Enabled"][self.config.auto_summon])
        log.info(
            "  Auto-Playlist: %s (order: %s)",
            ["Disabled", "Enabled"][self.config.auto_playlist],
            ["sequential", "random"][self.config.auto_playlist_random],
        )
        log.info("  Auto-Pause: %s", ["Disabled", "Enabled"][self.config.auto_pause])
        log.info(
            "  Delete Messages: %s",
            ["Disabled", "Enabled"][self.config.delete_messages],
        )
        if self.config.delete_messages:
            log.info(
                "    Delete Invoking: %s",
                ["Disabled", "Enabled"][self.config.delete_invoking],
            )
            log.info(
                "    Delete Nowplaying: %s",
                ["Disabled", "Enabled"][self.config.delete_nowplaying],
            )
        log.info("  Debug Mode: %s", ["Disabled", "Enabled"][self.config.debug_mode])
        log.info(
            "  Downloaded songs will be %s",
            ["deleted", "saved"][self.config.save_videos],
        )
        if self.config.save_videos and self.config.storage_limit_days:
            log.info("    Delete if unused for %d days", self.config.storage_limit_days)
        if self.config.save_videos and self.config.storage_limit_bytes:
            size = format_size_from_bytes(self.config.storage_limit_bytes)
            log.info("    Delete if size exceeds %s", size)

        if self.config.status_message:
            log.info("  Status message: %s", self.config.status_message)
        log.info(
            "  Write current songs to file: %s",
            ["Disabled", "Enabled"][self.config.write_current_song],
        )
        log.info(
            "  Author insta-skip: %s",
            ["Disabled", "Enabled"][self.config.allow_author_skip],
        )
        log.info("  Embeds: %s", ["Disabled", "Enabled"][self.config.embeds])
        log.info(
            "  Spotify integration: %s",
            ["Disabled", "Enabled"][self.config.spotify_enabled],
        )
        log.info("  Legacy skip: %s", ["Disabled", "Enabled"][self.config.legacy_skip])
        log.info(
            "  Leave non owners: %s",
            ["Disabled", "Enabled"][self.config.leavenonowners],
        )
        log.info(
            "  Leave inactive VC: %s",
            ["Disabled", "Enabled"][self.config.leave_inactive_channel],
        )
        if self.config.leave_inactive_channel:
            log.info(
                "    Timeout: %s seconds",
                self.config.leave_inactive_channel_timeout,
            )
        log.info(
            "  Leave at song end/empty queue: %s",
            ["Disabled", "Enabled"][self.config.leave_after_queue_empty],
        )
        log.info(
            "  Leave when player idles: %s",
            "Disabled" if self.config.leave_player_inactive_for == 0 else "Enabled",
        )
        if self.config.leave_player_inactive_for:
            log.info("    Timeout: %d seconds", self.config.leave_player_inactive_for)
        log.info("  Self Deafen: %s", ["Disabled", "Enabled"][self.config.self_deafen])
        log.info(
            "  Per-server command prefix: %s",
            ["Disabled", "Enabled"][self.config.enable_options_per_guild],
        )
        log.info("  Search List: %s", ["Disabled", "Enabled"][self.config.searchlist])
        log.info(
            "  Round Robin Queue: %s",
            ["Disabled", "Enabled"][self.config.round_robin_queue],
        )
        print(flush=True)

    def _gen_embed(self) -> discord.Embed:
        """Provides a basic template for embeds"""
        e = discord.Embed()
        e.colour = discord.Colour(7506394)
        e.set_footer(
            text=self.config.footer_text, icon_url="https://i.imgur.com/gFHBoZA.png"
        )

        # TODO: handle this part when EmbedResponse get handled.
        author_name = "MusicBot"
        avatar_url = None
        if self.user:
            author_name = self.user.name
            if self.user.avatar:
                avatar_url = self.user.avatar.url

        e.set_author(
            name=author_name,
            url="https://github.com/Just-Some-Bots/MusicBot",
            icon_url=avatar_url,
        )
        return e

    def _get_song_url_or_none(
        self, url: str, player: Optional[MusicPlayer]
    ) -> Optional[str]:
        """Return song url if provided or one is currently playing, else returns None"""
        url_or_none = self.downloader.get_url_or_none(url)
        if url_or_none:
            return url_or_none

        if player and player.current_entry and player.current_entry.url:
            return player.current_entry.url

        return None

    def _do_song_blocklist_check(self, song_subject: str) -> None:
        """
        Check if the `song_subject` is matched in the block list.

        :raises: musicbot.exceptions.CommandError
            The subject is matched by a block list entry.
        """
        if not self.config.song_blocklist_enabled:
            return

        if self.config.song_blocklist.is_blocked(song_subject):
            raise exceptions.CommandError(
                # TODO: i18n
                f"The requested song `{song_subject}` is blocked by the song blocklist.",
                expire_in=30,
            )

    async def handle_vc_inactivity(self, guild: discord.Guild) -> None:
        """
        Manage a server-specific event timer when MusicBot's voice channel becomes idle,
        if the bot is configured to do so.
        """
        if not guild.me.voice or not guild.me.voice.channel:
            log.warning(
                "Attempted to handle Voice Channel inactivity, but Bot is not in voice..."
            )
            return

        event = self.server_data[guild.id].get_event("inactive_vc_timer")

        if event.is_active():
            log.debug("Channel activity already waiting in guild: %s", guild)
            return
        event.activate()

        try:
            chname = "Unknown"
            if guild.me.voice.channel:
                chname = guild.me.voice.channel.name

            log.info(
                "Channel activity waiting %d seconds to leave channel: %s",
                self.config.leave_inactive_channel_timeout,
                chname,
            )
            await discord.utils.sane_wait_for(
                [event.wait()], timeout=self.config.leave_inactive_channel_timeout
            )
        except asyncio.TimeoutError:
            # could timeout after a disconnect.
            if guild.me.voice and guild.me.voice.channel:
                log.info(
                    "Channel activity timer for %s has expired. Disconnecting.",
                    guild.name,
                )
                await self.on_inactivity_timeout_expired(guild.me.voice.channel)
        else:
            log.info(
                "Channel activity timer canceled for: %s in %s",
                guild.me.voice.channel.name,
                guild.name,
            )
        finally:
            event.deactivate()
            event.clear()

    async def handle_player_inactivity(self, player: MusicPlayer) -> None:
        """
        Manage a server-specific event timer when it's MusicPlayer becomes idle,
        if the bot is configured to do so.
        """
        if not self.config.leave_player_inactive_for:
            return
        channel = player.voice_client.channel
        guild = channel.guild
        event = self.server_data[guild.id].get_event("inactive_player_timer")

        if str(channel.id) in str(self.config.autojoin_channels):
            log.debug(
                "Ignoring player inactivity in auto-joined channel:  %s",
                channel.name,
            )
            return

        if event.is_active():
            log.debug(
                "Player activity timer already waiting in guild: %s",
                guild,
            )
            return
        event.activate()

        try:
            log.info(
                "Player activity timer waiting %d seconds to leave channel: %s",
                self.config.leave_player_inactive_for,
                channel.name,
            )
            await discord.utils.sane_wait_for(
                [event.wait()], timeout=self.config.leave_player_inactive_for
            )
        except asyncio.TimeoutError:
            log.info(
                "Player activity timer for %s has expired. Disconnecting.",
                guild.name,
            )
            await self.on_inactivity_timeout_expired(channel)
        else:
            log.info(
                "Player activity timer canceled for: %s in %s",
                channel.name,
                guild.name,
            )
        finally:
            event.deactivate()
            event.clear()

    async def reset_player_inactivity(self, player: MusicPlayer) -> None:
        """
        Handle reset of the server-specific inactive player timer if it is enabled.
        """
        if not self.config.leave_player_inactive_for:
            return
        guild = player.voice_client.channel.guild
        event = self.server_data[guild.id].get_event("inactive_player_timer")
        if event.is_active() and not event.is_set():
            event.set()
            log.debug("Player activity timer is being reset.")

    async def cmd_syncnp(self) -> None:
        """
        Updates the activity status manually. Should be removed later."""
        await self.update_now_playing_status()

    async def cmd_resetplaylist(self, player: MusicPlayer) -> CommandResponse:
        """
        Usage:
            {command_prefix}resetplaylist

        Resets all songs in the server's autoplaylist
        """
        player.autoplaylist = list(set(self.autoplaylist))
        return Response(
            self.str.get("cmd-resetplaylist-response", "\N{OK HAND SIGN}"),
            delete_after=15,
        )

    async def cmd_help(
        self,
        message: discord.Message,
        guild: discord.Guild,
        command: Optional[str] = None,
    ) -> CommandResponse:
        """
        Usage:
            {command_prefix}help [command]

        Prints a help message.
        If a command is specified, it prints a help message for that command.
        Otherwise, it lists the available commands.
        """
        commands = []
        is_all = False
        is_emoji = False
        prefix = self.server_data[guild.id].command_prefix
        # Its OK to skip unicode emoji here, they render correctly inside of code boxes.
        emoji_regex = re.compile(r"^(<a?:.+:\d+>|:.+:)$")
        if emoji_regex.match(prefix):
            is_emoji = True

        if command:
            if command.lower() == "all":
                is_all = True
                commands = await self.gen_cmd_list(message, list_all_cmds=True)

            else:
                cmd = getattr(self, "cmd_" + command, None)
                if cmd and not hasattr(cmd, "dev_cmd"):
                    return Response(
                        "```\n{0}```{1}".format(
                            dedent(cmd.__doc__),
                            (
                                self.str.get(
                                    "cmd-help-prefix-required",
                                    "\n**Prefix required for use:**\n{example_cmd}\n",
                                ).format(example_cmd=f"{prefix}`{command} ...`")
                                if is_emoji
                                else ""
                            ),
                        ).format(
                            command_prefix=prefix if not is_emoji else "",
                        ),
                        delete_after=60,
                    )

                raise exceptions.CommandError(
                    self.str.get("cmd-help-invalid", "No such command"),
                    expire_in=10,
                )

        elif message.author.id == self.config.owner_id:
            commands = await self.gen_cmd_list(message, list_all_cmds=True)

        else:
            commands = await self.gen_cmd_list(message)

        if is_emoji:
            desc = (
                f"\n{prefix}`"
                + f"`, {prefix}`".join(commands)
                + "`\n\n"
                + self.str.get(
                    "cmd-help-response",
                    "For information about a particular command, run {example_cmd}\n"
                    "For further help, see https://just-some-bots.github.io/MusicBot/",
                ).format(
                    example_cmd=(
                        f"{prefix}`help [command]`"
                        if is_emoji
                        else f"`{prefix}help [command]`"
                    ),
                )
            )
        else:
            desc = (
                f"```\n{prefix}"
                + f", {prefix}".join(commands)
                + "\n```\n"
                + self.str.get(
                    "cmd-help-response",
                    "For information about a particular command, run {example_cmd}\n"
                    "For further help, see https://just-some-bots.github.io/MusicBot/",
                ).format(
                    example_cmd=(
                        f"{prefix}`help [command]`"
                        if is_emoji
                        else f"`{prefix}help [command]`"
                    ),
                )
            )
        if not is_all:
            desc += self.str.get(
                "cmd-help-all",
                "\nOnly showing commands you can use, for a list of all commands, run {example_cmd}",
            ).format(
                example_cmd=(
                    f"{prefix}`help all`" if is_emoji else f"`{prefix}help all`"
                ),
            )

        return Response(desc, reply=True, delete_after=60)

    async def cmd_blockuser(
        self,
        user_mentions: List[discord.Member],
        option: str,
    ) -> CommandResponse:
        """
        Usage:
            {command_prefix}blockuser [ + | - | add | remove ] @UserName [@UserName2 ...]

        Manage users in the block list.
        Blocked users are forbidden from using all bot commands.
        """

        if not user_mentions:
            raise exceptions.CommandError("No users listed.", expire_in=20)

        if option not in ["+", "-", "add", "remove"]:
            raise exceptions.CommandError(
                self.str.get(
                    "cmd-blacklist-invalid",
                    'Invalid option "{0}" specified, use +, -, add, or remove',
                ).format(option),
                expire_in=20,
            )

        for user in user_mentions.copy():
            if option in ["+", "add"] and self.config.user_blocklist.is_blocked(user):
                if user.id == self.config.owner_id:
                    raise exceptions.CommandError(
                        "The owner cannot be added to the block list."
                    )

                log.info(
                    "Not adding user to block list, already blocked:  %s/%s",
                    user.id,
                    user.name,
                )
                user_mentions.remove(user)

            if option in ["-", "remove"] and not self.config.user_blocklist.is_blocked(
                user
            ):
                log.info(
                    "Not removing user from blocklist, not listed:  %s/%s",
                    user.id,
                    user.name,
                )
                user_mentions.remove(user)

        # allow management regardless, but tell the user if it will apply.
        if self.config.user_blocklist_enabled:
            status_msg = "User block list is currently enabled."
        else:
            status_msg = "User block list is currently disabled."

        old_len = len(self.config.user_blocklist)
        user_ids = {str(user.id) for user in user_mentions}

        if option in ["+", "add"]:
            if not user_mentions:
                raise exceptions.CommandError(
                    "Cannot add the users you listed, they are already added."
                )

            async with self.aiolocks["user_blocklist"]:
                self.config.user_blocklist.append_items(user_ids)

            n_users = len(self.config.user_blocklist) - old_len
            return Response(
                f"{n_users} user(s) have been added to the block list.\n{status_msg}",
                reply=True,
                delete_after=10,
            )

        if self.config.user_blocklist.is_disjoint(user_mentions):
            return Response(
                self.str.get(
                    "cmd-blacklist-none",
                    "None of those users are in the blacklist.",
                ),
                reply=True,
                delete_after=10,
            )

        async with self.aiolocks["user_blocklist"]:
            self.config.user_blocklist.remove_items(user_ids)

        n_users = old_len - len(self.config.user_blocklist)
        return Response(
            f"{n_users} user(s) have been removed from the block list.\n{status_msg}",
            reply=True,
            delete_after=10,
        )

    async def cmd_blocksong(
        self,
        _player: Optional[MusicPlayer],
        option: str,
        leftover_args: List[str],
        song_subject: str = "",
    ) -> CommandResponse:
        """
        Usage:
            {command_prefix}blocksong [ + | - | add | remove ] [subject]

        Manage a block list applied to song requests and extracted info.
        A `subject` may be a song URL or a word or phrase found in the track title.
        If `subject` is omitted, a currently playing track will be used instead.

        Song block list matches loosely, but is case sensitive.
        So adding "Pie" will match "cherry Pie" but not "cherry pie" in checks.
        """
        if leftover_args:
            song_subject = " ".join([song_subject, *leftover_args])

        if not song_subject:
            valid_url = self._get_song_url_or_none(song_subject, _player)
            if not valid_url:
                raise exceptions.CommandError(
                    "You must provide a song subject if no song is currently playing.",
                    expire_in=30,
                )
            song_subject = valid_url

        if option not in ["+", "-", "add", "remove"]:
            raise exceptions.CommandError(
                self.str.get(
                    "cmd-blacklist-invalid",
                    'Invalid option "{0}" specified, use +, -, add, or remove',
                ).format(option),
                expire_in=20,
            )

        # allow management regardless, but tell the user if it will apply.
        if self.config.song_blocklist_enabled:
            status_msg = "Song block list is currently enabled."
        else:
            status_msg = "Song block list is currently disabled."

        if option in ["+", "add"]:
            if self.config.song_blocklist.is_blocked(song_subject):
                raise exceptions.CommandError(
                    f"Subject `{song_subject}` is already in the song block list.\n{status_msg}"
                )

            # remove song from auto-playlist if it is blocked
            if (
                self.config.auto_playlist_remove_on_block
                and _player
                and _player.current_entry
                and song_subject == _player.current_entry.url
                and _player.current_entry.from_auto_playlist
            ):
                await self.remove_url_from_autoplaylist(song_subject)

            async with self.aiolocks["song_blocklist"]:
                self.config.song_blocklist.append_items([song_subject])

            # TODO: i18n/UI stuff.
            return Response(
                f"Added subject `{song_subject}` to the song block list.\n{status_msg}",
                reply=True,
                delete_after=10,
            )

        # handle "remove" and "-"
        if not self.config.song_blocklist.is_blocked(song_subject):
            raise exceptions.CommandError(
                "The subject is not in the song block list and cannot be removed.",
                expire_in=10,
            )

        async with self.aiolocks["song_blocklist"]:
            self.config.song_blocklist.remove_items([song_subject])

        return Response(
            f"Subject `{song_subject}` has been removed from the block list.\n{status_msg}",
            reply=True,
            delete_after=10,
        )

    async def cmd_id(
        self, author: discord.Member, user_mentions: List[discord.Member]
    ) -> CommandResponse:
        """
        Usage:
            {command_prefix}id [@user]

        Tells the user their id or the id of another user.
        """
        if not user_mentions:
            return Response(
                self.str.get("cmd-id-self", "Your ID is `{0}`").format(author.id),
                reply=True,
                delete_after=35,
            )

        usr = user_mentions[0]
        return Response(
            self.str.get("cmd-id-other", "**{0}**s ID is `{1}`").format(
                usr.name, usr.id
            ),
            reply=True,
            delete_after=35,
        )

    async def cmd_autoplaylist(
        self,
        author: discord.Member,
        _player: Optional[MusicPlayer],
        option: str,
        opt_url: str = "",
    ) -> CommandResponse:
        """
        Usage:
            {command_prefix}autoplaylist [ + | - | add | remove] [url]

        Adds or removes the specified song or currently playing song to/from the playlist.
        """
        url = self._get_song_url_or_none(opt_url, _player)

        if not url:
            raise exceptions.CommandError(
                self.str.get(
                    "cmd-autoplaylist-invalid", "The supplied song link is invalid"
                ),
                expire_in=20,
            )

        if option in ["+", "add"]:
            self._do_song_blocklist_check(url)
            if url not in self.autoplaylist:
                await self.add_url_to_autoplaylist(url)
                return Response(
                    self.str.get(
                        "cmd-save-success", "Added <{0}> to the autoplaylist."
                    ).format(url),
                    delete_after=35,
                )
            raise exceptions.CommandError(
                self.str.get(
                    "cmd-save-exists",
                    "This song is already in the autoplaylist.",
                ),
                expire_in=20,
            )

        if option in ["-", "remove"]:
            if url in self.autoplaylist:
                await self.remove_url_from_autoplaylist(
                    url,
                    ex=UserWarning(
                        f"Removed by command from user:  {author.id}/{author.name}#{author.discriminator}"
                    ),
                    delete_from_ap=True,
                )
                return Response(
                    self.str.get(
                        "cmd-unsave-success", "Removed <{0}> from the autoplaylist."
                    ).format(url),
                    delete_after=35,
                )

            raise exceptions.CommandError(
                self.str.get(
                    "cmd-unsave-does-not-exist",
                    "This song is not yet in the autoplaylist.",
                ),
                expire_in=20,
            )

        raise exceptions.CommandError(
            self.str.get(
                "cmd-autoplaylist-option-invalid",
                'Invalid option "{0}" specified, use +, -, add, or remove',
            ).format(option),
            expire_in=20,
        )

    @owner_only
    async def cmd_joinserver(self) -> CommandResponse:
        """
        Usage:
            {command_prefix}joinserver

        Generate an invite link that can be used to add this bot to another server.
        """
        url = await self.generate_invite_link()
        return Response(
            self.str.get(
                "cmd-joinserver-response",
                "Click here to add me to another server: \n{}",
            ).format(url),
            reply=True,
            delete_after=30,
        )

    async def cmd_karaoke(self, player: MusicPlayer) -> CommandResponse:
        """
        Usage:
            {command_prefix}karaoke

        Activates karaoke mode. During karaoke mode, only groups with the BypassKaraokeMode
        permission in the config file can queue music.
        """
        player.karaoke_mode = not player.karaoke_mode
        return Response(
            "\N{OK HAND SIGN} Karaoke mode is now "
            + ["disabled", "enabled"][player.karaoke_mode],
            delete_after=15,
        )

    async def _do_playlist_checks(
        self,
        player: MusicPlayer,
        author: discord.Member,
        result_info: "downloader.YtdlpResponseDict",
    ) -> bool:
        """
        Check if the given `author` has permissions to play the entries
        in `result_info` or not.

        :returns:  True is allowed to continue.
        :raises:  PermissionsError  if permissions deny the playlist.
        """
        num_songs = result_info.playlist_count or result_info.entry_count
        permissions = self.permissions.for_user(author)

        # TODO: correct the language here, since this could be playlist or search results?
        # I have to do extra checks anyways because you can request an arbitrary number of search results
        if not permissions.allow_playlists and num_songs > 1:
            raise exceptions.PermissionsError(
                self.str.get(
                    "playlists-noperms", "You are not allowed to request playlists"
                ),
                expire_in=30,
            )

        if (
            permissions.max_playlist_length
            and num_songs > permissions.max_playlist_length
        ):
            raise exceptions.PermissionsError(
                self.str.get(
                    "playlists-big", "Playlist has too many entries ({0} > {1})"
                ).format(num_songs, permissions.max_playlist_length),
                expire_in=30,
            )

        # This is a little bit weird when it says (x + 0 > y), I might add the other check back in
        if (
            permissions.max_songs
            and player.playlist.count_for_user(author) + num_songs
            > permissions.max_songs
        ):
            raise exceptions.PermissionsError(
                self.str.get(
                    "playlists-limit",
                    "Playlist entries + your already queued songs reached limit ({0} + {1} > {2})",
                ).format(
                    num_songs,
                    player.playlist.count_for_user(author),
                    permissions.max_songs,
                ),
                expire_in=30,
            )
        return True

    async def _handle_guild_auto_pause(self, player: MusicPlayer, _lc: int = 0) -> None:
        """
        Check the current voice client channel for members and determine
        if the player should be paused automatically.
        This is distinct from Guild availability pausing, which happens
        when Discord or the network has outages.
        """
        if not self.config.auto_pause:
            if player.paused_auto:
                player.paused_auto = False
            return

        if self.network_outage:
            log.debug("Ignoring auto-pause due to network outage.")
            return

        if not player.voice_client or not player.voice_client.channel:
            log.voicedebug(  # type: ignore[attr-defined]
                "MusicPlayer has no VoiceClient or has no channel data, cannot process auto-pause."
            )
            if player.paused_auto:
                player.paused_auto = False
            return

        channel = player.voice_client.channel
        guild = channel.guild

        lock = self.aiolocks[f"auto_pause:{guild.id}"]
        if lock.locked():
            log.debug("Already processing auto-pause, ignoring this event.")
            return

        async with lock:
            if not player.voice_client.is_connected():
                if self.loop:
                    naptime = 3 * (1 + _lc)
                    log.warning(
                        "%sVoiceClient not connected, waiting %s seconds to handle auto-pause in guild:  %s",
                        "[Bug] " if _lc > 12 else "",
                        naptime,
                        player.voice_client.guild,
                    )
                    try:
                        await asyncio.sleep(naptime)
                    except asyncio.CancelledError:
                        log.debug("Auto-pause waiting was cancelled.")
                        return

                    _lc += 1
                    f_player = self.get_player_in(player.voice_client.guild)
                    if player != f_player:
                        log.info(
                            "A new MusicPlayer is being connected, ignoring old auto-pause event."
                        )
                        return

                    if f_player is not None:
                        self.loop.create_task(
                            self._handle_guild_auto_pause(f_player, _lc=_lc)
                        )
                return

        is_empty = is_empty_voice_channel(
            channel, include_bots=self.config.bot_exception_ids
        )
        if is_empty and player.is_playing:
            log.info(
                "Playing in an empty voice channel, running auto pause for guild: %s",
                guild,
            )
            player.pause()
            player.paused_auto = True

        elif not is_empty and player.paused_auto:
            log.info("Previously auto paused player is unpausing for guild: %s", guild)
            player.paused_auto = False
            if player.is_paused:
                player.resume()

    async def _do_cmd_unpause_check(
        self,
        player: Optional[MusicPlayer],
        channel: MessageableChannel,
        author: discord.Member,
        message: discord.Message,
    ) -> None:
        """
        Checks for paused player and resumes it while sending a notice.

        This function should not be called from _cmd_play().
        """
        if not player or not player.voice_client or not player.voice_client.channel:
            return

        if not author.voice or not author.voice.channel:
            return

        if player and player.voice_client and player.voice_client.channel:
            pvc = player.voice_client.channel
            avc = author.voice.channel
            perms = self.permissions.for_user(author)
            if pvc != avc and perms.summonplay:
                await self.cmd_summon(author.guild, author, message)
                return

            if pvc != avc and not perms.summonplay:
                return

        if player and player.is_paused:
            player.resume()
            await self.safe_send_message(
                channel,
                self.str.get(
                    "cmd-unpause-check",
                    "Bot was previously paused, resuming playback now.",
                ),
                expire_in=30,
            )

    async def cmd_ping(self) -> CommandResponse:
        """
        Usage:
            {command_prefix}ping

        Displays the latency between the bot and discord. Relative to expected response time.
        """
        e = self._gen_embed()
        e.title = "Pong"
        latency = round(self.latency * 1000, 2)
        e.description = f"\U0001f3d3  {latency}ms"
        if 0 <= round(self.latency * 1000, 2) < 25:
            e.colour = discord.Colour.green()
        elif 25 <= round(self.latency * 1000, 2) < 40:
            e.colour = discord.Colour.yellow()
        elif round(self.latency * 1000, 2) > 40:
            e.colour = discord.Colour.red()
        return Response(e, delete_after=30)

    async def cmd_pong(self) -> CommandResponse:
        """
        Usage:
            {command_prefix}ping

        Displays the latency between the bot and discord. Relative to expected response time.
        """
        e = self._gen_embed()
        e.title = "Ping"
        latency = round(self.latency * 1000, 2)
        e.description = f"\U0001f3d3  {latency}ms"
        if 0 <= round(self.latency * 1000, 2) < 25:
            e.colour = discord.Colour.green()
        elif 25 <= round(self.latency * 1000, 2) < 40:
            e.colour = discord.Colour.yellow()
        elif round(self.latency * 1000, 2) > 40:
            e.colour = discord.Colour.red()
        return Response(e, delete_after=30)

    async def cmd_play(
        self,
        message: discord.Message,
        _player: Optional[MusicPlayer],
        channel: GuildMessageableChannels,
        guild: discord.Guild,
        author: discord.Member,
        permissions: PermissionGroup,
        leftover_args: List[str],
        song_url: str,
    ) -> CommandResponse:
        """
        Usage:
            {command_prefix}play song_link
            {command_prefix}play text to search for
            {command_prefix}play spotify_uri

        Adds the song to the playlist.  If a link is not provided, the first
        result from a youtube search is added to the queue.

        If enabled in the config, the bot will also support Spotify URLs, however
        it will use the metadata (e.g song name and artist) to find a YouTube
        equivalent of the song. Streaming from Spotify is not possible.
        """
        await self._do_cmd_unpause_check(_player, channel, author, message)

        return await self._cmd_play(
            message,
            _player,
            channel,
            guild,
            author,
            permissions,
            leftover_args,
            song_url,
            head=False,
        )

    async def cmd_shuffleplay(
        self,
        message: discord.Message,
        _player: Optional[MusicPlayer],
        channel: GuildMessageableChannels,
        guild: discord.Guild,
        author: discord.Member,
        permissions: PermissionGroup,
        leftover_args: List[str],
        song_url: str,
    ) -> CommandResponse:
        """
        Usage:
            {command_prefix}shuffleplay playlist_link

        Like play command but explicitly shuffles entries before adding them to the queue.
        """
        await self._do_cmd_unpause_check(_player, channel, author, message)

        await self._cmd_play(
            message,
            _player,
            channel,
            guild,
            author,
            permissions,
            leftover_args,
            song_url,
            head=False,
            shuffle_entries=True,
        )

        return Response(
            self.str.get("cmd-shuffleplay-shuffled", "Shuffled {0}'s playlist").format(
                message.guild
            ),
            delete_after=30,
        )

    async def cmd_playnext(
        self,
        message: discord.Message,
        _player: Optional[MusicPlayer],
        channel: GuildMessageableChannels,
        guild: discord.Guild,
        author: discord.Member,
        permissions: PermissionGroup,
        leftover_args: List[str],
        song_url: str,
    ) -> CommandResponse:
        """
        Usage:
            {command_prefix}playnext song_link
            {command_prefix}playnext text to search for
            {command_prefix}playnext spotify_uri

        Adds the song to the playlist next.  If a link is not provided, the first
        result from a youtube search is added to the queue.

        If enabled in the config, the bot will also support Spotify URLs, however
        it will use the metadata (e.g song name and artist) to find a YouTube
        equivalent of the song. Streaming from Spotify is not possible.
        """
        await self._do_cmd_unpause_check(_player, channel, author, message)

        return await self._cmd_play(
            message,
            _player,
            channel,
            guild,
            author,
            permissions,
            leftover_args,
            song_url,
            head=True,
        )

    async def cmd_playnow(
        self,
        message: discord.Message,
        _player: Optional[MusicPlayer],
        channel: GuildMessageableChannels,
        guild: discord.Guild,
        author: discord.Member,
        permissions: PermissionGroup,
        leftover_args: List[str],
        song_url: str,
    ) -> CommandResponse:
        """
        Usage:
            {command_prefix}play song_link
            {command_prefix}play text to search for
            {command_prefix}play spotify_uri

        Adds the song to be played back immediately.  If a link is not provided, the first
        result from a youtube search is added to the queue.

        If enabled in the config, the bot will also support Spotify URLs, however
        it will use the metadata (e.g song name and artist) to find a YouTube
        equivalent of the song. Streaming from Spotify is not possible.
        """
        await self._do_cmd_unpause_check(_player, channel, author, message)

        # attempt to queue the song, but used the front of the queue and skip current playback.
        return await self._cmd_play(
            message,
            _player,
            channel,
            guild,
            author,
            permissions,
            leftover_args,
            song_url,
            head=True,
            skip_playing=True,
        )

    async def cmd_seek(
        self, _player: Optional[MusicPlayer], seek_time: str = ""
    ) -> CommandResponse:
        """
        Usage:
            {command_prefix}seek [time]

        Restarts the current song at the given time.
        Time should be given in seconds, fractional seconds are accepted.
        Due to codec specifics in ffmpeg, this may not be accurate.
        """
        if not _player or not _player.current_entry:
            raise exceptions.CommandError(
                "Cannot use seek if there is nothing playing.",
                expire_in=30,
            )

        if _player.current_entry.duration is None:
            raise exceptions.CommandError(
                "Cannot use seek on current track, it has an unknown duration.",
                expire_in=30,
            )

        if not isinstance(_player.current_entry, URLPlaylistEntry):
            raise exceptions.CommandError(
                "Seeking is not supported for streams.",
                expire_in=30,
            )

        if not seek_time:
            raise exceptions.CommandError(
                "Cannot use seek without a time to position playback.",
                expire_in=30,
            )

        f_seek_time: float = 0
        if "." in seek_time:
            try:
                p1, p2 = seek_time.rsplit(".", maxsplit=1)
                i_seek_time = format_time_to_seconds(p1)
                f_seek_time = float(f"0.{p2}")
                f_seek_time += i_seek_time
            except (ValueError, TypeError) as e:
                raise exceptions.CommandError(
                    f"Could not convert `{seek_time}` to a valid time in seconds.",
                    expire_in=30,
                ) from e
        else:
            f_seek_time = 0.0 + format_time_to_seconds(seek_time)

        if f_seek_time > _player.current_entry.duration:
            td = format_song_duration(_player.current_entry.duration_td)
            raise exceptions.CommandError(
                f"Cannot seek to `{seek_time}` in the current track with a length of `{td}`",
                expire_in=30,
            )

        entry = _player.current_entry
        entry.set_start_time(f_seek_time)
        _player.playlist.insert_entry_at_index(0, entry)
        _player.skip()

        return Response(
            f"Seeking to time `{seek_time}` (`{f_seek_time}` seconds) in the current song.",
            delete_after=30,
        )

    async def cmd_repeat(
        self, guild: discord.Guild, option: str = ""
    ) -> CommandResponse:
        """
        Usage:
            {command_prefix}repeat [all | playlist | song | on | off]

        Toggles playlist or song looping.
        If no option is provided the current song will be repeated.
        If no option is provided and the song is already repeating, repeating will be turned off.
        """
        # TODO: this command needs TLC.

        player = self.get_player_in(guild)
        option = option.lower() if option else ""
        prefix = self.server_data[guild.id].command_prefix

        if not player:
            raise exceptions.CommandError(
                self.str.get(
                    "cmd-repeat-no-voice",
                    "The bot is not in a voice channel.  "
                    "Use %ssummon to summon it to your voice channel.",
                )
                % prefix,
                expire_in=30,
            )

        if not player.current_entry:
            return Response(
                self.str.get(
                    "cmd-repeat-no-songs",
                    "No songs are currently playing. Play something with {}play.",
                ).format(prefix),
                delete_after=30,
            )

        if option not in ["all", "playlist", "on", "off", "song", ""]:
            raise exceptions.CommandError(
                self.str.get(
                    "cmd-repeat-invalid",
                    "Invalid option, please run {}help repeat to a list of available options.",
                ).format(prefix),
                expire_in=30,
            )

        if option in ["all", "playlist"]:
            player.loopqueue = not player.loopqueue
            if player.loopqueue:
                return Response(
                    self.str.get(
                        "cmd-repeat-playlist-looping", "Playlist is now repeating."
                    ),
                    delete_after=30,
                )

            return Response(
                self.str.get(
                    "cmd-repeat-playlist-not-looping",
                    "Playlist is no longer repeating.",
                ),
                delete_after=30,
            )

        if option == "song":
            player.repeatsong = not player.repeatsong
            if player.repeatsong:
                return Response(
                    self.str.get("cmd-repeat-song-looping", "Song is now repeating."),
                    delete_after=30,
                )

            return Response(
                self.str.get(
                    "cmd-repeat-song-not-looping", "Song is no longer repeating."
                )
            )

        if option == "on":
            if player.repeatsong:
                return Response(
                    self.str.get(
                        "cmd-repeat-already-looping", "Song is already looping!"
                    ),
                    delete_after=30,
                )

            player.repeatsong = True
            return Response(self.str.get("cmd-repeat-song-looping"), delete_after=30)

        if option == "off":
            # TODO: This will fail to behave is both are somehow on.
            if player.repeatsong:
                player.repeatsong = False
                return Response(self.str.get("cmd-repeat-song-not-looping"))

            if player.loopqueue:
                player.loopqueue = False
                return Response(self.str.get("cmd-repeat-playlist-not-looping"))

            raise exceptions.CommandError(
                self.str.get(
                    "cmd-repeat-already-off", "The player is not currently looping."
                ),
                expire_in=30,
            )

        if player.repeatsong:
            player.loopqueue = True
            player.repeatsong = False
            return Response(
                self.str.get("cmd-repeat-playlist-looping"), delete_after=30
            )

        if player.loopqueue:
            if len(player.playlist.entries) > 0:
                message = self.str.get("cmd-repeat-playlist-not-looping")
            else:
                message = self.str.get("cmd-repeat-song-not-looping")
            player.loopqueue = False
        else:
            player.repeatsong = True
            message = self.str.get("cmd-repeat-song-looping")

        return Response(message, delete_after=30)

    async def cmd_move(
        self,
        guild: discord.Guild,
        channel: MessageableChannel,
        command: str,
        leftover_args: List[str],
    ) -> CommandResponse:
        """
        Usage:
            {command_prefix}move [Index of song to move] [Index to move song to]
            Ex: !move 1 3

        Swaps the location of a song within the playlist.
        """
        # TODO: move command needs some tlc. args renamed, better checks.
        player = self.get_player_in(guild)
        if not player:
            prefix = self.server_data[guild.id].command_prefix
            raise exceptions.CommandError(
                self.str.get(
                    "cmd-move-no-voice",
                    "The bot is not in a voice channel.  "
                    f"Use {prefix}summon to summon it to your voice channel.",
                )
            )

        if not player.current_entry:
            return Response(
                self.str.get(
                    "cmd-move-no-songs",
                    "There are no songs queued. Play something with {}play",
                ).format(self.server_data[guild.id].command_prefix),
            )

        indexes = []
        try:
            indexes.append(int(command) - 1)
            indexes.append(int(leftover_args[0]) - 1)
        except (ValueError, IndexError):
            # TODO: return command error instead, specific to the exception.
            return Response(
                self.str.get(
                    "cmd-move-indexes_not_intergers", "Song indexes must be integers!"
                ),
                delete_after=30,
            )

        for i in indexes:
            if i < 0 or i > len(player.playlist.entries) - 1:
                return Response(
                    self.str.get(
                        "cmd-move-invalid-indexes",
                        "Sent indexes are outside of the playlist scope!",
                    ),
                    delete_after=30,
                )

        # TODO:  replace this with a Response maybe.  UI stuff.
        await self.safe_send_message(
            channel,
            self.str.get(
                "cmd-move-success",
                "Successfully moved the requested song from positon number {} in queue to position {}!",
            ).format(indexes[0] + 1, indexes[1] + 1),
            expire_in=30,
        )

        song = player.playlist.delete_entry_at_index(indexes[0])

        player.playlist.insert_entry_at_index(indexes[1], song)
        return None

    async def _cmd_play_compound_link(
        self,
        message: discord.Message,
        player: MusicPlayer,
        channel: GuildMessageableChannels,
        guild: discord.Guild,
        author: discord.Member,
        permissions: PermissionGroup,
        leftover_args: List[str],
        song_url: str,
        head: bool,
    ) -> None:
        """
        Helper function to check for playlist IDs embedded in video links.
        If a "compound" URL is detected, ask the user if they want the
        associated playlist to be queued as well.
        """
        # TODO: maybe add config to auto yes or no and bypass this.

        async def _prompt_for_playing(
            prompt: str, next_url: str, ignore_vid: str = ""
        ) -> None:
            msg = await self.safe_send_message(channel, prompt)
            if not msg:
                log.warning(
                    "Could not prompt for playlist playback, no message to add reactions to."
                )
                return

            for r in [EMOJI_CHECK_MARK_BUTTON, EMOJI_CROSS_MARK_BUTTON]:
                await msg.add_reaction(r)

            def _check_react(reaction: discord.Reaction, user: discord.Member) -> bool:
                return msg == reaction.message and author == user

            try:
                reaction, _user = await self.wait_for(
                    "reaction_add", timeout=60, check=_check_react
                )
                if reaction.emoji == EMOJI_CHECK_MARK_BUTTON:
                    await self._cmd_play(
                        message,
                        player,
                        channel,
                        guild,
                        author,
                        permissions,
                        leftover_args,
                        next_url,
                        head,
                        ignore_video_id=ignore_vid,
                    )
                    await self.safe_delete_message(msg)
                elif reaction.emoji == EMOJI_CROSS_MARK_BUTTON:
                    await self.safe_delete_message(msg)
            except asyncio.TimeoutError:
                await self.safe_delete_message(msg)

        # Check for playlist in youtube watch link.
        # https://youtu.be/VID?list=PLID
        # https://www.youtube.com/watch?v=VID&list=PLID
        playlist_regex = re.compile(
            r"(?:youtube.com/watch\?v=|youtu\.be/)([^?&]{6,})[&?]{1}(list=PL[^&]+)",
            re.I | re.X,
        )
        matches = playlist_regex.search(song_url)
        if matches:
            pl_url = "https://www.youtube.com/playlist?" + matches.group(2)
            ignore_vid = matches.group(1)
            asyncio.ensure_future(
                _prompt_for_playing(
                    # TODO: i18n / UI stuff
                    f"This link contains a Playlist ID:\n`{song_url}`\n\nDo you want to queue the playlist too?",
                    pl_url,
                    ignore_vid,
                )
            )

    async def _cmd_play(
        self,
        message: discord.Message,
        _player: Optional[MusicPlayer],
        channel: GuildMessageableChannels,
        guild: discord.Guild,
        author: discord.Member,
        permissions: PermissionGroup,
        leftover_args: List[str],
        song_url: str,
        head: bool,
        shuffle_entries: bool = False,
        ignore_video_id: str = "",
        skip_playing: bool = False,
    ) -> CommandResponse:
        """
        This function handles actually adding any given URL or song subject to
        the player playlist if extraction was successful and various checks pass.

        :param: head:  Toggle adding the song(s) to the front of the queue, not the end.
        :param: shuffle_entries:  Shuffle entries before adding them to the queue.
        :param: ignore_video_id:  Ignores a video in a playlist if it has this ID.
        :param: skip_playing:  Skip current playback if a new entry is added.
        """
        player = _player if _player else None

        await channel.typing()

        if not player and permissions.summonplay and channel.guild:
            response = await self.cmd_summon(channel.guild, author, message)
            if response:
                if self.config.embeds:
                    content = self._gen_embed()
                    content.title = "summon"
                    content.description = str(response.content)
                    await self.safe_send_message(
                        channel,
                        content,
                        expire_in=(
                            response.delete_after if self.config.delete_messages else 0
                        ),
                    )
                else:
                    await self.safe_send_message(
                        channel,
                        str(response.content),
                        expire_in=(
                            response.delete_after if self.config.delete_messages else 0
                        ),
                    )
                player = self.get_player_in(channel.guild)

        if not player:
            prefix = self.server_data[guild.id].command_prefix
            raise exceptions.CommandError(
                "The bot is not in a voice channel.  "
                f"Use {prefix}summon to summon it to your voice channel."
            )

        # Validate song_url is actually a URL, or otherwise a search string.
        valid_song_url = self.downloader.get_url_or_none(song_url)
        if valid_song_url:
            song_url = valid_song_url
            self._do_song_blocklist_check(song_url)

            # Handle if the link has a playlist ID in addition to a video ID.
            await self._cmd_play_compound_link(
                message,
                player,
                channel,
                guild,
                author,
                permissions,
                leftover_args,
                song_url,
                head,
            )

        if not valid_song_url and leftover_args:
            # treat all arguments as a search string.
            song_url = " ".join([song_url, *leftover_args])
            leftover_args = []  # prevent issues later.
            self._do_song_blocklist_check(song_url)

        # Validate spotify links are supported before we try them.
        if "open.spotify.com" in song_url.lower():
            if self.config.spotify_enabled:
                if not Spotify.is_url_supported(song_url):
                    raise exceptions.CommandError(
                        "Spotify URL is invalid or not currently supported."
                    )
            else:
                raise exceptions.CommandError(
                    "Detected a spotify URL, but spotify is not enabled."
                )

        # This lock prevent spamming play commands to add entries that exceeds time limit/ maximum song limit
        async with self.aiolocks[_func_() + ":" + str(author.id)]:
            if (
                permissions.max_songs
                and player.playlist.count_for_user(author) >= permissions.max_songs
            ):
                raise exceptions.PermissionsError(
                    self.str.get(
                        "cmd-play-limit",
                        "You have reached your enqueued song limit ({0})",
                    ).format(permissions.max_songs),
                    expire_in=30,
                )

            if player.karaoke_mode and not permissions.bypass_karaoke_mode:
                raise exceptions.PermissionsError(
                    self.str.get(
                        "karaoke-enabled",
                        "Karaoke mode is enabled, please try again when its disabled!",
                    ),
                    expire_in=30,
                )

            # Get processed info from ytdlp
            info = None
            try:
                info = await self.downloader.extract_info(
                    song_url, download=False, process=True
                )
            except Exception as e:
                info = None
                log.exception("Issue with extract_info(): ")
                raise exceptions.CommandError(str(e)) from e

            if not info:
                raise exceptions.CommandError(
                    self.str.get(
                        "cmd-play-noinfo",
                        "That video cannot be played. Try using the {0}stream command.",
                    ).format(self.server_data[guild.id].command_prefix),
                    expire_in=30,
                )

            # ensure the extractor has been allowed via permissions.
            if info.extractor not in permissions.extractors and permissions.extractors:
                raise exceptions.PermissionsError(
                    self.str.get(
                        "cmd-play-badextractor",
                        "You do not have permission to play the requested media. Service `{}` is not permitted.",
                    ).format(info.extractor),
                    expire_in=30,
                )

            # if the result has "entries" but it's empty, it might be a failed search.
            if "entries" in info and not info.entry_count:
                if info.extractor == "youtube:search":
                    # TOOD: UI, i18n stuff
                    raise exceptions.CommandError(
                        f"Youtube search returned no results for:  {song_url}"
                    )

            # If the result has usable entries, we assume it is a playlist
            if info.has_entries:
                await self._do_playlist_checks(player, author, info)

                num_songs = info.playlist_count or info.entry_count

                if shuffle_entries:
                    random.shuffle(info["entries"])

                # TODO: I can create an event emitter object instead, add event functions, and every play list might be asyncified
                # Also have a "verify_entry" hook with the entry as an arg and returns the entry if its ok
                start_time = time.time()
                entry_list, position = await player.playlist.import_from_info(
                    info,
                    channel=channel,
                    author=author,
                    head=False,
                    ignore_video_id=ignore_video_id,
                )

                time_taken = time.time() - start_time
                listlen = len(entry_list)

                log.info(
                    "Processed %d of %d songs in %.3f seconds at %.2f s/song",
                    listlen,
                    num_songs,
                    time_taken,
                    time_taken / listlen if listlen else 1,
                )

                if not entry_list:
                    raise exceptions.CommandError(
                        self.str.get(
                            "cmd-play-playlist-maxduration",
                            "No songs were added, all songs were over max duration (%ss)",
                        )
                        % permissions.max_song_length,
                        expire_in=30,
                    )

                reply_text = self.str.get(
                    "cmd-play-playlist-reply",
                    "Enqueued **%s** songs to be played. Position in queue: %s",
                )
                btext = str(listlen)

            # If it's an entry
            else:
                # youtube:playlist extractor but it's actually an entry
                # ^ wish I had a URL for this one.
                if info.get("extractor", "") == "youtube:playlist":
                    log.noise(  # type: ignore[attr-defined]
                        "Extracted an entry with youtube:playlist as extractor key"
                    )

                # Check the block list again, with the info this time.
                self._do_song_blocklist_check(info.url)
                self._do_song_blocklist_check(info.title)

                if (
                    permissions.max_song_length
                    and info.duration_td.seconds > permissions.max_song_length
                ):
                    raise exceptions.PermissionsError(
                        self.str.get(
                            "cmd-play-song-limit",
                            "Song duration exceeds limit ({0} > {1})",
                        ).format(info.duration, permissions.max_song_length),
                        expire_in=30,
                    )

                entry, position = await player.playlist.add_entry_from_info(
                    info, channel=channel, author=author, head=head
                )

                reply_text = self.str.get(
                    "cmd-play-song-reply",
                    "Enqueued `%s` to be played. Position in queue: %s",
                )
                btext = entry.title

            log.debug("Added song(s) at position %s", position)
            if position == 1 and player.is_stopped:
                position = self.str.get("cmd-play-next", "Up next!")
                reply_text %= (btext, position)

            # shift the playing track to the end of queue and skip current playback.
            elif skip_playing and player.is_playing and player.current_entry:
                player.playlist.entries.append(player.current_entry)
                player.skip()

                position = self.str.get("cmd-play-next", "Up next!")
                reply_text %= (btext, position)

            else:
                reply_text %= (btext, position)
                try:
                    time_until = await player.playlist.estimate_time_until(
                        position, player
                    )
                    reply_text += (
                        self.str.get(
                            "cmd-play-eta", " - estimated time until playing: %s"
                        )
                        % f"`{format_song_duration(time_until)}`"
                    )
                except exceptions.InvalidDataError:
                    reply_text += self.str.get(
                        "cmd-play-eta-error", " - cannot estimate time until playing"
                    )
                    log.warning(
                        "Cannot estimate time until playing for position: %d", position
                    )

        return Response(reply_text, delete_after=30)

    async def cmd_stream(
        self,
        _player: Optional[MusicPlayer],
        channel: GuildMessageableChannels,
        guild: discord.Guild,
        author: discord.Member,
        permissions: PermissionGroup,
        message: discord.Message,
        song_url: str,
    ) -> CommandResponse:
        """
        Usage:
            {command_prefix}stream song_link

        Enqueue a media stream.
        This could mean an actual stream like Twitch or shoutcast, or simply streaming
        media without pre-downloading it.  Note: FFmpeg is notoriously bad at handling
        streams, especially on poor connections.  You have been warned.
        """

        await self._do_cmd_unpause_check(_player, channel, author, message)

        if _player:
            player = _player
        elif permissions.summonplay:
            response = await self.cmd_summon(guild, author, message)
            if response:
                if self.config.embeds:
                    content = self._gen_embed()
                    content.title = "summon"
                    content.description = str(response.content)
                    await self.safe_send_message(
                        channel,
                        content,
                        expire_in=(
                            response.delete_after if self.config.delete_messages else 0
                        ),
                    )
                else:
                    await self.safe_send_message(
                        channel,
                        str(response.content),
                        expire_in=(
                            response.delete_after if self.config.delete_messages else 0
                        ),
                    )
                p = self.get_player_in(guild)
                if p:
                    player = p

        if not player:
            prefix = self.server_data[guild.id].command_prefix
            raise exceptions.CommandError(
                "The bot is not in a voice channel.  "
                f"Use {prefix}summon to summon it to your voice channel."
            )

        if (
            permissions.max_songs
            and player.playlist.count_for_user(author) >= permissions.max_songs
        ):
            raise exceptions.PermissionsError(
                self.str.get(
                    "cmd-stream-limit",
                    "You have reached your enqueued song limit ({0})",
                ).format(permissions.max_songs),
                expire_in=30,
            )

        if player.karaoke_mode and not permissions.bypass_karaoke_mode:
            raise exceptions.PermissionsError(
                self.str.get(
                    "karaoke-enabled",
                    "Karaoke mode is enabled, please try again when its disabled!",
                ),
                expire_in=30,
            )

        async with channel.typing():
            # TODO: find more streams to test.
            # NOTE: this will return a URL if one was given but ytdl doesn't support it.
            try:
                info = await self.downloader.extract_info(
                    song_url, download=False, process=True, as_stream=True
                )
            except Exception as e:
                log.exception(
                    "Failed to get info from the stream request: %s", song_url
                )
                raise exceptions.CommandError(str(e)) from e

            if info.has_entries:
                raise exceptions.CommandError(
                    "Streaming playlists is not yet supported.",
                    expire_in=30,
                )
                # TODO: could process these and force them to be stream entries...

            self._do_song_blocklist_check(info.url)
            # if its a "forced stream" this would be a waste.
            if info.url != info.title:
                self._do_song_blocklist_check(info.title)

            await player.playlist.add_stream_from_info(
                info, channel=channel, author=author, head=False
            )

        return Response(
            self.str.get("cmd-stream-success", "Streaming."), delete_after=6
        )

    async def cmd_search(
        self,
        message: discord.Message,
        player: MusicPlayer,
        channel: GuildMessageableChannels,
        guild: discord.Guild,
        author: discord.Member,
        permissions: PermissionGroup,
        leftover_args: List[str],
    ) -> CommandResponse:
        """
        Usage:
            {command_prefix}search [service] [number] query

        Searches a service for a video and adds it to the queue.
        - service: any one of the following services:
            - youtube (yt) (default if unspecified)
            - soundcloud (sc)
            - yahoo (yh)
        - number: return a number of video results and waits for user to choose one
          - defaults to 3 if unspecified
          - note: If your search query starts with a number,
                  you must put your query in quotes
            - ex: {command_prefix}search 2 "I ran seagulls"
        The command issuer can use reactions to indicate their response to each result.
        """

        if (
            permissions.max_songs
            and player.playlist.count_for_user(author) > permissions.max_songs
        ):
            raise exceptions.PermissionsError(
                self.str.get(
                    "cmd-search-limit",
                    "You have reached your playlist item limit ({0})",
                ).format(permissions.max_songs),
                expire_in=30,
            )

        if player.karaoke_mode and not permissions.bypass_karaoke_mode:
            raise exceptions.PermissionsError(
                self.str.get(
                    "karaoke-enabled",
                    "Karaoke mode is enabled, please try again when its disabled!",
                ),
                expire_in=30,
            )

        def argcheck() -> None:
            if not leftover_args:
                raise exceptions.CommandError(
                    self.str.get(
                        "cmd-search-noquery", "Please specify a search query.\n%s"
                    )
                    % dedent(
                        self.cmd_search.__doc__.format(  # type: ignore
                            command_prefix=self.server_data[guild.id].command_prefix
                        )
                    ),
                    expire_in=60,
                )

        argcheck()

        service = "youtube"
        items_requested = self.config.defaultsearchresults
        max_items = permissions.max_search_items
        services = {
            "youtube": "ytsearch",
            "soundcloud": "scsearch",
            "yahoo": "yvsearch",
            "yt": "ytsearch",
            "sc": "scsearch",
            "yh": "yvsearch",
        }

        if leftover_args[0] in services:
            service = leftover_args.pop(0)
            argcheck()

        if leftover_args[0].isdigit():
            items_requested = int(leftover_args.pop(0))
            argcheck()

            if items_requested > max_items:
                raise exceptions.CommandError(
                    self.str.get(
                        "cmd-search-searchlimit",
                        "You cannot search for more than %s videos",
                    )
                    % max_items
                )

        # Look jake, if you see this and go "what the fuck are you doing"
        # and have a better idea on how to do this, I'd be delighted to know.
        # I don't want to just do ' '.join(leftover_args).strip("\"'")
        # Because that eats both quotes if they're there
        # where I only want to eat the outermost ones
        if leftover_args[0][0] in "'\"":
            lchar = leftover_args[0][0]
            leftover_args[0] = leftover_args[0].lstrip(lchar)
            leftover_args[-1] = leftover_args[-1].rstrip(lchar)

        srvc = services[service]
        args_str = " ".join(leftover_args)
        search_query = f"{srvc}{items_requested}:{args_str}"

        self._do_song_blocklist_check(args_str)

        search_msg = await self.safe_send_message(
            channel, self.str.get("cmd-search-searching", "Searching for videos...")
        )
        await channel.typing()

        try:  # pylint: disable=no-else-return
            info = await self.downloader.extract_info(
                search_query, download=False, process=True
            )

        except (
            exceptions.ExtractionError,
            exceptions.SpotifyError,
            youtube_dl.utils.YoutubeDLError,
            youtube_dl.networking.exceptions.RequestError,
        ) as e:
            if search_msg:
                await self.safe_edit_message(search_msg, str(e), send_if_fail=True)
            return None

        else:
            if search_msg:
                await self.safe_delete_message(search_msg)

        if not info:
            return Response(
                self.str.get("cmd-search-none", "No videos found."), delete_after=30
            )

        entries = info.get_entries_objects()

        # Decide if the list approach or the reaction approach should be used
        if self.config.searchlist:
            result_message_array = []

            if self.config.embeds:
                content = self._gen_embed()
                content.title = self.str.get(
                    "cmd-search-title", "{0} search results:"
                ).format(service.capitalize())
                content.description = "To select a song, type the corresponding number"
            else:
                result_header = self.str.get(
                    "cmd-search-title", "{0} search results:"
                ).format(service.capitalize())
                result_header += "\n\n"

            for entry in entries:
                # This formats the results and adds it to an array
                # format_song_duration removes the hour section
                # if the song is shorter than an hour
                result_message_array.append(
                    self.str.get(
                        "cmd-search-list-entry", "**{0}**. **{1}** | {2}"
                    ).format(
                        entries.index(entry) + 1,
                        entry["title"],
                        format_song_duration(entry.duration_td),
                    )
                )
            # This combines the formatted result strings into one list.
            result_string = "\n".join(str(result) for result in result_message_array)
            result_string += "\n**0.** Cancel"

            if self.config.embeds:
                # Add the result entries to the embedded message and send it to the channel
                content.add_field(
                    name=self.str.get("cmd-search-field-name", "Pick a song"),
                    value=result_string,
                    inline=False,
                )
                result_message = await self.safe_send_message(channel, content)
            else:
                # Construct the complete message and send it to the channel.
                result_string = result_header + result_string
                result_string += "\n\nSelect song by typing the corresponding number or type cancel to cancel search"
                result_message = await self.safe_send_message(
                    channel,
                    self.str.get("cmd-search-result-list-noembed", "{0}").format(
                        result_string
                    ),
                )

            # Check to verify that received message is valid.
            def check(reply: discord.Message) -> bool:
                return (
                    reply.channel.id == channel.id
                    and reply.author == message.author
                    and reply.content.isdigit()
                    and -1 <= int(reply.content) - 1 <= info.entry_count
                )

            # Wait for a response from the author.
            try:
                choice = await self.wait_for("message", timeout=30.0, check=check)
            except asyncio.TimeoutError:
                if result_message:
                    await self.safe_delete_message(result_message)
                return None

            if choice.content == "0":
                # Choice 0 will cancel the search
                if self.config.delete_invoking:
                    await self.safe_delete_message(choice)
                if result_message:
                    await self.safe_delete_message(result_message)
            else:
                # Here we have a valid choice lets queue it.
                if self.config.delete_invoking:
                    await self.safe_delete_message(choice)
                if result_message:
                    await self.safe_delete_message(result_message)
                await self.cmd_play(
                    message,
                    player,
                    channel,
                    guild,
                    author,
                    permissions,
                    [],
                    entries[int(choice.content) - 1]["url"],
                )
                if self.config.embeds:
                    return Response(
                        self.str.get(
                            "cmd-search-accept-list-embed", "[{0}]({1}) added to queue"
                        ).format(
                            entries[int(choice.content) - 1]["title"],
                            entries[int(choice.content) - 1]["url"],
                        ),
                        delete_after=30,
                    )

                return Response(
                    self.str.get(
                        "cmd-search-accept-list-noembed", "{0} added to queue"
                    ).format(entries[int(choice.content) - 1]["title"]),
                    delete_after=30,
                )
        else:
            # patch for loop-defined cell variable.
            res_msg_ids = []
            # Original code
            for entry in entries:
                result_message = await self.safe_send_message(
                    channel,
                    self.str.get("cmd-search-result", "Result {0}/{1}: {2}").format(
                        entries.index(entry) + 1,
                        info.entry_count,
                        entry["url"],
                    ),
                )
                if not result_message:
                    continue

                res_msg_ids.append(result_message.id)

                def check_react(
                    reaction: discord.Reaction, user: discord.Member
                ) -> bool:
                    return (
                        user == message.author and reaction.message.id in res_msg_ids
                    )  # why can't these objs be compared directly?

                reactions = ["\u2705", "\U0001F6AB", "\U0001F3C1"]
                for r in reactions:
                    await result_message.add_reaction(r)

                try:
                    reaction, _user = await self.wait_for(
                        "reaction_add", timeout=30.0, check=check_react
                    )
                except asyncio.TimeoutError:
                    await self.safe_delete_message(result_message)
                    return None

                if str(reaction.emoji) == "\u2705":  # check
                    await self.safe_delete_message(result_message)
                    await self.cmd_play(
                        message,
                        player,
                        channel,
                        guild,
                        author,
                        permissions,
                        [],
                        entry["url"],
                    )
                    return Response(
                        self.str.get("cmd-search-accept", "Alright, coming right up!"),
                        delete_after=30,
                    )

                if str(reaction.emoji) == "\U0001F6AB":  # cross
                    await self.safe_delete_message(result_message)
                else:
                    await self.safe_delete_message(result_message)

        return Response(
            self.str.get("cmd-search-decline", "Oh well :("), delete_after=30
        )

    async def cmd_np(
        self,
        player: MusicPlayer,
        channel: MessageableChannel,
        guild: discord.Guild,
    ) -> CommandResponse:
        """
        Usage:
            {command_prefix}np

        Displays the current song in chat.
        """

        if player.current_entry:
            last_np_msg = self.server_data[guild.id].last_np_msg
            if last_np_msg:
                await self.safe_delete_message(last_np_msg)
                self.server_data[guild.id].last_np_msg = None

            song_progress = format_song_duration(player.progress)
            song_total = (
                format_song_duration(player.current_entry.duration_td)
                if player.current_entry.duration is not None
                else "(no duration data)"
            )

            streaming = isinstance(player.current_entry, StreamPlaylistEntry)
            prog_str = (
                "`[{progress}]`" if streaming else "`[{progress}/{total}]`"
            ).format(progress=song_progress, total=song_total)
            prog_bar_str = ""

            # percentage shows how much of the current song has already been played
            percentage = 0.0
            if (
                player.current_entry.duration
                and player.current_entry.duration_td.total_seconds() > 0
            ):
                percentage = (
                    player.progress / player.current_entry.duration_td.total_seconds()
                )

            # create the actual bar
            progress_bar_length = 30
            for i in range(progress_bar_length):
                if percentage < 1 / progress_bar_length * i:
                    prog_bar_str += "□"
                else:
                    prog_bar_str += "■"

            # TODO: properly do the i18n stuff in here.
            action_text = (
                self.str.get("cmd-np-action-streaming", "Streaming")
                if streaming
                else self.str.get("cmd-np-action-playing", "Playing")
            )

            entry = player.current_entry
            entry_author = player.current_entry.author

            if entry_author:
                np_text = self.str.get(
                    "cmd-np-reply-author",
                    "Currently {action}: **{title}** added by **{author}**\nProgress: {progress_bar} {progress}\n\N{WHITE RIGHT POINTING BACKHAND INDEX} <{url}>",
                ).format(
                    action=action_text,
                    title=entry.title,
                    author=entry_author.name,
                    progress_bar=prog_bar_str,
                    progress=prog_str,
                    url=entry.url,
                )
            else:
                np_text = self.str.get(
                    "cmd-np-reply-noauthor",
                    "Currently {action}: **{title}**\nProgress: {progress_bar} {progress}\n\N{WHITE RIGHT POINTING BACKHAND INDEX} <{url}>",
                ).format(
                    action=action_text,
                    title=entry.title,
                    progress_bar=prog_bar_str,
                    progress=prog_str,
                    url=entry.url,
                )

                # TODO: i18n
                if entry.from_auto_playlist:
                    np_text += "\n`via autoplaylist`"

            if self.config.embeds:
                content = self._gen_embed()
                content.title = action_text
                content.add_field(
                    name=f"Currently {action_text}", value=entry.title, inline=False
                )
                if entry_author:
                    content.add_field(
                        name="Added By:", value=entry_author.name, inline=False
                    )
                elif entry.from_auto_playlist:
                    content.add_field(
                        name="Added By:", value="`auto playlist`", inline=False
                    )
                content.add_field(
                    name="Progress",
                    value=f"{prog_str}\n{prog_bar_str}\n\n",
                    inline=False,
                )
                if len(entry.url) <= 1024:
                    content.add_field(name="URL:", value=entry.url, inline=False)
                if entry.thumbnail_url:
                    content.set_image(url=entry.thumbnail_url)
                else:
                    log.warning("No thumbnail set for entry with url: %s", entry.url)

            self.server_data[guild.id].last_np_msg = await self.safe_send_message(
                channel, content if self.config.embeds else np_text, expire_in=30
            )
            return None

        return Response(
            self.str.get(
                "cmd-np-none",
                "There are no songs queued! Queue something with {0}play.",
            ).format(self.server_data[guild.id].command_prefix),
            delete_after=30,
        )

    async def cmd_bind(self, author: discord.Member) -> CommandResponse:
        """
        Usage:
            {command_prefix}bind

        Bind the bot to a user, useful for large servers where channel changing is common.
        """
        # Store the bound user ID in a server-specific dictionary
        server_id = author.guild.id
        self.bound_users[server_id] = author.id

        return Response(f"Successfully bound to {author.name}.")

    async def cmd_summon(
        self, guild: discord.Guild, author: discord.Member, message: discord.Message
    ) -> CommandResponse:
        """
        Usage:
            {command_prefix}summon

        Call the bot to the summoner's voice channel.
        """

        # @TheerapakG: Maybe summon should have async lock?

        if not author.voice or not author.voice.channel:
            raise exceptions.CommandError(
                self.str.get(
                    "cmd-summon-novc",
                    "You are not connected to voice. Try joining a voice channel!",
                )
            )

        player = self.get_player_in(guild)
        if player and player.voice_client and guild == author.voice.channel.guild:
            await player.voice_client.move_to(author.voice.channel)
        else:
            player = await self.get_player(
                author.voice.channel,
                create=True,
                deserialize=self.config.persistent_queue,
            )

            if player.is_stopped:
                player.play()

        log.info(
            "Joining %s/%s",
            author.voice.channel.guild.name,
            author.voice.channel.name,
        )

        self.server_data[guild.id].last_np_msg = message

        return Response(
            self.str.get("cmd-summon-reply", "Connected to `{0.name}`").format(
                author.voice.channel
            ),
            delete_after=30,
        )

    async def cmd_follow(
        self,
        guild: discord.Guild,
        author: discord.Member,
        user_mentions: List[discord.Member],
    ) -> CommandResponse:
        """
        Usage:
            {command_prefix}follow

        MusicBot will automatically follow a user when they change channels.
        """
        # If MusicBot is already following a user, either change user or un-follow.
        followed_user = self.server_data[guild.id].follow_user
        if followed_user is not None:
            # Un-follow current user.
            if followed_user.id == author.id:
                self.server_data[guild.id].follow_user = None
                return Response(
                    f"No longer following user `{author.name}`",
                    delete_after=30,
                )

            # Change to following a new user.
            self.server_data[guild.id].follow_user = author
            return Response(
                f"Now following user `{author.name}` between voice channels.",
                delete_after=30,
            )

        # Follow the invoking user.
        # If owner mentioned a user, bind to the mentioned user instead.
        bind_to_member = author
        if author.id == self.config.owner_id and user_mentions:
            bind_to_member = user_mentions.pop(0)

        self.server_data[guild.id].follow_user = bind_to_member
        return Response(
            f"Will follow user `{bind_to_member.name}` between voice channels.",
            delete_after=30,
        )

    async def cmd_pause(self, player: MusicPlayer) -> CommandResponse:
        """
        Usage:
            {command_prefix}pause

        Pauses playback of the current song.
        """

        if player.is_playing:
            player.pause()
            return Response(
                self.str.get("cmd-pause-reply", "Paused music in `{0.name}`").format(
                    player.voice_client.channel
                )
            )

        raise exceptions.CommandError(
            self.str.get("cmd-pause-none", "Player is not playing."), expire_in=30
        )

    async def cmd_resume(self, player: MusicPlayer) -> CommandResponse:
        """
        Usage:
            {command_prefix}resume

        Resumes playback of a paused song.
        """

        if player.is_paused:
            player.resume()
            return Response(
                self.str.get("cmd-resume-reply", "Resumed music in `{0.name}`").format(
                    player.voice_client.channel
                ),
                delete_after=15,
            )

        if player.is_stopped and player.playlist:
            player.play()
            return None

        raise exceptions.CommandError(
            self.str.get("cmd-resume-none", "Player is not paused."), expire_in=30
        )

    async def cmd_shuffle(
        self, channel: MessageableChannel, player: MusicPlayer
    ) -> CommandResponse:
        """
        Usage:
            {command_prefix}shuffle

        Shuffles the server's queue.
        """

        player.playlist.shuffle()

        cards = [
            "\N{BLACK SPADE SUIT}",
            "\N{BLACK CLUB SUIT}",
            "\N{BLACK HEART SUIT}",
            "\N{BLACK DIAMOND SUIT}",
        ]
        random.shuffle(cards)

        hand = await self.safe_send_message(channel, " ".join(cards))
        await asyncio.sleep(0.6)

        if hand:
            for _ in range(4):
                random.shuffle(cards)
                await self.safe_edit_message(hand, " ".join(cards))
                await asyncio.sleep(0.6)

            await self.safe_delete_message(hand, quiet=True)
        return Response(
            self.str.get("cmd-shuffle-reply", "Shuffled `{0}`'s queue.").format(
                player.voice_client.channel.guild
            ),
            delete_after=15,
        )

    async def cmd_clear(
        self,
        player: MusicPlayer,
    ) -> CommandResponse:
        """
        Usage:
            {command_prefix}clear

        Clears the playlist.
        """

        player.playlist.clear()

        return Response(
            self.str.get("cmd-clear-reply", "Cleared `{0}`'s queue").format(
                player.voice_client.channel.guild
            ),
            delete_after=20,
        )

    async def cmd_remove(
        self,
        user_mentions: List[discord.Member],
        author: discord.Member,
        permissions: PermissionGroup,
        guild: discord.Guild,
        player: MusicPlayer,
        index: str = "",
    ) -> CommandResponse:
        """
        Usage:
            {command_prefix}remove [# in queue]

        Removes queued songs. If a number is specified, removes that song in the queue, otherwise removes the most recently queued song.
        """

        if not player.playlist.entries:
            raise exceptions.CommandError(
                self.str.get("cmd-remove-none", "There's nothing to remove!"),
                expire_in=20,
            )

        if user_mentions:
            for user in user_mentions:
                if permissions.remove or author == user:
                    try:
                        entry_indexes = [
                            e for e in player.playlist.entries if e.author == user
                        ]
                        for entry in entry_indexes:
                            player.playlist.entries.remove(entry)
                        entry_text = f"{len(entry_indexes)} item"
                        if len(entry_indexes) > 1:
                            entry_text += "s"
                        return Response(
                            self.str.get(
                                "cmd-remove-reply", "Removed `{0}` added by `{1}`"
                            )
                            .format(entry_text, user.name)
                            .strip()
                        )

                    except ValueError as e:
                        raise exceptions.CommandError(
                            self.str.get(
                                "cmd-remove-missing",
                                "Nothing found in the queue from user `%s`",
                            )
                            % user.name,
                            expire_in=20,
                        ) from e

                raise exceptions.PermissionsError(
                    self.str.get(
                        "cmd-remove-noperms",
                        "You do not have the valid permissions to remove that entry from the queue, make sure you're the one who queued it or have instant skip permissions",
                    ),
                    expire_in=20,
                )

        if not index:
            idx = len(player.playlist.entries)

        try:
            idx = int(index)
        except (TypeError, ValueError) as e:
            raise exceptions.CommandError(
                self.str.get(
                    "cmd-remove-invalid",
                    "Invalid number. Use {}queue to find queue positions.",
                ).format(self.server_data[guild.id].command_prefix),
                expire_in=20,
            ) from e

        if idx > len(player.playlist.entries):
            raise exceptions.CommandError(
                self.str.get(
                    "cmd-remove-invalid",
                    "Invalid number. Use {}queue to find queue positions.",
                ).format(self.server_data[guild.id].command_prefix),
                expire_in=20,
            )

        if (
            permissions.remove
            or author == player.playlist.get_entry_at_index(idx - 1).author
        ):
            entry = player.playlist.delete_entry_at_index((idx - 1))
            if entry.channel and entry.author:
                return Response(
                    self.str.get(
                        "cmd-remove-reply-author", "Removed entry `{0}` added by `{1}`"
                    )
                    .format(entry.title, entry.author.name)
                    .strip()
                )

            return Response(
                self.str.get("cmd-remove-reply-noauthor", "Removed entry `{0}`")
                .format(entry.title)
                .strip()
            )

        raise exceptions.PermissionsError(
            self.str.get(
                "cmd-remove-noperms",
                "You do not have the valid permissions to remove that entry from the queue, make sure you're the one who queued it or have instant skip permissions",
            ),
            expire_in=20,
        )

    async def cmd_skip(
        self,
        player: MusicPlayer,
        author: discord.Member,
        message: discord.Message,
        permissions: PermissionGroup,
        voice_channel: Optional[VoiceableChannel],
        param: str = "",
    ) -> CommandResponse:
        """
        Usage:
            {command_prefix}skip [force/f]

        Skips the current song when enough votes are cast.
        Owners and those with the instaskip permission can add 'force' or 'f' after the command to force skip.
        """

        if player.is_stopped:
            raise exceptions.CommandError(
                self.str.get("cmd-skip-none", "Can't skip! The player is not playing!"),
                expire_in=20,
            )

        if not player.current_entry:
            next_entry = player.playlist.peek()
            if next_entry:
                if next_entry.is_downloading:
                    return Response(
                        self.str.get(
                            "cmd-skip-dl",
                            "The next song (`%s`) is downloading, please wait.",
                        )
                        % next_entry.title
                    )

                if next_entry.is_downloaded:
                    return Response(
                        "The next song will be played shortly.  Please wait."
                    )

                return Response(
                    "Something odd is happening.  "
                    "You might want to restart the bot if it doesn't start working."
                )
            return Response(
                "Something strange is happening.  "
                "You might want to restart the bot if it doesn't start working."
            )

        current_entry = player.current_entry
        entry_author = current_entry.author
        entry_author_id = 0
        if entry_author:
            entry_author_id = entry_author.id

        permission_force_skip = permissions.instaskip or (
            self.config.allow_author_skip and author.id == entry_author_id
        )
        force_skip = param.lower() in ["force", "f"]

        if permission_force_skip and (force_skip or self.config.legacy_skip):
            if (
                not permission_force_skip
                and not permissions.skip_looped
                and player.repeatsong
            ):
                raise exceptions.PermissionsError(
                    self.str.get(
                        "cmd-skip-force-noperms-looped-song",
                        "You do not have permission to force skip a looped song.",
                    )
                )

            if player.repeatsong:
                player.repeatsong = False
            player.skip()
            return Response(
                self.str.get("cmd-skip-force", "Force skipped `{}`.").format(
                    current_entry.title
                ),
                reply=True,
                delete_after=30,
            )

        if not permission_force_skip and force_skip:
            raise exceptions.PermissionsError(
                self.str.get(
                    "cmd-skip-force-noperms",
                    "You do not have permission to force skip.",
                ),
                expire_in=30,
            )

        # get the number of users in the channel who are not deaf, exclude bots with exceptions.
        num_voice = count_members_in_voice(
            voice_channel,
            # make sure we include bot exceptions.
            include_bots=self.config.bot_exception_ids,
        )
        # If all users are deaf, avoid ZeroDivisionError
        if num_voice == 0:
            num_voice = 1

        # add the current skipper id so we can count it.
        player.skip_state.add_skipper(author.id, message)
        # count all members who are in skippers set.
        num_skips = count_members_in_voice(
            voice_channel,
            # This will exclude all other members in the channel who have not skipped.
            include_only=player.skip_state.skippers,
            # If a bot has skipped, this allows the exceptions to be counted.
            include_bots=self.config.bot_exception_ids,
        )

        skips_remaining = (
            min(
                self.config.skips_required,
                math.ceil(
                    self.config.skip_ratio_required / (1 / num_voice)
                ),  # Number of skips from config ratio
            )
            - num_skips
        )

        if skips_remaining <= 0:
            if not permissions.skip_looped and player.repeatsong:
                raise exceptions.PermissionsError(
                    self.str.get(
                        "cmd-skip-vote-noperms-looped-song",
                        "You do not have permission to skip a looped song.",
                    )
                )

            if player.repeatsong:
                player.repeatsong = False

            # check autopause stuff here
            # @TheerapakG: Check for pausing state in the player.py make more sense
            player.skip()
            return Response(
                self.str.get(
                    "cmd-skip-reply-skipped-1",
                    "Your skip for `{0}` was acknowledged.\nThe vote to skip has been passed.{1}",
                ).format(
                    current_entry.title,
                    (
                        self.str.get(
                            "cmd-skip-reply-skipped-2", " Next song coming up!"
                        )
                        if player.playlist.peek()
                        else ""
                    ),
                ),
                reply=True,
                delete_after=20,
            )

        # TODO: When a song gets skipped, delete the old x needed to skip messages
        if not permissions.skip_looped and player.repeatsong:
            raise exceptions.PermissionsError(
                self.str.get(
                    "cmd-skip-vote-noperms-looped-song",
                    "You do not have permission to skip a looped song.",
                )
            )

        if player.repeatsong:
            player.repeatsong = False
        return Response(
            self.str.get(
                "cmd-skip-reply-voted-1",
                "Your skip for `{0}` was acknowledged.\n**{1}** more {2} required to vote to skip this song.",
            ).format(
                current_entry.title,
                skips_remaining,
                (
                    self.str.get("cmd-skip-reply-voted-2", "person is")
                    if skips_remaining == 1
                    else self.str.get("cmd-skip-reply-voted-3", "people are")
                ),
            ),
            reply=True,
            delete_after=20,
        )

    async def cmd_volume(
        self, player: MusicPlayer, new_volume: str = ""
    ) -> CommandResponse:
        """
        Usage:
            {command_prefix}volume (+/-)[volume]

        Sets the playback volume. Accepted values are from 1 to 100.
        Putting + or - before the volume will make the volume change relative to the current volume.
        """

        if not new_volume:
            return Response(
                self.str.get("cmd-volume-current", "Current volume: `%s%%`")
                % int(player.volume * 100),
                reply=True,
                delete_after=20,
            )

        relative = False
        if new_volume[0] in "+-":
            relative = True

        try:
            int_volume = int(new_volume)

        except ValueError as e:
            raise exceptions.CommandError(
                self.str.get(
                    "cmd-volume-invalid", "`{0}` is not a valid number"
                ).format(new_volume),
                expire_in=20,
            ) from e

        vol_change = 0
        if relative:
            vol_change = int_volume
            int_volume += int(player.volume * 100)

        old_volume = int(player.volume * 100)

        if 0 < int_volume <= 100:
            player.volume = int_volume / 100.0

            return Response(
                self.str.get("cmd-volume-reply", "Updated volume from **%d** to **%d**")
                % (old_volume, int_volume),
                reply=True,
                delete_after=20,
            )

        if relative:
            raise exceptions.CommandError(
                self.str.get(
                    "cmd-volume-unreasonable-relative",
                    "Unreasonable volume change provided: {}{:+} -> {}%.  Provide a change between {} and {:+}.",
                ).format(
                    old_volume,
                    vol_change,
                    old_volume + vol_change,
                    1 - old_volume,
                    100 - old_volume,
                ),
                expire_in=20,
            )

        raise exceptions.CommandError(
            self.str.get(
                "cmd-volume-unreasonable-absolute",
                "Unreasonable volume provided: {}%. Provide a value between 1 and 100.",
            ).format(new_volume),
            expire_in=20,
        )

    async def cmd_speed(
        self, player: MusicPlayer, new_speed: str = ""
    ) -> CommandResponse:
        """
        Usage:
            {command_prefix}speed [rate]

        Apply a speed to the currently playing track.
        The rate must be between 0.5 and 100.0 due to ffmpeg limits.
        Stream playback does not support speed adjustments.
        """
        if not player.current_entry:
            raise exceptions.CommandError(
                "No track is playing, cannot set speed.\n"
                "Use the config command to set a default playback speed.",
                expire_in=30,
            )

        if not isinstance(player.current_entry, URLPlaylistEntry):
            raise exceptions.CommandError(
                "Speed cannot be applied to streamed media.",
                expire_in=30,
            )

        if not new_speed:
            raise exceptions.CommandError(
                "You must provide a speed to set.",
                expire_in=30,
            )

        try:
            speed = float(new_speed)
            if speed < 0.5 or speed > 100.0:
                raise ValueError("Value out of range.")
        except (ValueError, TypeError) as e:
            raise exceptions.CommandError(
                "The speed you proivded is invalid. Use a number between 0.5 and 100.",
                expire_in=30,
            ) from e

        # Set current playback progress and speed then restart playback.
        entry = player.current_entry
        entry.set_start_time(player.progress)
        entry.set_playback_speed(speed)
        player.playlist.insert_entry_at_index(0, entry)
        player.skip()

        return Response(
            f"Setting playback speed to `{speed:.3f}` for current track.",
            delete_after=30,
        )

    @owner_only
    async def cmd_config(
        self,
        user_mentions: List[discord.Member],
        channel_mentions: List[discord.abc.GuildChannel],
        option: str,
        leftover_args: List[str],
    ) -> CommandResponse:
        """
        Usage:
            {command_prefix}config missing
                Shows help text about any missing config options.

            {command_prefix}config diff
                Lists the names of options which have been changed since loading config file.

            {command_prefix}config list
                List the available config options and their sections.

            {command_prefix}config reload
                Reload the options.ini file from disk.

            {command_prefix}config help [Section] [Option]
                Shows help text for a specific option.

            {command_prefix}config show [Section] [Option]
                Display the current value of the option.

            {command_prefix}config save [Section] [Option]
                Saves the current current value to the options file.

            {command_prefix}config set [Section] [Option] [value]
                Validates the option and sets the config for the session, but not to file.

        This command allows management of MusicBot config options file.
        """
        if user_mentions and channel_mentions:
            raise exceptions.CommandError(
                "Config cannot use channel and user mentions at the same time.",
                expire_in=30,
            )

        option = option.lower()
        valid_options = [
            "missing",
            "diff",
            "list",
            "save",
            "help",
            "show",
            "set",
            "reload",
        ]
        if option not in valid_options:
            raise exceptions.CommandError(
                f"Invalid option for command: `{option}`",
                expire_in=30,
            )

        # Show missing options with help text.
        if option == "missing":
            missing = ""
            for opt in self.config.register.ini_missing_options:
                missing += (
                    f"**Missing Option:** `{opt}`\n"
                    "```"
                    f"{opt.comment}\n"
                    f"Default is set to:  {opt.default}"
                    "```\n"
                )
            if not missing:
                missing = "*All config options are present and accounted for!*"

            return Response(
                missing,
                delete_after=60,
            )

        # Show options names that have changed since loading.
        if option == "diff":
            changed = ""
            for opt in self.config.register.get_updated_options():
                changed += f"`{str(opt)}`\n"

            if not changed:
                changed = "No config options appear to be changed."
            else:
                changed = f"**Changed Options:**\n{changed}"

            return Response(
                changed,
                delete_after=60,
            )

        # List all available options.
        if option == "list":
            non_edit_opts = ""
            editable_opts = ""
            for opt in self.config.register.option_list:
                if opt.editable:
                    editable_opts += f"`{opt}`\n"
                else:
                    non_edit_opts += f"`{opt}`\n"

            opt_list = (
                f"## Available Options:\n"
                f"**Editable Options:**\n{editable_opts}\n"
                f"**Manual Edit Only:**\n{non_edit_opts}"
            )
            return Response(
                opt_list,
                delete_after=60,
            )

        # Try to reload options.ini file from disk.
        if option == "reload":
            try:
                new_conf = Config(self._config_file)
                await new_conf.async_validate(self)

                self.config = new_conf

                return Response(
                    "Config options reloaded from file successfully!",
                    delete_after=30,
                )
            except Exception as e:
                raise exceptions.CommandError(
                    f"Unable to reload Config due to the following errror:\n{str(e)}",
                    expire_in=30,
                ) from e

        # sub commands beyond here need 2 leftover_args
        if option in ["help", "show", "save"]:
            if len(leftover_args) < 2:
                raise exceptions.CommandError(
                    "You must provide a section name and option name for this command.",
                    expire_in=30,
                )

        # Get the command args from leftovers and check them.
        section_arg = leftover_args.pop(0)
        option_arg = leftover_args.pop(0)
        if user_mentions:
            leftover_args += [str(m.id) for m in user_mentions]
        if channel_mentions:
            leftover_args += [str(ch.id) for ch in channel_mentions]
        value_arg = " ".join(leftover_args)
        p_opt = self.config.register.get_config_option(section_arg, option_arg)

        if section_arg not in self.config.register.sections:
            sects = ", ".join(self.config.register.sections)
            raise exceptions.CommandError(
                f"The section `{section_arg}` is not available.\n"
                f"The available sections are:  {sects}",
                expire_in=30,
            )

        if p_opt is None:
            option_arg = f"[{section_arg}] > {option_arg}"
            raise exceptions.CommandError(
                f"The option `{option_arg}` is not available.",
                expire_in=30,
            )
        opt = p_opt

        # Display some commentary about the option and its default.
        if option == "help":
            default = "\nThis option can only be set by editing the config file."
            if opt.editable:
                default = f"\nBy default this option is set to: {opt.default}"
            return Response(
                f"**Option:** `{opt}`\n{opt.comment}{default}",
                delete_after=60,
            )

        # Save the current config value to the INI file.
        if option == "save":
            if not opt.editable:
                raise exceptions.CommandError(
                    f"Option `{opt}` is not editable. Cannot save to disk.",
                    expire_in=30,
                )

            async with self.aiolocks["config_edit"]:
                saved = self.config.save_option(opt)

            if not saved:
                raise exceptions.CommandError(
                    f"Failed to save the option:  `{opt}`",
                    expire_in=30,
                )
            return Response(
                f"Successfully saved the option:  `{opt}`",
                delete_after=30,
            )

        # Display the current config and INI file values.
        if option == "show":
            if not opt.editable:
                raise exceptions.CommandError(
                    f"Option `{opt}` is not editable, value cannot be displayed.",
                    expire_in=30,
                )
            # TODO: perhaps make use of currently unused display value for empty configs.
            cur_val, ini_val, _disp_val = self.config.register.get_values(opt)
            return Response(
                f"**Option:** `{opt}`\n"
                f"Current Value:  `{cur_val}`\n"
                f"INI File Value:  `{ini_val}`",
                delete_after=30,
            )

        # update a config variable, but don't save it.
        if option == "set":
            if not opt.editable:
                raise exceptions.CommandError(
                    f"Option `{opt}` is not editable. Cannot update setting.",
                    expire_in=30,
                )

            if not value_arg:
                raise exceptions.CommandError(
                    "You must provide a section, option, and value for this sub command.",
                    expire_in=30,
                )

            log.debug("Doing set with on %s == %s", opt, value_arg)
            async with self.aiolocks["config_update"]:
                updated = self.config.update_option(opt, value_arg)
            if not updated:
                raise exceptions.CommandError(
                    f"Option `{opt}` was not updated!",
                    expire_in=30,
                )
            return Response(
                f"Option `{opt}` was updated for this session.\n"
                f"To save the change use `config save {opt.section} {opt.option}`",
                delete_after=30,
            )

        return None

    @owner_only
    async def cmd_option(self, option: str, value: str) -> CommandResponse:
        """
        Usage:
            {command_prefix}option [option] [on/y/enabled/off/n/disabled]

        Changes a config option without restarting the bot. Changes aren't permanent and
        only last until the bot is restarted. To make permanent changes, edit the
        config file.

        Valid options:
            autoplaylist, save_videos, now_playing_mentions, auto_playlist_random, auto_pause,
            delete_messages, delete_invoking, write_current_song, round_robin_queue

        For information about these options, see the option's comment in the config file.
        """
        option = option.lower()
        value = value.lower()
        bool_y = ["on", "y", "enabled"]
        bool_n = ["off", "n", "disabled"]
        generic = [
            "save_videos",
            "now_playing_mentions",
            "auto_playlist_random",
            "auto_pause",
            "delete_messages",
            "delete_invoking",
            "write_current_song",
            "round_robin_queue",
        ]  # these need to match attribute names in the Config class
        if option in ["autoplaylist", "auto_playlist"]:
            if value in bool_y:
                if self.config.auto_playlist:
                    raise exceptions.CommandError(
                        self.str.get(
                            "cmd-option-autoplaylist-enabled",
                            "The autoplaylist is already enabled!",
                        )
                    )

                if not self.autoplaylist:
                    raise exceptions.CommandError(
                        self.str.get(
                            "cmd-option-autoplaylist-none",
                            "There are no entries in the autoplaylist file.",
                        )
                    )

                self.config.auto_playlist = True
            elif value in bool_n:
                if not self.config.auto_playlist:
                    raise exceptions.CommandError(
                        self.str.get(
                            "cmd-option-autoplaylist-disabled",
                            "The autoplaylist is already disabled!",
                        )
                    )

                self.config.auto_playlist = False
            else:
                raise exceptions.CommandError(
                    self.str.get(
                        "cmd-option-invalid-value", "The value provided was not valid."
                    )
                )
            return Response(
                "The autoplaylist is now "
                + ["disabled", "enabled"][self.config.auto_playlist]
                + "."
            )

        is_generic = [
            o for o in generic if o == option
        ]  # check if it is a generic bool option
        if is_generic and (value in bool_y or value in bool_n):
            name = is_generic[0]
            log.debug("Setting attribute: %s", name)
            setattr(self.config, name, value in bool_y)  # this is scary but should work
            attr = getattr(self.config, name)
            res = f"The option {option} is now " + ["disabled", "enabled"][attr] + "."
            log.warning("Option overriden for this session: %s", res)
            return Response(res)

        raise exceptions.CommandError(
            self.str.get(
                "cmd-option-invalid-param",
                "The parameters provided were invalid.",
            )
        )

    @owner_only
    async def cmd_cache(self, opt: str = "info") -> CommandResponse:
        """
        Usage:
            {command_prefix}cache

        Display cache storage info or clear cache files.
        Valid options are:  info, update, clear
        """
        opt = opt.lower()
        if opt not in ["info", "update", "clear"]:
            raise exceptions.CommandError(
                self.str.get(
                    "cmd-cache-invalid-arg",
                    'Invalid option "{0}" specified, use info or clear',
                ).format(opt),
                expire_in=30,
            )

        # actually query the filesystem.
        if opt == "update":
            self.filecache.scan_audio_cache()
            # force output of info after we have updated it.
            opt = "info"

        # report cache info as it is.
        if opt == "info":
            save_videos = ["Disabled", "Enabled"][self.config.save_videos]
            time_limit = f"{self.config.storage_limit_days} days"
            size_limit = format_size_from_bytes(self.config.storage_limit_bytes)
            size_now = ""

            if not self.config.storage_limit_bytes:
                size_limit = "Unlimited"

            if not self.config.storage_limit_days:
                time_limit = "Unlimited"

            cached_bytes, cached_files = self.filecache.get_cache_size()
            size_now = self.str.get(
                "cmd-cache-size-now", "\n\n**Cached Now:**  {0} in {1} file(s)"
            ).format(
                format_size_from_bytes(cached_bytes),
                cached_files,
            )

            return Response(
                self.str.get(
                    "cmd-cache-info",
                    "**Video Cache:** *{0}*\n**Storage Limit:** *{1}*\n**Time Limit:** *{2}*{3}",
                ).format(save_videos, size_limit, time_limit, size_now),
                delete_after=60,
            )

        # clear cache according to settings.
        if opt == "clear":
            if self.filecache.cache_dir_exists():
                if self.filecache.delete_old_audiocache():
                    return Response(
                        self.str.get(
                            "cmd-cache-clear-success",
                            "Cache has been cleared.",
                        ),
                        delete_after=30,
                    )

                raise exceptions.CommandError(
                    self.str.get(
                        "cmd-cache-clear-failed",
                        "**Failed** to delete cache, check logs for more info...",
                    ),
                    expire_in=30,
                )
            return Response(
                self.str.get(
                    "cmd-cache-clear-no-cache",
                    "No cache found to clear.",
                ),
                delete_after=30,
            )
        # TODO: maybe add a "purge" option that fully empties cache regardless of settings.
        return None

    async def cmd_queue(
        self,
        guild: discord.Guild,
        channel: MessageableChannel,
        player: MusicPlayer,
        page: str = "0",
        update_msg: Optional[discord.Message] = None,
    ) -> CommandResponse:
        """
        Usage:
            {command_prefix}queue [page_number]

        Prints the current song queue.
        Show later entries if available by giving optional page number.
        """

        # handle the page argument.
        page_number = 0
        if page:
            try:
                page_number = abs(int(page))
            except (ValueError, TypeError) as e:
                raise exceptions.CommandError(
                    "Queue page argument must be a whole number.",
                    expire_in=30,
                ) from e

        # check for no entries at all.
        total_entry_count = len(player.playlist.entries)
        if not total_entry_count:
            raise exceptions.CommandError(
                self.str.get(
                    "cmd-queue-none",
                    "There are no songs queued! Queue something with {}play.",
                ).format(self.server_data[guild.id].command_prefix)
            )

        # now check if page number is out of bounds.
        limit_per_page = 25  # TODO: make this configurable, up to 25 fields per embed.
        # TODO:  actually just don't use fields, put it all into description field.
        pages_total = math.ceil(total_entry_count / limit_per_page)
        if page_number > pages_total:
            raise exceptions.CommandError(
                "Requested page number is out of bounds.\n"
                f"There are **{pages_total}** pages."
            )

        # Get current entry info if any.
        current_progress = ""
        if player.is_playing and player.current_entry:
            song_progress = format_song_duration(player.progress)
            song_total = (
                format_song_duration(player.current_entry.duration_td)
                if player.current_entry.duration is not None
                else "(no duration data)"
            )
            prog_str = f"`[{song_progress}/{song_total}]`"

            cur_entry_channel = player.current_entry.channel
            cur_entry_author = player.current_entry.author
            if cur_entry_channel and cur_entry_author:
                current_progress = self.str.get(
                    "cmd-queue-playing-author",
                    "Currently playing: `{0}`\nAdded by: `{1}`\nProgress: {2}\n",
                ).format(
                    player.current_entry.title,
                    cur_entry_author.name,
                    prog_str,
                )

            else:
                current_progress = self.str.get(
                    "cmd-queue-playing-noauthor",
                    "Currently playing: `{0}`\nProgress: {1}\n",
                ).format(player.current_entry.title, prog_str)
                # TODO: i18n
                current_progress += "`via autoplaylist`\n"

        # calculate start and stop slice indices
        start_index = limit_per_page * page_number
        end_index = start_index + limit_per_page

        # create an embed
        starting_at = start_index + 1  # add 1 to index for display.
        embed = self._gen_embed()
        embed.title = "Songs in queue"
        embed.description = (
            f"{current_progress}There are `{total_entry_count}` entries in the queue.\n"
            f"Here are the next {limit_per_page} songs, starting at song #{starting_at}"
        )

        # add the tracks to the embed fields
        queue_segment = list(player.playlist.entries)[start_index:end_index]
        for idx, item in enumerate(queue_segment, starting_at):
            if item == player.current_entry:
                # TODO: remove this debug later
                log.debug("Skipped the current playlist entry.")
                continue

            if item.channel and item.author:
                embed.add_field(
                    name=f"Entry #{idx}",
                    value=f"Title: `{item.title}`\nAdded by: `{item.author.name}`",
                    inline=False,
                )
            else:
                embed.add_field(
                    name=f"Entry #{idx}",
                    value=f"Title: `{item.title}`",
                    inline=False,
                )

        # handle sending or editing the queue message.
        if update_msg:
            q_msg = await self.safe_edit_message(update_msg, embed, send_if_fail=True)
        else:
            if pages_total <= 1:
                q_msg = await self.safe_send_message(channel, embed, expire_in=30)
            else:
                q_msg = await self.safe_send_message(channel, embed)

        if pages_total <= 1:
            log.debug("Not enough entries to paginate the queue.")
            return None

        if not q_msg:
            log.warning("Could not post queue message, no message to add reactions to.")
            raise exceptions.CommandError(
                "Try that again. MusicBot couldn't make or get a reference to the queue message.  If the issue persists, file a bug report."
            )

        # set up the page numbers to be used by reactions.
        # this essentially make the pages wrap around.
        prev_index = page_number - 1
        next_index = page_number + 1
        if prev_index < 0:
            prev_index = pages_total
        if next_index > pages_total:
            next_index = 0

        for r in [EMOJI_PREV_ICON, EMOJI_NEXT_ICON, EMOJI_CROSS_MARK_BUTTON]:
            await q_msg.add_reaction(r)

        def _check_react(reaction: discord.Reaction, user: discord.Member) -> bool:
            # Do not check for the requesting author, any reaction is valid.
            if not self.user:
                return False
            return q_msg.id == reaction.message.id and user.id != self.user.id

        try:
            reaction, _user = await self.wait_for(
                "reaction_add", timeout=60, check=_check_react
            )
            if reaction.emoji == EMOJI_NEXT_ICON:
                await q_msg.clear_reactions()
                await self.cmd_queue(guild, channel, player, str(next_index), q_msg)

            if reaction.emoji == EMOJI_PREV_ICON:
                await q_msg.clear_reactions()
                await self.cmd_queue(guild, channel, player, str(prev_index), q_msg)

            if reaction.emoji == EMOJI_CROSS_MARK_BUTTON:
                await self.safe_delete_message(q_msg)

        except asyncio.TimeoutError:
            await self.safe_delete_message(q_msg)

        return None

    async def cmd_clean(
        self,
        message: discord.Message,
        channel: MessageableChannel,
        guild: discord.Guild,
        author: discord.Member,
        search_range_str: str = "50",
    ) -> CommandResponse:
        """
        Usage:
            {command_prefix}clean [range]

        Removes up to [range] messages the bot has posted in chat. Default: 50, Max: 1000
        """

        try:
            float(search_range_str)  # lazy check
            search_range = min(int(search_range_str), 100)
        except ValueError:
            return Response(
                self.str.get(
                    "cmd-clean-invalid",
                    "Invalid parameter. Please provide a number of messages to search.",
                ),
                reply=True,
                delete_after=8,
            )

        await self.safe_delete_message(message, quiet=True)

        # TODO:  add alias names to the command names list here.
        # cmd_names = await self.gen_cmd_list(message)

        def is_possible_command_invoke(entry: discord.Message) -> bool:
            prefix_list = self.server_data[guild.id].command_prefix_list
            content = entry.content
            for prefix in prefix_list:
                if content.startswith(prefix):
                    content = content.replace(prefix, "", 1).strip()
                    if content:
                        # TODO: this should check for command names and alias names.
                        return True
            return False

        delete_invokes = True
        delete_all = (
            channel.permissions_for(author).manage_messages
            or self.config.owner_id == author.id
        )

        def check(message: discord.Message) -> bool:
            if is_possible_command_invoke(message) and delete_invokes:
                return delete_all or message.author == author
            return message.author == self.user

        if self.user and self.user.bot:
            if isinstance(
                channel,
                (discord.DMChannel, discord.GroupChannel, discord.PartialMessageable),
            ):
                # TODO: maybe fix this to work?
                raise exceptions.CommandError("Cannot use purge on private DM channel.")

            if channel.permissions_for(guild.me).manage_messages:
                deleted = await channel.purge(
                    check=check, limit=search_range, before=message
                )
                return Response(
                    self.str.get(
                        "cmd-clean-reply", "Cleaned up {0} message{1}."
                    ).format(len(deleted), "s" * bool(deleted)),
                    delete_after=15,
                )
        return None

    async def cmd_pldump(
        self, channel: MessageableChannel, author: discord.Member, song_subject: str
    ) -> CommandResponse:
        """
        Usage:
            {command_prefix}pldump url

        Dumps the individual urls of a playlist
        """

        song_url = self.downloader.get_url_or_none(song_subject)
        if not song_url:
            raise exceptions.CommandError(
                "The given URL was not a valid URL.", expire_in=25
            )

        try:
            info = await self.downloader.extract_info(
                song_url, download=False, process=True
            )
        except Exception as e:
            raise exceptions.CommandError(
                f"Could not extract info from input url\n{str(e)}\n",
                expire_in=25,
            )

        if not info.get("entries", None):
            raise exceptions.CommandError(
                "This does not seem to be a playlist.", expire_in=25
            )

        sent_to_channel = None
        filename = "playlist.txt"
        if info.title:
            safe_title = slugify(info.title)
            filename = f"playlist_{safe_title}.txt"

        # TODO: refactor this in favor of safe_send_message doing it all.
        with BytesIO() as fcontent:
            total = info.playlist_count or info.entry_count
            fcontent.write(f"# Title:  {info.title}\n".encode("utf8"))
            fcontent.write(f"# Total:  {total}\n".encode("utf8"))
            fcontent.write(f"# Extractor:  {info.extractor}\n\n".encode("utf8"))

            for item in info.get_entries_objects():
                # TODO: maybe add track-name as a comment?
                url = item.get_playable_url()
                line = f"{url}\n"
                fcontent.write(line.encode("utf8"))

            fcontent.seek(0)
            msg_str = f"Here is the playlist dump for:  <{song_url}>"
            datafile = discord.File(fcontent, filename=filename)

            try:
                # try to DM. this could fail for users with strict privacy settings.
                # or users who just can't get direct messages.
                await author.send(msg_str, file=datafile)

            except discord.errors.HTTPException as e:
                if e.code == 50007:  # cannot send to this user.
                    log.debug("DM failed, sending in channel instead.")
                    sent_to_channel = await channel.send(
                        msg_str,
                        file=datafile,
                    )
                else:
                    raise
        if not sent_to_channel:
            return Response("Sent a message with a playlist file.", delete_after=20)
        return None

    async def cmd_listids(
        self,
        guild: discord.Guild,
        author: discord.Member,
        channel: MessageableChannel,
        leftover_args: List[str],
        cat: str = "all",
    ) -> CommandResponse:
        """
        Usage:
            {command_prefix}listids [categories]

        Lists the ids for various things.  Categories are:
           all, users, roles, channels
        """

        cats = ["channels", "roles", "users"]

        if cat not in cats and cat != "all":
            cats_str = " ".join([f"`{c}`" for c in cats])
            return Response(
                f"Valid categories: {cats_str}",
                reply=True,
                delete_after=25,
            )

        if cat == "all":
            requested_cats = cats
        else:
            requested_cats = [cat] + [c.strip(",") for c in leftover_args]

        data = [f"Your ID: {author.id}"]

        for cur_cat in requested_cats:
            rawudata = None

            if cur_cat == "users":
                data.append("\nUser IDs:")
                rawudata = [
                    f"{m.name} #{m.discriminator}: {m.id}" for m in guild.members
                ]

            elif cur_cat == "roles":
                data.append("\nRole IDs:")
                rawudata = [f"{r.name}: {r.id}" for r in guild.roles]

            elif cur_cat == "channels":
                data.append("\nText Channel IDs:")
                tchans = [
                    c for c in guild.channels if isinstance(c, discord.TextChannel)
                ]
                rawudata = [f"{c.name}: {c.id}" for c in tchans]

                rawudata.append("\nVoice Channel IDs:")
                vchans = [
                    c for c in guild.channels if isinstance(c, discord.VoiceChannel)
                ]
                rawudata.extend(f"{c.name}: {c.id}" for c in vchans)

            if rawudata:
                data.extend(rawudata)

        # TODO: refactor this in favor of safe_send_message doing it all.
        sent_to_channel = None
        with BytesIO() as sdata:
            slug = slugify(guild.name)
            fname = f"{slug}-ids-{cat}.txt"
            sdata.writelines(d.encode("utf8") + b"\n" for d in data)
            sdata.seek(0)
            datafile = discord.File(sdata, filename=fname)
            msg_str = "Here are the IDs you requested:"

            try:
                # try to DM and fall back to channel
                await author.send(msg_str, file=datafile)

            except discord.errors.HTTPException as e:
                if e.code == 50007:  # cannot send to this user.
                    log.debug("DM failed, sending in channel instead.")
                    sent_to_channel = await channel.send(msg_str, file=datafile)
                else:
                    raise
        if not sent_to_channel:
            return Response("Sent a message with a list of IDs.", delete_after=20)
        return None

    async def cmd_perms(
        self,
        author: discord.Member,
        channel: MessageableChannel,
        user_mentions: List[discord.Member],
        guild: discord.Guild,
        permissions: PermissionGroup,
        target: str = "",
    ) -> CommandResponse:
        """
        Usage:
            {command_prefix}perms [@user]
        Sends the user a list of their permissions, or the permissions of the user specified.
        """

        if user_mentions:
            user = user_mentions[0]  # type: Union[discord.User, discord.Member]

        if not user_mentions and not target:
            user = author

        if not user_mentions and target:
            getuser = guild.get_member_named(target)
            if getuser is None:
                try:
                    user = await self.fetch_user(int(target))
                except (discord.NotFound, ValueError):
                    return Response(
                        "Invalid user ID or server nickname, please double check all typing and try again.",
                        reply=False,
                        delete_after=30,
                    )
            else:
                user = getuser

        permissions = self.permissions.for_user(user)

        if user == author:
            perms = (
                f"Your command permissions in {guild.name} are:\n"
                f"```{permissions.format(for_user=True)}```"
            )
        else:
            perms = (
                f"The command permissions for {user.name} in {guild.name} are:\n"
                f"```{permissions.format()}```"
            )

        await self.safe_send_message(author, perms, fallback_channel=channel)
        return Response("\N{OPEN MAILBOX WITH RAISED FLAG}", delete_after=20)

    @owner_only
    async def cmd_setperms(
        self,
        user_mentions: List[discord.Member],
        leftover_args: List[str],
        option: str = "list",
    ) -> CommandResponse:
        """
        Usage:
            {command_prefix}setperms list
                show loaded groups and list permission options.

            {command_prefix}setperms reload
                reloads permissions from the permissions.ini file.

            {command_prefix}setperms add [GroupName]
                add new group with defaults.

            {command_prefix}setperms remove [GroupName]
                remove existing group.

            {command_prefix}setperms help [PermName]
                show help text for the permission option.

            {command_prefix}setperms show [GroupName] [PermName]
                show permission value for given group and permission.

            {command_prefix}setperms save [GroupName]
                save permissions group to file.

            {command_prefix}setperms set [GroupName] [PermName] [Value]
                set permission value for the group.
        """
        if user_mentions:
            raise exceptions.CommandError(
                "Permissions cannot use channel and user mentions at the same time.",
                expire_in=30,
            )

        option = option.lower()
        valid_options = [
            "list",
            "add",
            "remove",
            "save",
            "help",
            "show",
            "set",
            "reload",
        ]
        if option not in valid_options:
            raise exceptions.CommandError(
                f"Invalid option for command: `{option}`",
                expire_in=30,
            )

        # Reload the permissions file from disk.
        if option == "reload":
            try:
                new_permissions = Permissions(self._perms_file)
                # Set the owner ID in case it wasn't auto...
                new_permissions.set_owner_id(self.config.owner_id)
                await new_permissions.async_validate(self)

                self.permissions = new_permissions

                return Response(
                    "Permissions reloaded from file successfully!",
                    delete_after=30,
                )
            except Exception as e:
                raise exceptions.CommandError(
                    f"Unable to reload Permissions due to the following errror:\n{str(e)}",
                    expire_in=30,
                ) from e

        # List permission groups and available permission options.
        if option == "list":
            gl = []
            for section in self.permissions.register.sections:
                gl.append(f"`{section}`\n")

            editable_opts = ""
            for opt in self.permissions.register.option_list:
                if opt.section != DEFAULT_PERMS_GROUP_NAME:
                    continue

                # if opt.editable:
                editable_opts += f"`{opt.option}`\n"

            groups = "".join(gl)
            opt_list = (
                f"## Available Groups:\n{groups}\n"
                f"## Available Options:\n"
                f"{editable_opts}\n"
            )
            return Response(
                opt_list,
                delete_after=60,
            )

        # sub commands beyond here need 2 leftover_args
        if option in ["help", "show", "save", "add", "remove"]:
            if len(leftover_args) < 1:
                raise exceptions.CommandError(
                    "You must provide a group or option name for this command.",
                    expire_in=30,
                )
        if option == "set" and len(leftover_args) < 3:
            raise exceptions.CommandError(
                "You must provide a group, option, and value to set for this command.",
                expire_in=30,
            )

        # Get the command args from leftovers and check them.
        group_arg = ""
        option_arg = ""
        if option == "help":
            group_arg = DEFAULT_PERMS_GROUP_NAME
            option_arg = leftover_args.pop(0)
        else:
            group_arg = leftover_args.pop(0)
        if option in ["set", "show"]:
            if not leftover_args:
                raise exceptions.CommandError(
                    f"The {option} sub-command requires a group and permission name.",
                    expire_in=30,
                )
            option_arg = leftover_args.pop(0)

        if user_mentions:
            leftover_args += [str(m.id) for m in user_mentions]
        value_arg = " ".join(leftover_args)

        if group_arg not in self.permissions.register.sections and option != "add":
            sects = ", ".join(self.permissions.register.sections)
            raise exceptions.CommandError(
                f"The group `{group_arg}` is not available.\n"
                f"The available groups are:  {sects}",
                expire_in=30,
            )

        # Make sure the option is set if the sub-command needs it.
        if option in ["help", "set", "show"]:
            p_opt = self.permissions.register.get_config_option(group_arg, option_arg)
            if p_opt is None:
                option_arg = f"[{group_arg}] > {option_arg}"
                raise exceptions.CommandError(
                    f"The permission `{option_arg}` is not available.",
                    expire_in=30,
                )
            opt = p_opt

        # Display some commentary about the option and its default.
        if option == "help":
            default = (
                "\nThis permission can only be set by editing the permissions file."
            )
            # TODO:  perhaps use empty display values here.
            if opt.editable:
                dval = self.permissions.register.to_ini(opt, use_default=True)
                default = f"\nBy default this permission is set to: `{dval}`"
            return Response(
                f"**Permission:** `{opt.option}`\n{opt.comment}{default}",
                delete_after=60,
            )

        if option == "add":
            if group_arg in self.permissions.register.sections:
                raise exceptions.CommandError(
                    f"Cannot add group `{group_arg}` it already exists.",
                    expire_in=30,
                )
            async with self.aiolocks["permission_edit"]:
                self.permissions.add_group(group_arg)

            return Response(
                f"Successfully added new group:  `{group_arg}`\n"
                f"You can now customizse the permissions with:  `setperms set {group_arg}`\n"
                f"Make sure to save the new group with:  `setperms save {group_arg}`",
                delete_after=30,
            )

        if option == "remove":
            if group_arg in [DEFAULT_OWNER_GROUP_NAME, DEFAULT_PERMS_GROUP_NAME]:
                raise exceptions.CommandError(
                    "Cannot remove built-in group.", expire_in=30
                )

            async with self.aiolocks["permission_edit"]:
                self.permissions.remove_group(group_arg)

            return Response(
                f"Successfully removed group:  `{group_arg}`"
                f"Make sure to save this change with:  `setperms save {group_arg}`",
                delete_after=30,
            )

        # Save the current config value to the INI file.
        if option == "save":
            if group_arg == DEFAULT_OWNER_GROUP_NAME:
                raise exceptions.CommandError(
                    "The owner group is not editable.",
                    expire_in=30,
                )

            async with self.aiolocks["permission_edit"]:
                saved = self.permissions.save_group(group_arg)

            if not saved:
                raise exceptions.CommandError(
                    f"Failed to save the group:  `{group_arg}`",
                    expire_in=30,
                )
            return Response(
                f"Successfully saved the group:  `{group_arg}`",
                delete_after=30,
            )

        # Display the current permissions group and INI file values.
        if option == "show":
            cur_val, ini_val, empty_display_val = self.permissions.register.get_values(
                opt
            )
            return Response(
                f"**Permission:** `{opt}`\n"
                f"Current Value:  `{cur_val}` {empty_display_val}\n"
                f"INI File Value:  `{ini_val}`",
                delete_after=30,
            )

        # update a permission, but don't save it.
        if option == "set":
            if group_arg == DEFAULT_OWNER_GROUP_NAME:
                raise exceptions.CommandError(
                    "The owner group is not editable.",
                    expire_in=30,
                )

            if not value_arg:
                raise exceptions.CommandError(
                    "You must provide a section, option, and value for this sub command.",
                    expire_in=30,
                )

            log.debug("Doing set with on %s == %s", opt, value_arg)
            async with self.aiolocks["permission_update"]:
                updated = self.permissions.update_option(opt, value_arg)
            if not updated:
                raise exceptions.CommandError(
                    f"Permission `{opt}` was not updated!",
                    expire_in=30,
                )
            return Response(
                f"Permission `{opt}` was updated for this session.\n"
                f"To save the change use `setperms save {opt.section} {opt.option}`",
                delete_after=30,
            )

        return None

    @owner_only
    async def cmd_setname(self, leftover_args: List[str], name: str) -> CommandResponse:
        """
        Usage:
            {command_prefix}setname name

        Changes the bot's username.
        Note: This operation is limited by discord to twice per hour.
        """

        name = " ".join([name, *leftover_args])

        try:
            if self.user:
                await self.user.edit(username=name)

        except discord.HTTPException as e:
            raise exceptions.CommandError(
                "Failed to change name. Did you change names too many times?  "
                "Remember name changes are limited to twice per hour."
            ) from e

        except Exception as e:
            raise exceptions.CommandError(str(e), expire_in=20) from e

        return Response(f"Set the bot's username to **{name}**", delete_after=20)

    async def cmd_setnick(
        self,
        guild: discord.Guild,
        channel: MessageableChannel,
        leftover_args: List[str],
        nick: str,
    ) -> CommandResponse:
        """
        Usage:
            {command_prefix}setnick nick

        Changes the bot's nickname.
        """

        if not channel.permissions_for(guild.me).change_nickname:
            raise exceptions.CommandError("Unable to change nickname: no permission.")

        nick = " ".join([nick, *leftover_args])

        try:
            await guild.me.edit(nick=nick)
        except Exception as e:
            raise exceptions.CommandError(str(e), expire_in=20)

        return Response(f"Set the bot's nickname to `{nick}`", delete_after=20)

    async def cmd_setprefix(self, guild: discord.Guild, prefix: str) -> CommandResponse:
        """
        Usage:
            {command_prefix}setprefix prefix

        If enabled by owner, set an override for command prefix with a custom prefix.
        """
        if self.config.enable_options_per_guild:
            # TODO: maybe filter odd unicode or bad words...
            # Filter custom guild emoji, bot can only use in-guild emoji.
            emoji_match = re.match(r"^<a?:(.+):(\d+)>$", prefix)
            if emoji_match:
                _e_name, e_id = emoji_match.groups()
                try:
                    emoji = self.get_emoji(int(e_id))
                except ValueError:
                    emoji = None
                if not emoji:
                    raise exceptions.CommandError(
                        self.str.get(
                            "cmd-setprefix-emoji-unavailable",
                            "Custom emoji must be from this server to use as a prefix.",
                        ),
                        expire_in=30,
                    )

            if "clear" == prefix:
                self.server_data[guild.id].command_prefix = ""
                await self.server_data[guild.id].save_guild_options_file()
                return Response(
                    self.str.get(
                        "cmd-setprefix-cleared",
                        "Server command prefix is cleared.",
                    )
                )

            self.server_data[guild.id].command_prefix = prefix
            await self.server_data[guild.id].save_guild_options_file()
            return Response(
                self.str.get(
                    "cmd-setprefix-changed",
                    "Server command prefix is now:  {0}",
                ).format(prefix),
                delete_after=60,
            )

        raise exceptions.CommandError(
            self.str.get(
                "cmd-setprefix-disabled",
                "Prefix per server is not enabled!",
            ),
            expire_in=30,
        )

    @owner_only
    async def cmd_setavatar(
        self, message: discord.Message, av_url: str = ""
    ) -> CommandResponse:
        """
        Usage:
            {command_prefix}setavatar [url]

        Changes the bot's avatar.
        Attaching a file and leaving the url parameter blank also works.
        """

        url = self.downloader.get_url_or_none(av_url)
        if message.attachments:
            thing = message.attachments[0].url
        elif url:
            thing = url
        else:
            raise exceptions.CommandError(
                "You must provide a URL or attach a file.", expire_in=20
            )

        try:
            timeout = aiohttp.ClientTimeout(total=10)
            if self.user and self.session:
                async with self.session.get(thing, timeout=timeout) as res:
                    await self.user.edit(avatar=await res.read())

        except Exception as e:
            raise exceptions.CommandError(
                f"Unable to change avatar: {str(e)}", expire_in=20
            ) from e

        return Response("Changed the bot's avatar.", delete_after=20)

    async def cmd_disconnect(self, guild: discord.Guild) -> CommandResponse:
        """
        Usage:
            {command_prefix}disconnect

        Forces the bot leave the current voice channel.
        """
        voice_client = self.get_player_in(guild)
        if voice_client:
            await self.disconnect_voice_client(guild)
            return Response(
                self.str.get(
                    "cmd-disconnect-success", "Disconnected from `{0.name}`"
                ).format(guild),
                delete_after=20,
            )

        # check for a raw voice client instead.
        for vc in self.voice_clients:
            if not hasattr(vc.channel, "guild"):
                log.warning(
                    "MusicBot found a %s with no guild!  This could be a problem.",
                    type(vc),
                )
                continue

            if vc.channel.guild and vc.channel.guild == guild:
                await self.disconnect_voice_client(guild)
                return Response(
                    "Disconnected a playerless voice client? [BUG]",
                    delete_after=30,
                )

        raise exceptions.CommandError(
            self.str.get(
                "cmd-disconnect-no-voice", "Not currently connected to `{0.name}`"
            ).format(guild),
            expire_in=30,
        )

    async def cmd_restart(
        self,
        _player: Optional[MusicPlayer],
        channel: MessageableChannel,
        opt: str = "soft",
    ) -> CommandResponse:
        """
        Usage:
            {command_prefix}restart [soft|full|upgrade|upgit|uppip]

        Restarts the bot, uses soft restart by default.
        `soft` reloads config without reloading bot code.
        `full` restart reloading source code and configs.
        `uppip` upgrade pip packages then fully restarts.
        `upgit` upgrade bot with git then fully restarts.
        `upgrade` upgrade bot and packages then restarts.
        """
        opt = opt.strip().lower()
        if opt not in ["soft", "full", "upgrade", "uppip", "upgit"]:
            raise exceptions.CommandError(
                self.str.get(
                    "cmd-restart-invalid-arg",
                    "Invalid option given, use: soft, full, upgrade, uppip, or upgit.",
                ),
                expire_in=30,
            )

        if opt == "soft":
            await self.safe_send_message(
                channel,
                self.str.get(
                    "cmd-restart-soft",
                    "{emoji} Restarting current instance...",
                ).format(
                    emoji="\u21A9\uFE0F",  # Right arrow curving left
                ),
            )
        elif opt == "full":
            await self.safe_send_message(
                channel,
                self.str.get(
                    "cmd-restart-full",
                    "{emoji} Restarting bot process...",
                ).format(
                    emoji="\U0001F504",  # counterclockwise arrows
                ),
            )
        elif opt == "uppip":
            await self.safe_send_message(
                channel,
                self.str.get(
                    "cmd-restart-uppip",
                    "{emoji} Will try to upgrade required pip packages and restart the bot...",
                ).format(
                    emoji="\U0001F4E6",  # package / box
                ),
            )
        elif opt == "upgit":
            await self.safe_send_message(
                channel,
                self.str.get(
                    "cmd-restart-upgit",
                    "{emoji} Will try to update bot code with git and restart the bot...",
                ).format(
                    emoji="\U0001F5C3\uFE0F",  # card box
                ),
            )
        elif opt == "upgrade":
            await self.safe_send_message(
                channel,
                self.str.get(
                    "cmd-restart-upgrade",
                    "{emoji} Will try to upgrade everything and restart the bot...",
                ).format(
                    emoji="\U0001F310",  # globe with meridians
                ),
            )

        if _player and _player.is_paused:
            _player.resume()

        await self.disconnect_all_voice_clients()
        if opt == "soft":
            raise exceptions.RestartSignal(code=exceptions.RestartCode.RESTART_SOFT)

        if opt == "full":
            raise exceptions.RestartSignal(code=exceptions.RestartCode.RESTART_FULL)

        if opt == "upgrade":
            raise exceptions.RestartSignal(
                code=exceptions.RestartCode.RESTART_UPGRADE_ALL
            )

        if opt == "uppip":
            raise exceptions.RestartSignal(
                code=exceptions.RestartCode.RESTART_UPGRADE_PIP
            )

        if opt == "upgit":
            raise exceptions.RestartSignal(
                code=exceptions.RestartCode.RESTART_UPGRADE_GIT
            )

        return None

    async def cmd_shutdown(
        self, guild: discord.Guild, channel: MessageableChannel
    ) -> CommandResponse:
        """
        Usage:
            {command_prefix}shutdown

        Disconnects from voice channels and closes the bot process.
        """
        await self.safe_send_message(channel, "\N{WAVING HAND SIGN}")

        player = self.get_player_in(guild)
        if player and player.is_paused:
            player.resume()

        await self.disconnect_all_voice_clients()
        raise exceptions.TerminateSignal()

    async def cmd_leaveserver(
        self, val: str, leftover_args: List[str]
    ) -> CommandResponse:
        """
        Usage:
            {command_prefix}leaveserver <name/ID>

        Forces the bot to leave a server.
        When providing names, names are case-sensitive.
        """
        guild_id = 0
        guild_name = ""
        if leftover_args:
            guild_name = " ".join([val, *leftover_args])

        try:
            guild_id = int(val)
        except ValueError as e:
            if not guild_name:
                # TODO: i18n / UI stuff
                raise exceptions.CommandError("You must provide an ID or name.") from e

        if guild_id:
            leave_guild = self.get_guild(guild_id)

        if leave_guild is None:
            # Get guild by name
            leave_guild = discord.utils.get(self.guilds, name=guild_name)

        if leave_guild is None:
            raise exceptions.CommandError(
                f"No guild was found with the ID or name as `{val}`"
            )

        await leave_guild.leave()

        guild_name = leave_guild.name
        guild_owner = leave_guild.owner.name if leave_guild.owner else "Unknown"
        guild_id = leave_guild.id
        # TODO: this response doesn't make sense if the command is issued
        # from within the server being left.
        return Response(
            # TODO: i18n / UI stuff
            f"Left the guild: `{guild_name}` (Owner: `{guild_owner}`, ID: `{guild_id}`)"
        )

    @dev_only
    async def cmd_breakpoint(self) -> CommandResponse:
        """
        Do nothing but print a critical level error to the log.
        """
        log.critical("Activating debug breakpoint")
        return None

    @dev_only
    async def cmd_objgraph(
        self,
        message: discord.Message,  # pylint: disable=unused-argument
        channel: MessageableChannel,
        func: str = "most_common_types()",
    ) -> CommandResponse:
        """
        Interact with objgraph to make it spill the beans.
        """
        if not objgraph:
            raise exceptions.CommandError(
                "Could not import `objgraph`, is it installed?"
            )

        await channel.typing()

        if func == "growth":
            f = StringIO()
            objgraph.show_growth(limit=10, file=f)
            f.seek(0)
            data = f.read()
            f.close()

        elif func == "leaks":
            f = StringIO()
            objgraph.show_most_common_types(
                objects=objgraph.get_leaking_objects(), file=f
            )
            f.seek(0)
            data = f.read()
            f.close()

        elif func == "leakstats":
            data = objgraph.typestats(objects=objgraph.get_leaking_objects())

        else:
            data = eval("objgraph." + func)  # pylint: disable=eval-used

        return Response(data, codeblock="py")

    @dev_only
    async def cmd_debug(
        self, _player: Optional[MusicPlayer], *, data: str
    ) -> CommandResponse:
        """
        Evaluate or otherwise execute the python code in `data`
        """
        codeblock = "```py\n{}\n```"
        result = None

        if data.startswith("```") and data.endswith("```"):
            data = "\n".join(data.rstrip("`\n").split("\n")[1:])

        code = data.strip("` \n")

        scope = globals().copy()
        scope.update({"self": self})

        try:
            result = eval(code, scope)  # pylint: disable=eval-used
        except Exception:  # pylint: disable=broad-exception-caught
            try:
                exec(code, scope)  # pylint: disable=exec-used
            except Exception as e:  # pylint: disable=broad-exception-caught
                traceback.print_exc(chain=False)
                type_name = type(e).__name__
                return Response(f"{type_name}: {str(e)}")

        if asyncio.iscoroutine(result):
            result = await result

        return Response(codeblock.format(result))

    @owner_only
    async def cmd_checkupdates(self, channel: MessageableChannel) -> CommandResponse:
        """
        Usage:
            {command_prefix}checkupdates

        Display the current bot version and check for updates to MusicBot or dependencies.
        The option `GitUpdatesBranch` must be set to check for updates to MusicBot.
        """
        git_status = ""
        pip_status = ""
        updates = False

        await channel.typing()

        # attempt fetching git info.
        try:
            git_bin = shutil.which("git")
            if not git_bin:
                git_status = "Could not locate git executable."
                raise RuntimeError("Could not locate git executable.")

            git_cmd_branch = [git_bin, "rev-parse", "--abbrev-ref", "HEAD"]
            git_cmd_check = [git_bin, "fetch", "--dry-run"]

            # extract current git branch name.
            cmd_branch = await asyncio.create_subprocess_exec(
                *git_cmd_branch,
                stdout=asyncio.subprocess.PIPE,
                stderr=asyncio.subprocess.DEVNULL,
            )
            branch_stdout, _stderr = await cmd_branch.communicate()
            branch_name = branch_stdout.decode("utf8").strip()

            # check if fetch would update.
            cmd_check = await asyncio.create_subprocess_exec(
                *git_cmd_check,
                stdout=asyncio.subprocess.PIPE,
                stderr=asyncio.subprocess.PIPE,
            )
            check_stdout, check_stderr = await cmd_check.communicate()
            check_stdout += check_stderr
            lines = check_stdout.decode("utf8").split("\n")

            # inspect dry run for our branch name to see if there are updates.
            commit_to = ""
            for line in lines:
                parts = line.split()
                if branch_name in parts:
                    commits = line.strip().split(" ", maxsplit=1)[0]
                    _commit_at, commit_to = commits.split("..")
                    break

            if not commit_to:
                git_status = f"No updates in branch `{branch_name}` remote."
            else:
                git_status = (
                    f"New commits are available in `{branch_name}` branch remote."
                )
                updates = True
        except (OSError, ValueError, ConnectionError, RuntimeError):
            log.exception("Failed while checking for updates via git command.")
            git_status = "Error while checking, see logs for details."

        # attempt to fetch pip info.
        try:
            pip_cmd_check = [
                sys.executable,
                "-m",
                "pip",
                "install",
                "-U",
                "-r",
                "./requirements.txt",
                "--quiet",
                "--dry-run",
                "--report",
                "-",
            ]
            pip_cmd = await asyncio.create_subprocess_exec(
                *pip_cmd_check,
                stdout=asyncio.subprocess.PIPE,
                stderr=asyncio.subprocess.DEVNULL,
            )
            pip_stdout, _stderr = await pip_cmd.communicate()
            pip_json = json.loads(pip_stdout)
            pip_packages = ""
            for pkg in pip_json.get("install", []):
                meta = pkg.get("metadata", {})
                if not meta:
                    log.debug("Package missing meta in pip report.")
                    continue
                name = meta.get("name", "")
                ver = meta.get("version", "")
                if name and ver:
                    pip_packages += f"Update for `{name}` to version: `{ver}`\n"
            if pip_packages:
                pip_status = pip_packages
                updates = True
            else:
                pip_status = "No updates for dependencies found."
        except (OSError, ValueError, ConnectionError):
            log.exception("Failed to get pip update status due to some error.")
            pip_status = "Error while checking, see logs for details."

        if updates:
            header = "There are updates for MusicBot available for download."
        else:
            header = "MusicBot is totally up-to-date!"

        return Response(
            f"{header}\n\n"
            f"**Source Code Updates:**\n{git_status}\n\n"
            f"**Dependency Updates:**\n{pip_status}",
            delete_after=60,
        )

    @owner_only
    async def cmd_botlatency(self) -> CommandResponse:
        """
        Usage:
            {command_prefix}botlatency

        Prints latency info for all voice clients.
        """
        vclats = ""
        for vc in self.voice_clients:
            if not isinstance(vc, discord.VoiceClient) or not hasattr(
                vc.channel, "rtc_region"
            ):
                log.debug("Got a strange voice client entry.")
                continue

            vl = vc.latency * 1000
            vla = vc.average_latency * 1000
            # Display Auto for region instead of None
            region = vc.channel.rtc_region or "auto"
            vclats += f"- `{vl:.0f} ms` (`{vla:.0f} ms` Avg.) in region: `{region}`\n"

        if not vclats:
            vclats = "No voice clients connected.\n"

        sl = self.latency * 1000
        return Response(
            f"**API Latency:** `{sl:.0f} ms`\n**VoiceClient Latency:**\n{vclats}",
            delete_after=30,
        )

    async def cmd_latency(self, guild: discord.Guild) -> CommandResponse:
        """
        Usage:
            {command_prefix}latency

        Prints the latency info available to MusicBot.
        If connected to a voice channel, voice latency is also returned.
        """

        voice_lat = ""
        if guild.id in self.players:
            vc = self.players[guild.id].voice_client
            if vc:
                vl = vc.latency * 1000
                vla = vc.average_latency * 1000
                voice_lat = f"\n**Voice Latency:** `{vl:.0f} ms` (`{vla:.0f} ms` Avg.)"
        sl = self.latency * 1000
        return Response(
            f"**API Latency:** `{sl:.0f} ms`{voice_lat}",
            delete_after=30,
        )

    async def cmd_uptime(self) -> CommandResponse:
        """
        Usage:
            {command_prefix}uptime

        Displays the MusicBot uptime, since last start/restart.
        """
        uptime = time.time() - self._init_time
        delta = format_song_duration(uptime)
        return Response(
            f"MusicBot has been up for `{delta}`",
            delete_after=30,
        )

    async def cmd_botversion(self) -> CommandResponse:
        """
        Usage:
            {command_prefix}botversion

        Prints the current bot version to chat.
        """
        return Response(
            "https://github.com/Just-Some-Bots/MusicBot\n"
            f"Current version:  `{BOTVERSION}`",
            delete_after=30,
        )

    async def cmd_testready(self, channel: MessageableChannel) -> CommandResponse:
        # TODO: remove this. :)
        """
        Not a real command, and will be removed in the future.
        """
        await self.safe_send_message(channel, "!!RUN_TESTS!!", expire_in=30)
        return None

    async def on_message(self, message: discord.Message) -> None:
        """
        Event called by discord.py when any message is sent to/around the bot.
        https://discordpy.readthedocs.io/en/stable/api.html#discord.on_message
        """
        await self.wait_until_ready()

        if not message.channel:
            log.debug("Got a message with no channel, somehow:  %s", message)
            return

        self_mention = "<@MusicBot>"  # placeholder
        if self.user:
            self_mention = f"<@{self.user.id}>"

        if message.channel.guild:
            command_prefix = self.server_data[message.channel.guild.id].command_prefix
        else:
            command_prefix = self.config.command_prefix
        message_content = message.content.strip()
        # if the prefix is an emoji, silently remove the space often auto-inserted after it.
        # this regex will get us close enough to knowing if an unicode emoji is in the prefix...
        emoji_regex = re.compile(r"^(<a?:.+:\d+>|:.+:|[^ -~]+)$")
        if emoji_regex.match(command_prefix):
            message_content = message_content.replace(
                f"{command_prefix} ", command_prefix, 1
            )

        if not message_content.startswith(command_prefix) and (
            self.config.commands_via_mention
            and not message_content.startswith(self_mention)
        ):
            return

        if message.author == self.user:
            log.warning("Ignoring command from myself (%s)", message.content)
            return

        if (
            message.author.bot
            and message.author.id not in self.config.bot_exception_ids
        ):
            log.warning("Ignoring command from other bot (%s)", message.content)
            return

        if (not isinstance(message.channel, discord.abc.GuildChannel)) and (
            not isinstance(message.channel, discord.abc.PrivateChannel)
        ):
            log.warning(
                "Ignoring command from channel of type:  %s", type(message.channel)
            )
            return

        if self.config.commands_via_mention and message_content.startswith(
            self_mention
        ):
            # replace the space often included after mentions.
            message_content = message_content.replace(
                f"{self_mention} ", self_mention, 1
            )
            command_prefix = self_mention

        # handle spaces inside of a command prefix.
        # this is only possible through manual edits to the config.
        if " " in command_prefix:
            invalid_prefix = command_prefix
            command_prefix = command_prefix.replace(" ", "_")
            message_content = message_content.replace(invalid_prefix, command_prefix, 1)

        # Extract the command name and args from the message content.
        command, *args = message_content.split(" ")
        command = command[len(command_prefix) :].lower().strip()

        # [] produce [''] which is not what we want (it break things)
        if args:
            args = " ".join(args).lstrip(" ").split(" ")
        else:
            args = []

        handler = getattr(self, "cmd_" + command, None)
        if not handler:
            # alias handler
            if self.config.usealias:
                command = self.aliases.get(command)
                handler = getattr(self, "cmd_" + command, None)
                if not handler:
                    return
            else:
                return

        if isinstance(message.channel, discord.abc.PrivateChannel):
            if not (
                message.author.id == self.config.owner_id and command == "joinserver"
            ):
                await self.safe_send_message(
                    message.channel, "You cannot use this bot in private messages."
                )
                return

        if (
            self.config.bound_channels
            and message.guild
            and message.channel.id not in self.config.bound_channels
        ):
            if self.config.unbound_servers:
                for channel in message.guild.channels:
                    if channel.id in self.config.bound_channels:
                        return
            else:
                return  # if I want to log this I just move it under the prefix check

        # check for user id or name in blacklist.
        if (
            self.config.user_blocklist.is_blocked(message.author)
            and message.author.id != self.config.owner_id
        ):
            log.warning(
                "User in block list: %s/%s  tried command: %s",
                message.author.id,
                str(message.author),
                command,
            )
            return

        log.info(
            "Message from %s/%s: %s",
            message.author.id,
            str(message.author),
            message_content.replace("\n", "\n... "),
        )

        user_permissions = self.permissions.for_user(message.author)

        argspec = inspect.signature(handler)
        params = argspec.parameters.copy()

        sentmsg = response = None

        try:
            if (
                user_permissions.ignore_non_voice
                and command in user_permissions.ignore_non_voice
            ):
                await self._check_ignore_non_voice(message)

            # populate the existing command signature args.
            handler_kwargs: Dict[str, Any] = {}
            if params.pop("message", None):
                handler_kwargs["message"] = message

            if params.pop("channel", None):
                handler_kwargs["channel"] = message.channel

            if params.pop("author", None):
                handler_kwargs["author"] = message.author

            if params.pop("guild", None):
                handler_kwargs["guild"] = message.guild

            # this is the player-required arg, it prompts to be summoned if not already in voice.
            # or otherwise denies use if non-guild voice is used.
            if params.pop("player", None):
                # however, it needs a voice channel to connect to.
                if (
                    isinstance(message.author, discord.Member)
                    and message.guild
                    and message.author.voice
                    and message.author.voice.channel
                ):
                    handler_kwargs["player"] = await self.get_player(
                        message.author.voice.channel
                    )
                else:
                    # TODO: enable ignore-non-voice commands to work here
                    # by looking for the first available VC if author has none.
                    raise exceptions.CommandError(
                        "This command requires you to be in a Guild Voice channel."
                    )

            # this is the optional-player arg.
            if params.pop("_player", None):
                if message.guild:
                    handler_kwargs["_player"] = self.get_player_in(message.guild)
                else:
                    handler_kwargs["_player"] = None

            if params.pop("permissions", None):
                handler_kwargs["permissions"] = user_permissions

            # this arg only works in guilds.
            if params.pop("user_mentions", None):
                if message.guild:
                    handler_kwargs["user_mentions"] = list(
                        map(message.guild.get_member, message.raw_mentions)
                    )
                else:
                    handler_kwargs["user_mentions"] = []

            # this arg only works in guilds.
            if params.pop("channel_mentions", None):
                if message.guild:
                    handler_kwargs["channel_mentions"] = list(
                        map(message.guild.get_channel, message.raw_channel_mentions)
                    )
                else:
                    handler_kwargs["channel_mentions"] = []

            if params.pop("voice_channel", None):
                if message.guild:
                    handler_kwargs["voice_channel"] = (
                        message.guild.me.voice.channel
                        if message.guild.me.voice
                        else None
                    )
                else:
                    handler_kwargs["voice_channel"] = None

            if params.pop("leftover_args", None):
                handler_kwargs["leftover_args"] = args

            args_expected = []
            for key, param in list(params.items()):
                # parse (*args) as a list of args
                if param.kind == param.VAR_POSITIONAL:
                    handler_kwargs[key] = args
                    params.pop(key)
                    continue

                # parse (*, args) as args rejoined as a string
                # multiple of these arguments will have the same value
                if param.kind == param.KEYWORD_ONLY and param.default == param.empty:
                    handler_kwargs[key] = " ".join(args)
                    params.pop(key)
                    continue

                doc_key = (
                    f"[{key}={param.default}]"
                    if param.default is not param.empty
                    else key
                )
                args_expected.append(doc_key)

                # Ignore keyword args with default values when the command had no arguments
                if not args and param.default is not param.empty:
                    params.pop(key)
                    continue

                # Assign given values to positional arguments
                if args:
                    arg_value = args.pop(0)
                    handler_kwargs[key] = arg_value
                    params.pop(key)

            # Test non-owners for command permissions.
            if message.author.id != self.config.owner_id:
                user_permissions.can_use_command(command)

            # Invalid usage, return docstring
            if params:
                docs = getattr(handler, "__doc__", None)
                if not docs:
                    doc_args = " ".join(args_expected)
                    docs = f"Usage: {command_prefix}{command} {doc_args}"

                docs = dedent(docs).format(command_prefix=command_prefix)
                await self.safe_send_message(
                    message.channel,
                    f"```\n{docs}\n```",
                    expire_in=60,
                )
                return

            response = await handler(**handler_kwargs)
            if response and isinstance(response, Response):
                if (
                    not isinstance(response.content, discord.Embed)
                    and self.config.embeds
                ):
                    content = self._gen_embed()
                    content.title = command
                    content.description = response.content

                    if response.reply:
                        content.description = (
                            f"{message.author.mention} {content.description}"
                        )
                    sentmsg = await self.safe_send_message(
                        message.channel,
                        content,
                        expire_in=(
                            response.delete_after if self.config.delete_messages else 0
                        ),
                        also_delete=message if self.config.delete_invoking else None,
                    )

                else:
                    contents = response.content
                    if response.reply:
                        contents = f"{message.author.mention}: {contents}"

                    sentmsg = await self.safe_send_message(
                        message.channel,
                        contents,
                        expire_in=(
                            response.delete_after if self.config.delete_messages else 0
                        ),
                        also_delete=message if self.config.delete_invoking else None,
                    )

        except (
            exceptions.CommandError,
            exceptions.HelpfulError,
            exceptions.ExtractionError,
        ) as e:
            log.error(
                "Error in %s: %s: %s",
                command,
                e.__class__.__name__,
                e.message,
                exc_info=True,
            )

            expirein = e.expire_in if self.config.delete_messages else 0
            alsodelete = message if self.config.delete_invoking else None

            if self.config.embeds:
                content = self._gen_embed()
                content.add_field(name="Error", value=e.message, inline=False)
                content.colour = discord.Colour(13369344)

                await self.safe_send_message(
                    message.channel, content, expire_in=expirein, also_delete=alsodelete
                )

            else:
                contents = f"```\n{e.message}\n```"

                await self.safe_send_message(
                    message.channel,
                    contents,
                    expire_in=expirein,
                    also_delete=alsodelete,
                )

        except exceptions.Signal:
            raise

        except Exception:  # pylint: disable=broad-exception-caught
            log.error("Exception in on_message", exc_info=True)
            if self.config.debug_mode:
                tb_str = traceback.format_exc()
                await self.safe_send_message(message.channel, f"```\n{tb_str}\n```")

        finally:
            if not sentmsg and not response and self.config.delete_invoking:
                await asyncio.sleep(5)
                await self.safe_delete_message(message, quiet=True)

    async def gen_cmd_list(
        self, message: discord.Message, list_all_cmds: bool = False
    ) -> List[str]:
        """
        Return a list of valid command names, without prefix, for the given message author.
        Commands marked with @dev_cmd are never included.

        Param `list_all_cmds` set True will list commands regardless of permission restrictions.
        """
        commands = []
        for att in dir(self):
            # This will always return at least cmd_help, since they needed perms to run this command
            if att.startswith("cmd_") and not hasattr(getattr(self, att), "dev_cmd"):
                user_permissions = self.permissions.for_user(message.author)
                command_name = att.replace("cmd_", "").lower()
                whitelist = user_permissions.command_whitelist
                blacklist = user_permissions.command_blacklist
                if list_all_cmds:
                    commands.append(command_name)

                elif blacklist and command_name in blacklist:
                    pass

                elif whitelist and command_name not in whitelist:
                    pass

                else:
                    commands.append(command_name)
        return commands

    async def on_inactivity_timeout_expired(
        self, voice_channel: VoiceableChannel
    ) -> None:
        """
        A generic event called by MusicBot when configured channel or player
        activity timers reach their end.
        """
        guild = voice_channel.guild

        if voice_channel:
            last_np_msg = self.server_data[guild.id].last_np_msg
            if last_np_msg is not None and last_np_msg.channel:
                channel = last_np_msg.channel
                if self.config.embeds:
                    embed = self._gen_embed()
                    embed.title = "Leaving voice channel"
                    embed.description = (
                        f"Leaving voice channel {voice_channel.name} due to inactivity."
                    )
                    await self.safe_send_message(channel, embed, expire_in=30)
                else:
                    await self.safe_send_message(
                        channel,
                        f"Leaving voice channel {voice_channel.name} in due to inactivity.",
                        expire_in=30,
                    )

            log.info(
                "Leaving voice channel %s in %s due to inactivity.",
                voice_channel.name,
                voice_channel.guild,
            )
            await self.disconnect_voice_client(guild)

    async def on_connect(self) -> None:
        """Event called by discord.py when the Client has connected to the API."""
        if self.init_ok:
            log.info("MusicBot has become connected.")

    async def on_disconnect(self) -> None:
        """Event called by discord.py any time bot is disconnected, or fails to connect."""
        log.info("MusicBot has become disconnected.")

    async def on_socket_event_type(self, event_type: str) -> None:
        """Event called by discord.py on any socket event."""
        log.everything(  # type: ignore[attr-defined]
            "Got a Socket Event:  %s", event_type
        )

    async def on_voice_state_update(
        self,
        member: discord.Member,
        before: discord.VoiceState,
        after: discord.VoiceState,
    ) -> None:
        """
        Event called by discord.py when a VoiceClient changes state in any way.
        https://discordpy.readthedocs.io/en/stable/api.html#discord.on_voice_state_update
        """
        if not self.init_ok:
            # Ignore updates before initialization is complete
            if self.config.debug_mode:
                log.warning(
                    "VoiceState updated before on_ready finished"
                )  # TODO: remove after coverage testing
            return

        guild = member.guild
        follow_user = self.server_data[guild.id].follow_user

        if self.config.leave_inactive_channel and not follow_user:
            event = self.server_data[guild.id].get_event("inactive_vc_timer")

            if before.channel and self.user in before.channel.members:
                # Handle inactivity if applicable
                for c in guild.channels:
                    if c.id in self.config.autojoin_channels:
                        # Ignore auto-join channels
                        log.info(
                            "Ignoring %s in %s as it is a bound voice channel.",
                            c.name,
                            guild,
                        )
                    elif isinstance(c, discord.VoiceChannel) and is_empty_voice_channel(
                        c, include_bots=self.config.bot_exception_ids
                    ):
                        log.info(
                            "%s has been detected as empty. Handling timeouts.",
                            c.name,
                        )
                        self.loop.create_task(self.handle_vc_inactivity(guild))
                        break

            elif after.channel and member != self.user:
                # Cancel inactivity timer if applicable
                if self.user in after.channel.members:
                    if event.is_active():
                        log.info(
                            "A user joined %s, cancelling timer.",
                            after.channel.name,
                        )
                    event.set()

            if member == self.user and before.channel and after.channel:
                # Handle bot movement between voice channels
                if is_empty_voice_channel(
                    after.channel, include_bots=self.config.bot_exception_ids
                ):
                    log.info(
                        "The bot moved to %s which is empty. Handling timeouts.",
                        after.channel.name,
                    )
                    self.loop.create_task(self.handle_vc_inactivity(guild))
                elif event.is_active():
                    log.info(
                        "The bot moved to %s which is not empty.",
                        after.channel.name,
                    )
                    event.set()

        # Check if the member is the bot itself or the bound user
        if member == self.user or (
            member.guild.id not in self.bound_users
            or member.id != self.bound_users[member.guild.id]
        ):
            return

        # Check if the bound user left the voice channel or moved to a different one
        if before.channel != after.channel:
            # Handle the case when the bound user leaves the voice channel
            guild = member.guild
            for channel in guild.channels:
                if (
                    isinstance(channel, discord.VoiceChannel)
                    and channel.id in self.config.autojoin_channels
                ):
                    auto_join_channel_id = self.config.autojoin_channels.get(guild.id)
                    if auto_join_channel_id:
                        auto_join_channel = guild.get_channel(auto_join_channel_id)
                        if auto_join_channel:
                            player = await self.get_player(
                                auto_join_channel, create=True
                            )
                            if player:
                                await player.voice_client.move_to(auto_join_channel)

            # Handle the case when the bound user moved to a different voice channel
            else:
                # Get the player for the guild
                if after.channel:
                    player = self.get_player_in(after.channel.guild)
                elif before.channel:
                    player = self.get_player_in(before.channel.guild)

                # If the player exists, move it
                if player:
                    await player.voice_client.move_to(after.channel)

<<<<<<< HEAD
                # If the player doesn't exist, create one
                elif not player:
                    await self.get_player(channel=after.channel, create=True)
=======
        if before.channel:
            player = self.get_player_in(before.channel.guild)
            if player and not follow_user:
                await self._handle_guild_auto_pause(player)
        if after.channel:
            player = self.get_player_in(after.channel.guild)
            if player and not follow_user:
                await self._handle_guild_auto_pause(player)
>>>>>>> 78184b1a

        if follow_user and member.id == follow_user.id:
            # follow-user has left the server voice channels.
            if after.channel is None:
                log.debug("No longer following user %s", member)
                self.server_data[member.guild.id].follow_user = None
                if player:
                    await self._handle_guild_auto_pause(player)

            # follow-user has moved to a new channel.
            elif before.channel != after.channel and player:
                log.debug("Following user `%s` to channel:  %s", member, after.channel)
                player.pause()
                await player.voice_client.move_to(after.channel)
                player.resume()

    async def _handle_api_disconnect(self, before: discord.VoiceState) -> bool:
        """
        Method called from on_voice_state_update when MusicBot is disconnected from voice.
        """
        if not before.channel:
            log.debug("VoiceState disconnect before.channel is None.")
            return False

        o_guild = self.get_guild(before.channel.guild.id)
        # These conditions are usually met when a user disconnects bot via menus.
        if (
            o_guild is not None
            and o_guild.id in self.players
            and isinstance(o_guild.voice_client, discord.VoiceClient)
            and not o_guild.voice_client.is_connected()
        ):
            log.info(
                "MusicBot was disconnected from the voice channel, likely by a user."
            )
            await self.disconnect_voice_client(o_guild)
            return True

        # These conditions are met when API terminates a voice client.
        if (
            o_guild is not None
            and o_guild.id in self.players
            and o_guild.voice_client is None
        ):
            log.info(
                "MusicBot was disconnected from the voice channel, likely by Discord API."
            )
            await self.disconnect_voice_client(o_guild)

            # reconnect if the guild is configured to auto-join.
            bcgid = before.channel.guild.id
            if any(bcgid == ch.guild.id for ch in self.autojoinable_channels):
                # Look for the last channel we were in.
                target_channel = self.get_channel(before.channel.id)
                if not target_channel:
                    # fall back to the configured channel.
                    target_channel = discord.utils.find(
                        lambda c: c.guild.id == bcgid,
                        self.autojoinable_channels,
                    )

                if not isinstance(
                    target_channel, (discord.VoiceChannel, discord.StageChannel)
                ):
                    log.error(
                        "Cannot use auto-join channel with type: %s  in guild:  %s",
                        type(target_channel),
                        before.channel.guild,
                    )
                    return True

                if not target_channel:
                    log.error(
                        "Cannot find the auto-joined channel, was it deleted?  Guild:  %s",
                        before.channel.guild,
                    )
                    return True

                log.info(
                    "Reconnecting to auto-joined guild on channel:  %s",
                    target_channel,
                )
                try:
                    r_player = await self.get_player(
                        target_channel, create=True, deserialize=True
                    )

                    if r_player.is_stopped:
                        r_player.play()

                except (TypeError, exceptions.PermissionsError):
                    log.warning(
                        "Cannot auto join channel:  %s",
                        before.channel,
                        exc_info=True,
                    )
            return True

        # TODO: If bot has left a server but still had a client, we should kill it.
        # if o_guild is None and before.channel.guild.id in self.players:

        return False

    async def on_guild_join(self, guild: discord.Guild) -> None:
        """
        Event called by discord.py when the bot joins a new guild.
        https://discordpy.readthedocs.io/en/stable/api.html#discord.on_guild_join
        """
        log.info("Bot has been added to guild: %s", guild.name)

        # Leave guilds if the owner is not a member and configured to do so.
        if self.config.leavenonowners:
            # Get the owner so we can notify them of the leave via DM.
            owner = self._get_owner_member()
            if owner:
                # check for the owner in the guild.
                check = guild.get_member(owner.id)
                if check is None:
                    await guild.leave()
                    log.info(
                        "Left guild '%s' due to bot owner not found.",
                        guild.name,
                    )
                    await owner.send(
                        self.str.get(
                            "left-no-owner-guilds",
                            "Left `{}` due to bot owner not being found in it.",
                        ).format(guild.name)
                    )

        log.debug("Creating data folder for guild %s", guild.id)
        self.config.data_path.joinpath(str(guild.id)).mkdir(exist_ok=True)

    async def on_guild_remove(self, guild: discord.Guild) -> None:
        """
        Event called by discord.py when the bot is removed from a guild or a guild is deleted.
        https://discordpy.readthedocs.io/en/stable/api.html#discord.on_guild_remove
        """
        log.info("Bot has been removed from guild: %s", guild.name)
        log.debug("Updated guild list:")
        for s in self.guilds:
            log.debug(" - %s", s.name)

        if guild.id in self.players:
            self.players.pop(guild.id).kill()

    async def on_guild_available(self, guild: discord.Guild) -> None:
        """
        Event called by discord.py when a guild becomes available.
        https://discordpy.readthedocs.io/en/stable/api.html#discord.on_guild_available
        """
        if not self.init_ok:
            return  # Ignore pre-ready events

        log.info('Guild "%s" has become available.', guild.name)

        player = self.get_player_in(guild)

        """
        if player and player.voice_client and not player.voice_client.is_connected():
            # TODO: really test this, I hope and pray I need not bother here...
            log.warning("MusicBot has a MusicPlayer with no VoiceClient!")
            return
        #"""

        if player and player.is_paused and player.guild_or_net_unavailable:
            log.debug(
                'Resuming player in "%s" due to availability.',
                guild.name,
            )
            player.guild_or_net_unavailable = False
            player.resume()

        if player:
            player.guild_or_net_unavailable = False

    async def on_guild_unavailable(self, guild: discord.Guild) -> None:
        """
        Event called by discord.py when Discord API says a guild is unavailable.
        https://discordpy.readthedocs.io/en/stable/api.html#discord.on_guild_unavailable
        """
        if not self.init_ok:
            return  # Ignore pre-ready events.

        log.info('Guild "%s" has become unavailable.', guild.name)

        player = self.get_player_in(guild)

        if player and player.is_playing:
            log.debug(
                'Pausing player in "%s" due to unavailability.',
                guild.name,
            )
            player.pause()

        if player:
            player.guild_or_net_unavailable = True

    async def on_guild_update(
        self, before: discord.Guild, after: discord.Guild
    ) -> None:
        """
        Event called by discord.py when guild properties are updated.
        https://discordpy.readthedocs.io/en/stable/api.html#discord.on_guild_update
        """
        log.info("Guild update for:  %s", before)
        diff = instance_diff(before, after)
        for attr, vals in diff.items():
            log.everythinng(  # type: ignore[attr-defined]
                "Guild Update - attribute '%s' is now:  %s  -- was:  %s",
                attr,
                vals[0],
                vals[1],
            )

        # TODO: replace this with utils.objdiff() or remove both
        for name in set(getattr(before, "__slotnames__")):
            a_val = getattr(after, name, None)
            b_val = getattr(before, name, None)
            if b_val != a_val:
                log.everything(  # type: ignore[attr-defined]
                    f"Guild attribute {name} is now: {a_val}  -- Was: {b_val}"
                )

    async def on_guild_channel_update(
        self, before: discord.abc.GuildChannel, after: discord.abc.GuildChannel
    ) -> None:
        """
        Event called by discord.py when a guild channel is updated.
        https://discordpy.readthedocs.io/en/stable/api.html#discord.on_guild_channel_update
        """
        log.info("Channel update for:  %s", before)
        diff = instance_diff(before, after)
        for attr, vals in diff.items():
            log.everythinng(  # type: ignore[attr-defined]
                "Guild Channel Update - attribute '%s' is now:  %s  -- was:  %s",
                attr,
                vals[0],
                vals[1],
            )

        # TODO: replace this with objdiff() or remove both.
        for name in set(getattr(before, "__slotnames__")):
            a_val = getattr(after, name, None)
            b_val = getattr(before, name, None)
            if b_val != a_val:
                log.everything(  # type: ignore[attr-defined]
                    f"Channel attribute {name} is now: {a_val}  -- Was: {b_val}"
                )<|MERGE_RESOLUTION|>--- conflicted
+++ resolved
@@ -157,7 +157,6 @@
         self.last_status: Optional[discord.BaseActivity] = None
         self.players: Dict[int, MusicPlayer] = {}
         self.autojoinable_channels: Set[VoiceableChannel] = set()
-        self.bound_users: Dict[int, MessageAuthor] = {}
 
         self.config = Config(self._config_file)
 
@@ -1433,8 +1432,6 @@
 
         if not player.is_stopped and not player.is_dead:
             player.play(_continue=True)
-
-        await self.update_now_playing_status()
 
     async def on_player_entry_added(
         self,
@@ -2586,11 +2583,6 @@
             event.set()
             log.debug("Player activity timer is being reset.")
 
-    async def cmd_syncnp(self) -> None:
-        """
-        Updates the activity status manually. Should be removed later."""
-        await self.update_now_playing_status()
-
     async def cmd_resetplaylist(self, player: MusicPlayer) -> CommandResponse:
         """
         Usage:
@@ -3195,44 +3187,6 @@
                 ),
                 expire_in=30,
             )
-
-    async def cmd_ping(self) -> CommandResponse:
-        """
-        Usage:
-            {command_prefix}ping
-
-        Displays the latency between the bot and discord. Relative to expected response time.
-        """
-        e = self._gen_embed()
-        e.title = "Pong"
-        latency = round(self.latency * 1000, 2)
-        e.description = f"\U0001f3d3  {latency}ms"
-        if 0 <= round(self.latency * 1000, 2) < 25:
-            e.colour = discord.Colour.green()
-        elif 25 <= round(self.latency * 1000, 2) < 40:
-            e.colour = discord.Colour.yellow()
-        elif round(self.latency * 1000, 2) > 40:
-            e.colour = discord.Colour.red()
-        return Response(e, delete_after=30)
-
-    async def cmd_pong(self) -> CommandResponse:
-        """
-        Usage:
-            {command_prefix}ping
-
-        Displays the latency between the bot and discord. Relative to expected response time.
-        """
-        e = self._gen_embed()
-        e.title = "Ping"
-        latency = round(self.latency * 1000, 2)
-        e.description = f"\U0001f3d3  {latency}ms"
-        if 0 <= round(self.latency * 1000, 2) < 25:
-            e.colour = discord.Colour.green()
-        elif 25 <= round(self.latency * 1000, 2) < 40:
-            e.colour = discord.Colour.yellow()
-        elif round(self.latency * 1000, 2) > 40:
-            e.colour = discord.Colour.red()
-        return Response(e, delete_after=30)
 
     async def cmd_play(
         self,
@@ -4554,19 +4508,6 @@
             ).format(self.server_data[guild.id].command_prefix),
             delete_after=30,
         )
-
-    async def cmd_bind(self, author: discord.Member) -> CommandResponse:
-        """
-        Usage:
-            {command_prefix}bind
-
-        Bind the bot to a user, useful for large servers where channel changing is common.
-        """
-        # Store the bound user ID in a server-specific dictionary
-        server_id = author.guild.id
-        self.bound_users[server_id] = author.id
-
-        return Response(f"Successfully bound to {author.name}.")
 
     async def cmd_summon(
         self, guild: discord.Guild, author: discord.Member, message: discord.Message
@@ -7398,12 +7339,11 @@
         https://discordpy.readthedocs.io/en/stable/api.html#discord.on_voice_state_update
         """
         if not self.init_ok:
-            # Ignore updates before initialization is complete
             if self.config.debug_mode:
                 log.warning(
                     "VoiceState updated before on_ready finished"
                 )  # TODO: remove after coverage testing
-            return
+            return  # Ignore stuff before ready
 
         guild = member.guild
         follow_user = self.server_data[guild.id].follow_user
@@ -7412,95 +7352,58 @@
             event = self.server_data[guild.id].get_event("inactive_vc_timer")
 
             if before.channel and self.user in before.channel.members:
-                # Handle inactivity if applicable
-                for c in guild.channels:
-                    if c.id in self.config.autojoin_channels:
-                        # Ignore auto-join channels
-                        log.info(
-                            "Ignoring %s in %s as it is a bound voice channel.",
-                            c.name,
-                            guild,
-                        )
-                    elif isinstance(c, discord.VoiceChannel) and is_empty_voice_channel(
-                        c, include_bots=self.config.bot_exception_ids
-                    ):
-                        log.info(
-                            "%s has been detected as empty. Handling timeouts.",
-                            c.name,
-                        )
-                        self.loop.create_task(self.handle_vc_inactivity(guild))
-                        break
-
+                if str(before.channel.id) in str(self.config.autojoin_channels):
+                    log.info(
+                        "Ignoring %s in %s as it is a bound voice channel.",
+                        before.channel.name,
+                        before.channel.guild,
+                    )
+
+                elif is_empty_voice_channel(
+                    before.channel, include_bots=self.config.bot_exception_ids
+                ):
+                    log.info(
+                        "%s has been detected as empty. Handling timeouts.",
+                        before.channel.name,
+                    )
+                    self.loop.create_task(self.handle_vc_inactivity(guild))
             elif after.channel and member != self.user:
-                # Cancel inactivity timer if applicable
                 if self.user in after.channel.members:
                     if event.is_active():
+                        # Added to not spam the console with the message for every person that joins
                         log.info(
                             "A user joined %s, cancelling timer.",
                             after.channel.name,
                         )
                     event.set()
 
-            if member == self.user and before.channel and after.channel:
-                # Handle bot movement between voice channels
+            if (
+                member == self.user and before.channel and after.channel
+            ):  # bot got moved from channel to channel
+                # if not any(not user.bot for user in after.channel.members):
                 if is_empty_voice_channel(
                     after.channel, include_bots=self.config.bot_exception_ids
                 ):
                     log.info(
-                        "The bot moved to %s which is empty. Handling timeouts.",
+                        "The bot got moved and the voice channel %s is empty. Handling timeouts.",
                         after.channel.name,
                     )
                     self.loop.create_task(self.handle_vc_inactivity(guild))
-                elif event.is_active():
-                    log.info(
-                        "The bot moved to %s which is not empty.",
-                        after.channel.name,
-                    )
-                    event.set()
-
-        # Check if the member is the bot itself or the bound user
-        if member == self.user or (
-            member.guild.id not in self.bound_users
-            or member.id != self.bound_users[member.guild.id]
-        ):
-            return
-
-        # Check if the bound user left the voice channel or moved to a different one
-        if before.channel != after.channel:
-            # Handle the case when the bound user leaves the voice channel
-            guild = member.guild
-            for channel in guild.channels:
-                if (
-                    isinstance(channel, discord.VoiceChannel)
-                    and channel.id in self.config.autojoin_channels
-                ):
-                    auto_join_channel_id = self.config.autojoin_channels.get(guild.id)
-                    if auto_join_channel_id:
-                        auto_join_channel = guild.get_channel(auto_join_channel_id)
-                        if auto_join_channel:
-                            player = await self.get_player(
-                                auto_join_channel, create=True
-                            )
-                            if player:
-                                await player.voice_client.move_to(auto_join_channel)
-
-            # Handle the case when the bound user moved to a different voice channel
-            else:
-                # Get the player for the guild
-                if after.channel:
-                    player = self.get_player_in(after.channel.guild)
-                elif before.channel:
-                    player = self.get_player_in(before.channel.guild)
-
-                # If the player exists, move it
-                if player:
-                    await player.voice_client.move_to(after.channel)
-
-<<<<<<< HEAD
-                # If the player doesn't exist, create one
-                elif not player:
-                    await self.get_player(channel=after.channel, create=True)
-=======
+                else:
+                    if event.is_active():
+                        log.info(
+                            "The bot got moved and the voice channel %s is not empty.",
+                            after.channel.name,
+                        )
+                        event.set()
+
+        # Voice stat updates for bot itself.
+        if member == self.user:
+            # check if bot was disconnected from a voice channel
+            if not after.channel and before.channel and not self.network_outage:
+                if await self._handle_api_disconnect(before):
+                    return
+
         if before.channel:
             player = self.get_player_in(before.channel.guild)
             if player and not follow_user:
@@ -7509,7 +7412,6 @@
             player = self.get_player_in(after.channel.guild)
             if player and not follow_user:
                 await self._handle_guild_auto_pause(player)
->>>>>>> 78184b1a
 
         if follow_user and member.id == follow_user.id:
             # follow-user has left the server voice channels.
