--- conflicted
+++ resolved
@@ -1528,14 +1528,6 @@
 
         return None
 
-<<<<<<< HEAD
-    async def on_os_signal(
-        self, sig: signal.Signals, loop: asyncio.AbstractEventLoop
-    ) -> None:
-        """
-        This function is called by event loop signal handling when any
-        registered OS signal is caught.
-=======
     def _setup_windows_signal_handler(self) -> None:
         """
         Windows needs special handling for Ctrl+C signals to play nice with asyncio
@@ -1573,7 +1565,6 @@
         the start of run_musicbot().
         This allows MusicBot to handle external signals and triggering a clean
         shutdown of MusicBot in response to them.
->>>>>>> 68ef2172
 
         It essentially just calls logout, and the rest of MusicBot tear-down is
         finished up in `MusicBot.run_musicbot()` instead.
@@ -1647,19 +1638,13 @@
             if self.http.connector:
                 log.debug("Closing HTTP Connector.")
                 await self.http.connector.close()
-<<<<<<< HEAD
-=======
                 await asyncio.sleep(0.5)
->>>>>>> 68ef2172
 
             # ensure the session is closed.
             if self.session:
                 log.debug("Closing aiohttp session.")
                 await self.session.close()
-<<<<<<< HEAD
-=======
                 await asyncio.sleep(0.5)
->>>>>>> 68ef2172
 
             # if anything set an exit signal, we should raise it here.
             if self.exit_signal:
