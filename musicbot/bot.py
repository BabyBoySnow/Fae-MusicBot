import asyncio
import inspect
import json
import logging
import math
import os
import pathlib
import random
import re
import shutil
import signal
import socket
import ssl
import sys
import time
import traceback
from collections import defaultdict
from io import BytesIO, StringIO
from textwrap import dedent
from typing import TYPE_CHECKING, Any, DefaultDict, Dict, List, Optional, Set, Union

import aiohttp
import certifi  # type: ignore[import-untyped, unused-ignore]
import discord
import yt_dlp as youtube_dl  # type: ignore[import-untyped]

from . import downloader, exceptions
from .aliases import Aliases, AliasesDefault
from .autoplaylist import AutoPlaylistManager
from .config import Config, ConfigDefaults
from .constants import (
    DATA_FILE_SERVERS,
    DATA_GUILD_FILE_CUR_SONG,
    DATA_GUILD_FILE_QUEUE,
    DEFAULT_BOT_NAME,
    DEFAULT_OWNER_GROUP_NAME,
    DEFAULT_PERMS_GROUP_NAME,
    DEFAULT_PING_HTTP_URI,
    DEFAULT_PING_SLEEP,
    DEFAULT_PING_TARGET,
    DEFAULT_PING_TIMEOUT,
    DISCORD_MSG_CHAR_LIMIT,
    EMOJI_CHECK_MARK_BUTTON,
    EMOJI_CROSS_MARK_BUTTON,
    EMOJI_IDLE_ICON,
    EMOJI_NEXT_ICON,
    EMOJI_PREV_ICON,
    EMOJI_STOP_SIGN,
    FALLBACK_PING_SLEEP,
    FALLBACK_PING_TIMEOUT,
    MUSICBOT_USER_AGENT_AIOHTTP,
)
from .constants import VERSION as BOTVERSION
from .constants import VOICE_CLIENT_MAX_RETRY_CONNECT, VOICE_CLIENT_RECONNECT_TIMEOUT
from .constructs import GuildSpecificData, Response
from .entry import LocalFilePlaylistEntry, StreamPlaylistEntry, URLPlaylistEntry
from .filecache import AudioFileCache
from .json import Json
from .opus_loader import load_opus_lib
from .permissions import PermissionGroup, Permissions, PermissionsDefaults
from .player import MusicPlayer
from .playlist import Playlist
from .spotify import Spotify
from .utils import (
    _func_,
    count_members_in_voice,
    dev_only,
    format_size_from_bytes,
    format_song_duration,
    format_time_to_seconds,
    is_empty_voice_channel,
    muffle_discord_console_log,
    mute_discord_console_log,
    owner_only,
    slugify,
)

# optional imports
try:
    import objgraph  # type: ignore[import-untyped]
except ImportError:
    objgraph = None


if TYPE_CHECKING:
    from collections.abc import Coroutine
    from contextvars import Context as CtxVars

    AsyncTask = asyncio.Task[Any]
else:
    AsyncTask = asyncio.Task

# Type aliases
ExitSignals = Union[None, exceptions.RestartSignal, exceptions.TerminateSignal]
# Channels that MusicBot Can message.
MessageableChannel = Union[
    discord.VoiceChannel,
    discord.StageChannel,
    discord.TextChannel,
    discord.Thread,
    discord.DMChannel,
    discord.GroupChannel,
    discord.PartialMessageable,
]
GuildMessageableChannels = Union[
    discord.TextChannel,
    discord.Thread,
    discord.VoiceChannel,
    discord.StageChannel,
]
# Voice Channels that MusicBot Can connect to.
VoiceableChannel = Union[
    discord.VoiceChannel,
    discord.StageChannel,
]
MessageAuthor = Union[
    discord.User,
    discord.Member,
]
UserMentions = List[Union[discord.Member, discord.User]]
EntryTypes = Union[URLPlaylistEntry, StreamPlaylistEntry, LocalFilePlaylistEntry]
CommandResponse = Union[Response, None]


log = logging.getLogger(__name__)


class MusicBot(discord.Client):
    def __init__(
        self,
        config_file: Optional[pathlib.Path] = None,
        perms_file: Optional[pathlib.Path] = None,
        aliases_file: Optional[pathlib.Path] = None,
        use_certifi: bool = False,
    ) -> None:
        log.info("Initializing MusicBot %s", BOTVERSION)
        load_opus_lib()

        if config_file is None:
            self._config_file = ConfigDefaults.options_file
        else:
            self._config_file = config_file

        if perms_file is None:
            self._perms_file = PermissionsDefaults.perms_file
        else:
            self._perms_file = perms_file

        if aliases_file is None:
            aliases_file = AliasesDefault.aliases_file

        self.use_certifi: bool = use_certifi
        self.exit_signal: ExitSignals = None
        self._init_time: float = time.time()
        self._os_signal: Optional[signal.Signals] = None
        self._ping_peer_addr: str = ""
        self._ping_use_http: bool = False
        self.network_outage: bool = False
        self.on_ready_count: int = 0
        self.init_ok: bool = False
        self.logout_called: bool = False
        self.cached_app_info: Optional[discord.AppInfo] = None
        self.last_status: Optional[discord.BaseActivity] = None
        self.players: Dict[int, MusicPlayer] = {}
        self.task_pool: Set[AsyncTask] = set()

        self.config = Config(self._config_file)

        self.permissions = Permissions(self._perms_file)
        # Set the owner ID in case it wasn't auto...
        self.permissions.set_owner_id(self.config.owner_id)
        self.str = Json(self.config.i18n_file)

        if self.config.usealias:
            # get a list of natural command names.
            nat_cmds = [
                x.replace("cmd_", "") for x in dir(self) if x.startswith("cmd_")
            ]
            # load the aliases file.
            self.aliases = Aliases(aliases_file, nat_cmds)

        self.playlist_mgr = AutoPlaylistManager(self)

        self.aiolocks: DefaultDict[str, asyncio.Lock] = defaultdict(asyncio.Lock)
        self.filecache = AudioFileCache(self)
        self.downloader = downloader.Downloader(self)

        # Factory function for server specific data objects.
        def server_factory() -> GuildSpecificData:
            return GuildSpecificData(self)

        # defaultdict lets us on-demand create GuildSpecificData.
        self.server_data: DefaultDict[int, GuildSpecificData] = defaultdict(
            server_factory
        )

        self.spotify: Optional[Spotify] = None
        self.session: Optional[aiohttp.ClientSession] = None

        intents = discord.Intents.all()
        intents.typing = False
        intents.presences = False
        super().__init__(intents=intents)

    def create_task(
        self,
        coro: "Coroutine[Any, Any, Any]",
        *,
        name: Optional[str] = None,
        ctx: Optional["CtxVars"] = None,
    ) -> None:
        """
        Same as asyncio.create_task() but manages the task reference.
        This prevents garbage collection of tasks until they are finished.
        """
        if not self.loop:
            log.error("Loop is closed, cannot create task for: %r", coro)
            return

        # context was not added until python 3.11
        if sys.version_info >= (3, 11):
            t = self.loop.create_task(coro, name=name, context=ctx)
        else:  # assume 3.8 +
            t = self.loop.create_task(coro, name=name)
        self.task_pool.add(t)

        def discard_task(task: AsyncTask) -> None:
            """Clean up the spawned task and handle its exceptions."""
            ex = task.exception()
            if ex:
                if log.getEffectiveLevel() <= logging.DEBUG:
                    log.exception(
                        "Unhandled exception for task:  %r", task, exc_info=ex
                    )
                else:
                    log.error(
                        "Unhandled exception for task:  %r  --  %s",
                        task,
                        str(ex),
                    )

            self.task_pool.discard(task)

        t.add_done_callback(discard_task)

    async def setup_hook(self) -> None:
        """async init phase that is called by d.py before login."""
        if self.config.enable_queue_history_global:
            await self.playlist_mgr.global_history.load()

        # TODO: testing is needed to see if this would be required.
        # See also:  https://github.com/aio-libs/aiohttp/discussions/6044
        # aiohttp version must be at least 3.8.0 for the following to potentially work.
        # Python 3.11+ might also be a requirement if CPython does not support start_tls.
        # setattr(asyncio.sslproto._SSLProtocolTransport, "_start_tls_compatible", True)

        self.http.user_agent = MUSICBOT_USER_AGENT_AIOHTTP
        if self.use_certifi:
            ssl_ctx = ssl.create_default_context(cafile=certifi.where())
            tcp_connector = aiohttp.TCPConnector(ssl_context=ssl_ctx)

            # Patches discord.py HTTPClient.
            self.http.connector = tcp_connector

            self.session = aiohttp.ClientSession(
                headers={"User-Agent": self.http.user_agent},
                connector=tcp_connector,
            )
        else:
            self.session = aiohttp.ClientSession(
                headers={"User-Agent": self.http.user_agent}
            )

        if self.config.spotify_enabled:
            try:
                self.spotify = Spotify(
                    self.config.spotify_clientid,
                    self.config.spotify_clientsecret,
                    aiosession=self.session,
                    loop=self.loop,
                )
                if not await self.spotify.has_token():
                    log.warning("Spotify did not provide us with a token. Disabling.")
                    self.config.spotify_enabled = False
                else:
                    log.info(
                        "Authenticated with Spotify successfully using client ID and secret."
                    )
            except exceptions.SpotifyError as e:
                log.warning(
                    "Could not start Spotify client. Is your client ID and secret correct? Details: %s. Continuing anyway in 5 seconds...",
                    e,
                )
                self.config.spotify_enabled = False
                time.sleep(5)  # make sure they see the problem
        else:
            try:
                log.warning(
                    "The config did not have Spotify app credentials, attempting to use guest mode."
                )
                self.spotify = Spotify(
                    None, None, aiosession=self.session, loop=self.loop
                )
                if not await self.spotify.has_token():
                    log.warning("Spotify did not provide us with a token. Disabling.")
                    self.config.spotify_enabled = False
                else:
                    log.info(
                        "Authenticated with Spotify successfully using guest mode."
                    )
                    self.config.spotify_enabled = True
            except exceptions.SpotifyError as e:
                log.warning(
                    "Could not start Spotify client using guest mode. Details: %s.", e
                )
                self.config.spotify_enabled = False

        # trigger yt tv oauth2 authorization.
        if self.config.ytdlp_use_oauth2 and self.config.ytdlp_oauth2_url:
            log.warning(
                "Experimental Yt-dlp OAuth2 plugin is enabled. This might break at any point!"
            )
            # could probably do this with items from an auto-playlist but meh.
            await self.downloader.extract_info(
                self.config.ytdlp_oauth2_url, download=False, process=True
            )

        log.info("Initialized, now connecting to discord.")
        # this creates an output similar to a progress indicator.
        muffle_discord_console_log()
        self.create_task(self._test_network(), name="MB_PingTest")

    async def _test_network(self) -> None:
        """
        A self looping method that tests network connectivity.
        This will call to the systems ping command and use its return status.
        """
        if not self.config.enable_network_checker:
            log.debug("Network ping test is disabled via config.")
            return

        if self.logout_called:
            log.noise("Network ping test is closing down.")  # type: ignore[attr-defined]
            return

        # Resolve the given target to speed up pings.
        ping_target = self._ping_peer_addr
        if not self._ping_peer_addr:
            try:
                ai = socket.getaddrinfo(DEFAULT_PING_TARGET, 80)
                self._ping_peer_addr = ai[0][4][0]
                ping_target = self._ping_peer_addr
            except OSError:
                log.warning("Could not resolve ping target.")
                ping_target = DEFAULT_PING_TARGET

        # Make a ping test using sys ping command or http request.
        if self._ping_use_http:
            ping_status = await self._test_network_via_http(ping_target)
        else:
            ping_status = await self._test_network_via_ping(ping_target)
            if self._ping_use_http:
                ping_status = await self._test_network_via_http(ping_target)

        # Ping success, network up.
        if ping_status == 0:
            if self.network_outage:
                self.on_network_up()
            self.network_outage = False

        # Ping failed, network down.
        else:
            if not self.network_outage:
                self.on_network_down()
            self.network_outage = True

        # Sleep before next ping.
        try:
            if not self._ping_use_http:
                await asyncio.sleep(DEFAULT_PING_SLEEP)
            else:
                await asyncio.sleep(FALLBACK_PING_SLEEP)
        except asyncio.exceptions.CancelledError:
            log.noise("Network ping test cancelled.")  # type: ignore[attr-defined]
            return

        # set up the next ping task if possible.
        if not self.logout_called:
            self.create_task(self._test_network(), name="MB_PingTest")

    async def _test_network_via_http(self, ping_target: str) -> int:
        """
        This method is used as a fall-back if system ping commands are not available.
        It will make use of current aiohttp session to make a HEAD request for the
        given `ping_target` and a file defined by DEFAULT_PING_HTTP_URI.
        """
        if not self.session:
            log.warning("Network testing via HTTP does not have a session to borrow.")
            # As we cannot test it, assume network is up.
            return 0

        try:
            ping_host = f"http://{ping_target}{DEFAULT_PING_HTTP_URI}"
            async with self.session.head(
                ping_host,
                timeout=FALLBACK_PING_TIMEOUT,  # type: ignore[arg-type,unused-ignore]
            ):
                return 0
        except (aiohttp.ClientError, asyncio.exceptions.TimeoutError, OSError):
            return 1

    async def _test_network_via_ping(self, ping_target: str) -> int:
        """
        This method constructs a ping command to use as a system call.
        If ping cannot be found or is not permitted, the fall-back flag
        will be set by this function, and subsequent ping tests will use
        HTTP ping testing method instead.
        """
        # Make a ping call based on OS.
        if not hasattr(self, "_mb_ping_exe_path"):
            ping_path = shutil.which("ping")
            if not ping_path:
                log.warning("Could not locate `ping` executable in your environment.")
                ping_path = "ping"
            setattr(self, "_mb_ping_exe_path", ping_path)
        else:
            ping_path = getattr(self, "_mb_ping_exe_path", "ping")

        ping_cmd: List[str] = []
        if os.name == "nt":
            # Windows ping -w uses milliseconds.
            t = 1000 * DEFAULT_PING_TIMEOUT
            ping_cmd = [ping_path, "-n", "1", "-w", str(t), ping_target]
        else:
            t = DEFAULT_PING_TIMEOUT
            ping_cmd = [ping_path, "-c", "1", "-w", str(t), ping_target]

        # execute the ping command.
        try:
            p = await asyncio.create_subprocess_exec(
                ping_cmd[0],
                *ping_cmd[1:],
                stdout=asyncio.subprocess.DEVNULL,
                stderr=asyncio.subprocess.DEVNULL,
            )
            ping_status = await p.wait()
        except FileNotFoundError:
            log.error(
                "MusicBot could not locate a `ping` command path.  Will attempt to use HTTP ping instead."
                "\nMusicBot tried the following command:   %s"
                "\nYou should enable ping in your system or container environment for best results."
                "\nAlternatively disable network checking via config.",
                " ".join(ping_cmd),
            )
            self._ping_use_http = True
            return 1
        except PermissionError:
            log.error(
                "MusicBot was denied permission to execute the `ping` command.  Will attempt to use HTTP ping instead."
                "\nMusicBot tried the following command:   %s"
                "\nYou should enable ping in your system or container environment for best results."
                "\nAlternatively disable network checking via config.",
                " ".join(ping_cmd),
            )
            self._ping_use_http = True
            return 1
        except OSError:
            log.error(
                "Your environment may not allow the `ping` system command.  Will attempt to use HTTP ping instead."
                "\nMusicBot tried the following command:   %s"
                "\nYou should enable ping in your system or container environment for best results."
                "\nAlternatively disable network checking via config.",
                " ".join(ping_cmd),
                exc_info=self.config.debug_mode,
            )
            self._ping_use_http = True
            return 1
        return ping_status

    def on_network_up(self) -> None:
        """
        Event called by MusicBot when it detects network returned from outage.
        """
        log.info("MusicBot detected network is available again.")
        for gid, player in self.players.items():
            if player.is_paused and not player.paused_auto:
                if not player.voice_client.is_connected():
                    log.warning(
                        "VoiceClient is not connected, waiting to resume MusicPlayer..."
                    )
                    continue
                log.info("Resuming playback of player:  (%s) %s", gid, repr(player))
                player.guild_or_net_unavailable = False
                player.resume()
            player.guild_or_net_unavailable = False

    def on_network_down(self) -> None:
        """
        Event called by MusicBot when it detects network outage.
        """
        log.info("MusicBot detected a network outage.")
        for gid, player in self.players.items():
            if player.is_playing:
                log.info(
                    "Pausing MusicPlayer due to network availability:  (%s) %s",
                    gid,
                    repr(player),
                )
                player.pause()
            player.guild_or_net_unavailable = True

    def _get_owner_member(
        self, *, server: Optional[discord.Guild] = None, voice: bool = False
    ) -> Optional[discord.Member]:
        """
        Get the discord Member object that has a user ID which matches
        the configured OwnerID.

        :param: server:  The discord Guild in which to expect the member.
        :param: voice:  Require the owner to be in a voice channel.
        """
        owner = discord.utils.find(
            lambda m: m.id == self.config.owner_id and (m.voice if voice else True),
            server.members if server else self.get_all_members(),
        )
        log.noise(  # type: ignore[attr-defined]
            "Looking for owner (in guild: %s) (required voice: %s) and got:  %s",
            server,
            voice,
            owner,
        )
        return owner

    async def _auto_join_channels(
        self,
        from_resume: bool = False,
    ) -> None:
        """
        Attempt to join voice channels that have been configured in options.
        Also checks for existing voice sessions and attempts to resume them.
        If self.on_ready_count is 0, it will also run owner auto-summon logic.
        """
        log.info("Checking for channels to auto-join or resume...")
        channel_map: Dict[discord.Guild, VoiceableChannel] = {}

        # Check guilds for a resumable channel, conditionally override with owner summon.
        resuming = False
        for guild in self.guilds:
            auto_join_ch = self.server_data[guild.id].auto_join_channel
            if auto_join_ch:
                channel_map[guild] = auto_join_ch

            if guild.unavailable:
                log.warning(
                    "Guild not available, cannot auto join:  %s/%s",
                    guild.id,
                    guild.name,
                )
                continue

            # Check for a resumable channel.
            if guild.me.voice and guild.me.voice.channel:
                log.info(
                    "Found resumable voice channel:  %s  in guild:  %s",
                    guild.me.voice.channel.name,
                    guild.name,
                )

                # override an existing auto-join if bot was previously in a different channel.
                if (
                    guild in channel_map
                    and guild.me.voice.channel != channel_map[guild]
                ):
                    log.info(
                        "Will try resuming voice session instead of Auto-Joining channel:  %s",
                        channel_map[guild].name,
                    )
                channel_map[guild] = guild.me.voice.channel
                resuming = True

            # Check for follow-user mode on resume.
            follow_user = self.server_data[guild.id].follow_user
            if from_resume and follow_user:
                if follow_user.voice and follow_user.voice.channel:
                    channel_map[guild] = follow_user.voice.channel

            # Check if we should auto-summon to the owner, but only on startup.
            if self.config.auto_summon and not from_resume:
                owner = self._get_owner_member(server=guild, voice=True)
                if owner and owner.voice and owner.voice.channel:
                    log.info(
                        "Found owner in voice channel:  %s", owner.voice.channel.name
                    )
                    if guild in channel_map:
                        if resuming:
                            log.info(
                                "Ignoring resumable channel, AutoSummon to owner in channel:  %s",
                                owner.voice.channel.name,
                            )
                        else:
                            log.info(
                                "Ignoring Auto-Join channel, AutoSummon to owner in channel:  %s",
                                owner.voice.channel.name,
                            )
                    channel_map[guild] = owner.voice.channel

        for guild, channel in channel_map.items():

            if (
                isinstance(guild.voice_client, discord.VoiceClient)
                and guild.voice_client.is_connected()
            ):
                log.info(
                    "Already connected to channel:  %s  in guild:  %s",
                    guild.voice_client.channel.name,
                    guild.name,
                )
                continue

            if channel and isinstance(
                channel, (discord.VoiceChannel, discord.StageChannel)
            ):
                log.info(
                    "Attempting to join channel:  %s/%s  in guild:  %s",
                    channel.guild.name,
                    channel.name,
                    channel.guild,
                )

                player = self.get_player_in(guild)

                if player:
                    log.info("Discarding MusicPlayer and making a new one...")
                    await self.disconnect_voice_client(guild)

                    try:
                        player = await self.get_player(
                            channel,
                            create=True,
                            deserialize=self.config.persistent_queue,
                        )

                        if player.is_stopped and len(player.playlist) > 0:
                            player.play()

                        if self.config.auto_playlist and len(player.playlist) == 0:
                            await self.on_player_finished_playing(player)

                    except (TypeError, exceptions.PermissionsError):
                        continue

                else:
                    log.debug("MusicBot will make a new MusicPlayer now...")
                    try:
                        player = await self.get_player(
                            channel,
                            create=True,
                            deserialize=self.config.persistent_queue,
                        )

                        if player.is_stopped and len(player.playlist) > 0:
                            player.play()

                        if self.config.auto_playlist and len(player.playlist) == 0:
                            await self.on_player_finished_playing(player)

                    except (TypeError, exceptions.PermissionsError):
                        continue

            if channel and not isinstance(
                channel, (discord.VoiceChannel, discord.StageChannel)
            ):
                log.warning(
                    "Not joining %s/%s, it isn't a supported voice channel.",
                    channel.guild.name,
                    channel.name,
                )
        log.info("Finished joining configured channels.")

    async def _wait_delete_msg(
        self, message: discord.Message, after: Union[int, float]
    ) -> None:
        """
        Uses asyncio.sleep to delay a call to safe_delete_message but
        does not check if the bot can delete a message or if it has
        already been deleted before trying to delete it anyway.
        """
        try:
            await asyncio.sleep(after)
        except asyncio.CancelledError:
            log.warning(
                "Cancelled delete for message (ID: %s):  %s",
                message.id,
                message.content,
            )
            return

        if not self.is_closed():

            await self.safe_delete_message(message, quiet=True)

    async def _check_ignore_non_voice(self, msg: discord.Message) -> bool:
        """Check used by on_message to determine if caller is in a VoiceChannel."""
        if msg.guild and msg.guild.me.voice:
            vc = msg.guild.me.voice.channel
        else:
            vc = None

        # Webhooks can't be voice members. discord.User has no .voice attribute.
        if isinstance(msg.author, discord.User):
            raise exceptions.CommandError(
                "Member is not voice-enabled and cannot use this command.",
                expire_in=30,
            )

        # If we've connected to a voice chat and we're in the same voice channel
        if not vc or (msg.author.voice and vc == msg.author.voice.channel):
            return True

        raise exceptions.PermissionsError(
            f"you cannot use this command when not in the voice channel ({vc.name})",
            expire_in=30,
        )

    async def generate_invite_link(
        self,
        *,
        permissions: discord.Permissions = discord.Permissions(70380544),
        guild: discord.Guild = discord.utils.MISSING,
    ) -> str:
        """
        Fetch Application Info from discord and generate an OAuth invite
        URL for MusicBot.
        """
        if not self.cached_app_info:
            log.debug("Getting bot Application Info.")
            self.cached_app_info = await self.application_info()

        return discord.utils.oauth_url(
            self.cached_app_info.id, permissions=permissions, guild=guild
        )

    async def get_voice_client(self, channel: VoiceableChannel) -> discord.VoiceClient:
        """
        Use the given `channel` either return an existing VoiceClient or
        create a new VoiceClient by connecting to the `channel` object.

        :raises: TypeError
            If `channel` is not a discord.VoiceChannel or discord.StageChannel

        :raises: musicbot.exceptions.PermissionsError
            If MusicBot does not have permissions required to join or speak in the `channel`.
        """
        if not isinstance(channel, (discord.VoiceChannel, discord.StageChannel)):
            raise TypeError("Channel passed must be a voice channel")

        # Check if MusicBot has required permissions to join in channel.
        chperms = channel.permissions_for(channel.guild.me)
        if not chperms.connect:
            log.error(
                "MusicBot does not have permission to Connect in channel:  %s",
                channel.name,
            )
            raise exceptions.PermissionsError(
                f"MusicBot does not have permission to Connect in channel:  `{channel.name}`",
                expire_in=30,
            )
        if not chperms.speak:
            log.error(
                "MusicBot does not have permission to Speak in channel:  %s",
                channel.name,
            )
            raise exceptions.PermissionsError(
                f"MusicBot does not have permission to Speak in channel:  `{channel.name}`",
                expire_in=30,
            )

        # check for and return bots VoiceClient if we already have one.
        vc = channel.guild.voice_client
        if vc and isinstance(vc, (discord.VoiceClient, discord.StageChannel)):
            # make sure it is usable
            if vc.is_connected():
                log.voicedebug(  # type: ignore[attr-defined]
                    "Reusing bots VoiceClient from guild:  %s", channel.guild
                )
                return vc
            # or otherwise we kill it and start fresh.
            log.voicedebug(  # type: ignore[attr-defined]
                "Forcing disconnect on stale VoiceClient in guild:  %s", channel.guild
            )
            try:
                await vc.disconnect()
            except (asyncio.exceptions.CancelledError, asyncio.exceptions.TimeoutError):
                if self.config.debug_mode:
                    log.warning("Disconnect failed or was cancelled?")

        # Otherwise we need to connect to the given channel.
        max_timeout = VOICE_CLIENT_RECONNECT_TIMEOUT * VOICE_CLIENT_MAX_RETRY_CONNECT
        for attempt in range(1, (VOICE_CLIENT_MAX_RETRY_CONNECT + 1)):
            timeout = attempt * VOICE_CLIENT_RECONNECT_TIMEOUT
            if timeout > max_timeout:
                log.critical(
                    "MusicBot is unable to connect to the channel right now:  %s",
                    channel,
                )
                raise exceptions.CommandError(
                    "MusicBot could not connect to the channel. Try again later, or restart the bot if this continues."
                )

            try:
                client: discord.VoiceClient = await channel.connect(
                    timeout=timeout,
                    reconnect=True,
                    self_deaf=self.config.self_deafen,
                )
                log.voicedebug(  # type: ignore[attr-defined]
                    "MusicBot has a VoiceClient now..."
                )
                break
            except asyncio.exceptions.TimeoutError:
                log.warning(
                    "Retrying connection after a timeout error (%s) while trying to connect to:  %s",
                    attempt,
                    channel,
                )
            except asyncio.exceptions.CancelledError as e:
                log.exception(
                    "MusicBot VoiceClient connection attempt was cancelled. No retry."
                )
                raise exceptions.CommandError(
                    "MusicBot connection to voice was cancelled. This is odd. Maybe restart?"
                ) from e

<<<<<<< HEAD
        # TODO: look into Stage channel handling and test this at some point.
        # It is likely that we'll want to respond to a voice state update instead
        # to make sure manually moving a bot to a StageChannel gives it speaker.
        if isinstance(channel, discord.StageChannel):
            try:
                await channel.guild.me.edit(suppress=False)
            except (discord.Forbidden, discord.HTTPException):
                log.exception("Something broke in StageChannel handling.")
=======
        # Moving the bot does not grant it permissions to speak automatically,
        # however stage mods can invite it to speak
        if isinstance(channel, discord.StageChannel):
            await self._handle_stage_channels(channel)
>>>>>>> 32c5ff8d

        return client

    async def disconnect_voice_client(self, guild: discord.Guild) -> None:
        """
        Check for a MusicPlayer in the given `guild` and close it's VoiceClient
        gracefully then remove the MusicPlayer instance and reset any timers on
        the guild for player/channel inactivity.
        """

        if guild.id in self.players:
            log.info("Disconnecting a MusicPlayer in guild:  %s", guild)
            player = self.players.pop(guild.id)

            await self.reset_player_inactivity(player)

            # reset channel inactivity.
            if self.config.leave_inactive_channel:
                event = self.server_data[guild.id].get_event("inactive_vc_timer")
                if event.is_active() and not event.is_set():
                    event.set()

            if player.voice_client:
                log.debug("Disconnecting VoiceClient before we kill the MusicPlayer.")
                try:
                    await player.voice_client.disconnect()
                except (
                    asyncio.exceptions.CancelledError,
                    asyncio.exceptions.TimeoutError,
                ):
                    if self.config.debug_mode:
                        log.warning("The disconnect failed or was cancelled.")

            # ensure the player is dead and gone.
            player.kill()
            del player

        # Double check for voice objects.
        for vc in self.voice_clients:
            if not isinstance(vc, discord.VoiceClient):
                log.debug(
                    "MusicBot has a VoiceProtocol that is not a VoiceClient. Disconnecting anyway..."
                )
                try:
                    await vc.disconnect(force=True)
                except (
                    asyncio.exceptions.CancelledError,
                    asyncio.exceptions.TimeoutError,
                ):
                    if self.config.debug_mode:
                        log.warning("The disconnect failed or was cancelled.")
                continue

            if vc.guild and vc.guild == guild:
                log.debug("Disconnecting a rogue VoiceClient in guild:  %s", guild)
                try:
                    await vc.disconnect()
                except (
                    asyncio.exceptions.CancelledError,
                    asyncio.exceptions.TimeoutError,
                ):
                    if self.config.debug_mode:
                        log.warning("The disconnect failed or was cancelled.")

        await self.update_now_playing_status()

    async def disconnect_all_voice_clients(self) -> None:
        """
        Loop over all references that may have a VoiceClient and ensure they are
        closed and disposed of in the case of MusicPlayer.
        """
        # Disconnect from all guilds.
        for guild in self.guilds:
            await self.disconnect_voice_client(guild)

        # Double check for detached voice clients.
        for vc in self.voice_clients:
            if isinstance(vc, discord.VoiceClient):
                log.warning("Disconnecting a non-guild VoiceClient...")
                try:
                    await vc.disconnect()
                except (
                    asyncio.exceptions.CancelledError,
                    asyncio.exceptions.TimeoutError,
                ):
                    log.warning("The disconnect failed or was cancelled.")
            else:
                log.warning(
                    "MusicBot.voice_clients list contains a non-VoiceClient object?\n"
                    "The object is actually of type:  %s",
                    type(vc),
                )

        # Triple check we don't have rogue players.  This would be a bug.
        player_gids = list(self.players.keys())
        for gid in player_gids:
            player = self.players[gid]
            log.warning(
                "We still have a MusicPlayer ref in guild (%s):  %s",
                gid,
                repr(player),
            )
            del self.players[gid]

    def get_player_in(self, guild: discord.Guild) -> Optional[MusicPlayer]:
        """
        Get a MusicPlayer in the given guild, but do not create a new player.
        MusicPlayer returned from this method may not be connected to a voice channel!
        """
        p = self.players.get(guild.id)
        if log.getEffectiveLevel() <= logging.EVERYTHING:  # type: ignore[attr-defined]
            log.voicedebug(  # type: ignore[attr-defined]
                "Guild (%s) wants a player, optional:  %s", guild, repr(p)
            )

        if log.getEffectiveLevel() <= logging.VOICEDEBUG:  # type: ignore[attr-defined]
            if p and not p.voice_client:
                log.error(
                    "[BUG] MusicPlayer is missing a VoiceClient some how.  You should probably restart the bot."
                )
            if p and p.voice_client and not p.voice_client.is_connected():
                # This is normal if the bot is still connecting to voice, or
                # if the player has been pointedly disconnected.
                log.warning("MusicPlayer has a VoiceClient that is not connected.")
                log.noise("MusicPlayer obj:  %r", p)  # type: ignore[attr-defined]
                log.noise("VoiceClient obj:  %r", p.voice_client)  # type: ignore[attr-defined]
        return p

    async def get_player(
        self,
        channel: VoiceableChannel,
        create: bool = False,
        *,
        deserialize: bool = False,
    ) -> MusicPlayer:
        """
        Get a MusicPlayer in the given guild, creating or deserializing one if needed.

        :raises:  TypeError
            If given `channel` is not a discord.VoiceChannel or discord.StageChannel
        :raises:  musicbot.exceptions.PermissionsError
            If MusicBot is not permitted to join the given `channel`.
        """
        guild = channel.guild

        log.voicedebug(  # type: ignore[attr-defined]
            "Getting a MusicPlayer for guild:  %s  In Channel:  %s  Will Create:  %s  Deserialize:  %s",
            guild,
            channel,
            create,
            deserialize,
        )

        async with self.aiolocks[_func_() + ":" + str(guild.id)]:
            if deserialize:
                voice_client = await self.get_voice_client(channel)
                player = await self.deserialize_queue(guild, voice_client)

                if player:
                    log.voicedebug(  # type: ignore[attr-defined]
                        "Created player via deserialization for guild %s with %s entries",
                        guild.id,
                        len(player.playlist),
                    )
                    # Since deserializing only happens when the bot starts, I should never need to reconnect
                    return self._init_player(player, guild=guild)

            if guild.id not in self.players:
                if not create:
                    prefix = self.server_data[channel.guild.id].command_prefix
                    raise exceptions.CommandError(
                        "The bot is not in a voice channel.  "
                        f"Use {prefix}summon to summon it to your voice channel."
                    )

                voice_client = await self.get_voice_client(channel)

                if isinstance(voice_client, discord.VoiceClient):
                    playlist = Playlist(self)
                    player = MusicPlayer(self, voice_client, playlist)
                    self._init_player(player, guild=guild)
                else:
                    raise RuntimeError(
                        "Something is wrong, we didn't get the VoiceClient."
                    )

        return self.players[guild.id]

    def _init_player(
        self, player: MusicPlayer, *, guild: Optional[discord.Guild] = None
    ) -> MusicPlayer:
        """
        Connect a brand-new MusicPlayer instance with the MusicBot event
        handler functions, and store the player reference for reuse.

        :returns: The player with it's event connections.
        """
        player = (
            player.on("play", self.on_player_play)
            .on("resume", self.on_player_resume)
            .on("pause", self.on_player_pause)
            .on("stop", self.on_player_stop)
            .on("finished-playing", self.on_player_finished_playing)
            .on("entry-added", self.on_player_entry_added)
            .on("error", self.on_player_error)
        )

        if guild:
            self.players[guild.id] = player

        return player

    async def on_player_play(self, player: MusicPlayer, entry: EntryTypes) -> None:
        """
        Event called by MusicPlayer when playback of an entry is started.
        """
        log.debug("Running on_player_play")
        await self._handle_guild_auto_pause(player)
        await self.reset_player_inactivity(player)
        await self.update_now_playing_status()
        # manage the cache since we may have downloaded something.
        if isinstance(entry, URLPlaylistEntry):
            self.filecache.handle_new_cache_entry(entry)
        player.skip_state.reset()

        await self.serialize_queue(player.voice_client.channel.guild)

        if self.config.write_current_song:
            await self.write_current_song(player.voice_client.channel.guild, entry)

        if entry.channel and entry.author:
            author_perms = self.permissions.for_user(entry.author)

            if (
                entry.author not in player.voice_client.channel.members
                and author_perms.skip_when_absent
            ):
                newmsg = self.str.get(
                    "on_player_play-onChannel_authorNotInChannel_skipWhenAbsent",
                    "Skipping next song in {channel}: {title} added by {author} as queuer not in voice!",
                ).format(
                    channel=player.voice_client.channel.name,
                    title=entry.title,
                    author=entry.author.name,
                )

                # handle history playlist updates.
                guild = player.voice_client.guild
                if (
                    self.config.enable_queue_history_global
                    or self.config.enable_queue_history_guilds
                ):
                    self.server_data[guild.id].current_playing_url = ""

                player.skip()
            elif self.config.now_playing_mentions:
                newmsg = self.str.get(
                    "on_player_play-onChannel_playingMention",
                    "{author} - your song {title} is now playing in {channel}!",
                ).format(
                    author=entry.author.mention,
                    title=entry.title,
                    channel=player.voice_client.channel.name,
                )
            else:
                newmsg = self.str.get(
                    "on_player_play-onChannel",
                    "Now playing in {channel}: {title} added by {author}!",
                ).format(
                    channel=player.voice_client.channel.name,
                    title=entry.title,
                    author=entry.author.name,
                )

        else:
            # no author (and channel), it's an auto playlist entry.
            newmsg = self.str.get(
                "on_player_play-onChannel_noAuthor_autoplaylist",
                "Now playing automatically added entry {title} in {channel}!",
            ).format(title=entry.title, channel=player.voice_client.channel.name)

        # handle history playlist updates.
        guild = player.voice_client.guild
        if (
            self.config.enable_queue_history_global
            or self.config.enable_queue_history_guilds
        ) and not entry.from_auto_playlist:
            log.debug("Setting URL history guild %s == %s", guild.id, entry.url)
            self.server_data[guild.id].current_playing_url = entry.url

        last_np_msg = self.server_data[guild.id].last_np_msg
        np_channel: Optional[MessageableChannel] = None
        if newmsg:
            if self.config.dm_nowplaying and entry.author:
                await self.safe_send_message(entry.author, newmsg)
                return

            if self.config.no_nowplaying_auto and entry.from_auto_playlist:
                return

            if self.config.nowplaying_channels:
                for potential_channel_id in self.config.nowplaying_channels:
                    potential_channel = self.get_channel(potential_channel_id)
                    if isinstance(potential_channel, discord.abc.PrivateChannel):
                        continue

                    if not isinstance(potential_channel, discord.abc.Messageable):
                        continue

                    if potential_channel and potential_channel.guild == guild:
                        np_channel = potential_channel
                        break

            if not np_channel and last_np_msg:
                np_channel = last_np_msg.channel

        content = self._gen_embed()
        if self.config.embeds:
            if entry.thumbnail_url:
                content.set_image(url=entry.thumbnail_url)
            else:
                log.warning(
                    "No thumbnail set for entry with url: %s",
                    entry.url,
                )

            if self.config.now_playing_mentions:
                content.title = None
                content.add_field(name="\n", value=newmsg, inline=True)
            else:
                content.title = newmsg

        # send it in specified channel
        if not np_channel:
            log.debug("no channel to put now playing message into")
            return

        # Don't send the same now-playing message more than once.
        # This prevents repeated messages when players reconnect.
        last_subject = self.server_data[guild.id].last_played_song_subject
        if (
            last_np_msg is not None
            and player.current_entry is not None
            and last_subject
            and last_subject == player.current_entry.url
        ):
            log.debug("ignored now-playing message as it was already posted.")
            return

        if player.current_entry:
            self.server_data[guild.id].last_played_song_subject = (
                player.current_entry.url
            )

        self.server_data[guild.id].last_np_msg = await self.safe_send_message(
            np_channel,
            content if self.config.embeds else newmsg,
            expire_in=30 if self.config.delete_nowplaying else 0,
        )

        # TODO: Check channel voice state?

    async def on_player_resume(
        self,
        player: MusicPlayer,
        entry: EntryTypes,  # pylint: disable=unused-argument
        **_: Any,
    ) -> None:
        """
        Event called by MusicPlayer when the player is resumed from pause.
        """
        log.debug("Running on_player_resume")
        await self.reset_player_inactivity(player)
        await self.update_now_playing_status()

    async def on_player_pause(
        self,
        player: MusicPlayer,
        entry: EntryTypes,  # pylint: disable=unused-argument
        **_: Any,
    ) -> None:
        """
        Event called by MusicPlayer when the player enters paused state.
        """
        log.debug("Running on_player_pause")
        await self.update_now_playing_status()

        # save current entry progress, if it played "enough" to merit saving.
        if player.session_progress > 1:
            await self.serialize_queue(player.voice_client.channel.guild)

        self.create_task(
            self.handle_player_inactivity(player), name="MB_HandleInactivePlayer"
        )

    async def on_player_stop(self, player: MusicPlayer, **_: Any) -> None:
        """
        Event called by MusicPlayer any time the player is stopped.
        Typically after queue is empty or an error stopped playback.
        """
        log.debug("Running on_player_stop")
        await self.update_now_playing_status()
        self.create_task(
            self.handle_player_inactivity(player), name="MB_HandleInactivePlayer"
        )

    async def on_player_finished_playing(self, player: MusicPlayer, **_: Any) -> None:
        """
        Event called by MusicPlayer when playback has finished without error.
        """
        log.debug("Running on_player_finished_playing")
        if not self.loop or (self.loop and self.loop.is_closed()):
            log.debug("Event loop is closed, nothing else to do here.")
            return

        if self.logout_called:
            log.debug("Logout under way, ignoring this event.")
            return

        # handle history playlist updates.
        guild = player.voice_client.guild
        last_played_url = self.server_data[guild.id].current_playing_url
        if self.config.enable_queue_history_global and last_played_url:
            await self.playlist_mgr.global_history.add_track(last_played_url)

        if self.config.enable_queue_history_guilds and last_played_url:
            history = await self.server_data[guild.id].get_played_history()
            if history is not None:
                await history.add_track(last_played_url)
        self.server_data[guild.id].current_playing_url = ""

        if not player.voice_client.is_connected():
            log.debug(
                "VoiceClient says it is not connected, nothing else we can do here."
            )
            return

        if self.config.leave_after_queue_empty:
            guild = player.voice_client.guild
            if len(player.playlist.entries) == 0:
                log.info("Player finished and queue is empty, leaving voice channel...")
                await self.disconnect_voice_client(guild)

        # delete last_np_msg somewhere if we have cached it
        if self.config.delete_nowplaying:
            guild = player.voice_client.guild
            last_np_msg = self.server_data[guild.id].last_np_msg
            if last_np_msg:
                await self.safe_delete_message(last_np_msg)

        # avoid downloading the next entries if the user is absent and we are configured to skip.
        notice_sent = False  # set a flag to avoid message spam.
        while len(player.playlist):
            log.everything(  # type: ignore[attr-defined]
                "Looping over queue to expunge songs with missing author..."
            )

            if not self.loop or (self.loop and self.loop.is_closed()):
                log.debug("Event loop is closed, nothing else to do here.")
                return

            if self.logout_called:
                log.debug("Logout under way, ignoring this event.")
                return

            next_entry = player.playlist.peek()

            if not next_entry:
                break

            channel = next_entry.channel
            author = next_entry.author

            if not channel or not author:
                break

            author_perms = self.permissions.for_user(author)
            if (
                author not in player.voice_client.channel.members
                and author_perms.skip_when_absent
            ):
                if not notice_sent:
                    await self.safe_send_message(
                        channel,
                        # TODO: i18n UI stuff.
                        f"Skipping songs added by {author.name} as they are not in voice!",
                        expire_in=60,
                    )
                    notice_sent = True
                deleted_entry = player.playlist.delete_entry_at_index(0)
                log.noise(  # type: ignore[attr-defined]
                    "Author `%s` absent, skipped (deleted) entry from queue:  %s",
                    author.name,
                    deleted_entry.title,
                )
            else:
                break

        # manage auto playlist playback.
        if (
            not player.playlist.entries
            and not player.current_entry
            and self.config.auto_playlist
        ):
            # NOTE:  self.server_data[].autoplaylist will only contain links loaded from the file.
            #  while player.autoplaylist may contain links expanded from playlists.
            #  the only issue is that links from a playlist might fail and fire
            #  remove event, but no link will be removed since none will match.
            if not player.autoplaylist:
                if not self.server_data[guild.id].autoplaylist:
                    log.warning(
                        "No playable songs in the Guild autoplaylist, disabling."
                    )
                    self.config.auto_playlist = False
                else:
                    log.debug(
                        "No content in current autoplaylist. Filling with new music..."
                    )
                    player.autoplaylist = list(
                        self.server_data[player.voice_client.guild.id].autoplaylist
                    )

            while player.autoplaylist:
                log.everything(  # type: ignore[attr-defined]
                    "Looping over player autoplaylist..."
                )

                if not self.loop or (self.loop and self.loop.is_closed()):
                    log.debug("Event loop is closed, nothing else to do here.")
                    return

                if self.logout_called:
                    log.debug("Logout under way, ignoring this event.")
                    return

                if self.config.auto_playlist_random:
                    random.shuffle(player.autoplaylist)
                    song_url = random.choice(player.autoplaylist)
                else:
                    song_url = player.autoplaylist[0]
                player.autoplaylist.remove(song_url)

                # Check if song is blocked.
                if (
                    self.config.song_blocklist_enabled
                    and self.config.song_blocklist.is_blocked(song_url)
                ):
                    if self.config.auto_playlist_remove_on_block:
                        await self.server_data[guild.id].autoplaylist.remove_track(
                            song_url,
                            ex=UserWarning("Found in song block list."),
                            delete_from_ap=True,
                        )
                    continue

                try:
                    info = await self.downloader.extract_info(
                        song_url, download=False, process=True
                    )

                except youtube_dl.utils.DownloadError as e:
                    log.error(
                        'Error while processing song "%s":  %s',
                        song_url,
                        e,
                    )

                    await self.server_data[guild.id].autoplaylist.remove_track(
                        song_url, ex=e, delete_from_ap=self.config.remove_ap
                    )
                    continue

                except (
                    exceptions.ExtractionError,
                    youtube_dl.utils.YoutubeDLError,
                ) as e:
                    log.error(
                        'Error extracting song "%s": %s',
                        song_url,
                        e,
                        exc_info=True,
                    )

                    await self.server_data[guild.id].autoplaylist.remove_track(
                        song_url, ex=e, delete_from_ap=self.config.remove_ap
                    )
                    continue

                except exceptions.MusicbotException:
                    log.exception(
                        "MusicBot needs to stop the autoplaylist extraction and bail."
                    )
                    return
                except Exception:  # pylint: disable=broad-exception-caught
                    log.exception(
                        "MusicBot got an unhandled exception in player finished event."
                    )
                    break

                if info.has_entries:
                    log.info(
                        "Expanding auto playlist with entries extracted from:  %s",
                        info.url,
                    )
                    entries = info.get_entries_objects()
                    pl_urls: List[str] = []
                    for entry in entries:
                        pl_urls.append(entry.url)

                    player.autoplaylist = pl_urls + player.autoplaylist
                    continue

                try:
                    await player.playlist.add_entry_from_info(
                        info,
                        channel=None,
                        author=None,
                        head=False,
                    )
                except (
                    exceptions.ExtractionError,
                    exceptions.WrongEntryTypeError,
                ) as e:
                    log.error(
                        "Error adding song from autoplaylist: %s",
                        str(e),
                    )
                    log.debug("Exception data for above error:", exc_info=True)
                    continue
                break
            # end of autoplaylist loop.

            if not self.server_data[guild.id].autoplaylist:
                log.warning("No playable songs in the autoplaylist, disabling.")
                self.config.auto_playlist = False

        else:  # Don't serialize for autoplaylist events
            await self.serialize_queue(guild)

        if not player.is_dead and not player.current_entry and len(player.playlist):
            player.play(_continue=True)

    async def on_player_entry_added(
        self,
        player: MusicPlayer,
        playlist: Playlist,
        entry: EntryTypes,
        defer_serialize: bool = False,
        **_: Any,
    ) -> None:
        """
        Event called by MusicPlayer when an entry is added to the playlist.
        """
        log.debug("Running on_player_entry_added")
        # if playing auto-playlist track and a user queues a track,
        # if we're configured to do so, auto skip the auto playlist track.
        if (
            self.config.auto_playlist_autoskip
            and player.current_entry
            and player.current_entry.from_auto_playlist
            and playlist.peek() == entry
            and not entry.from_auto_playlist
        ):
            log.debug("Automatically skipping auto-playlist entry for queued entry.")
            player.skip()

        # Only serialize the queue for user-added tracks, unless deferred
        if entry.author and entry.channel and not defer_serialize:
            await self.serialize_queue(player.voice_client.channel.guild)

    async def on_player_error(
        self,
        player: MusicPlayer,
        entry: Optional[EntryTypes],
        ex: Optional[Exception],
        **_: Any,
    ) -> None:
        """
        Event called by MusicPlayer when an entry throws an error.
        """
        # Log the exception according to entry or bare error.
        if entry is not None:
            log.exception(
                "MusicPlayer exception for entry: %r",
                entry,
                exc_info=ex,
            )
        else:
            log.exception(
                "MusicPlayer exception.",
                exc_info=ex,
            )

        # Send a message to the calling channel if we can.
        if entry and entry.channel:
            song = entry.title or entry.url
            await self.safe_send_message(
                entry.channel,
                # TODO: i18n / UI stuff
                f"Playback failed for song: `{song}` due to error:\n```\n{ex}\n```",
                expire_in=90,
            )

        # Take care of auto-playlist related issues.
        if entry and entry.from_auto_playlist:
            log.info("Auto playlist track could not be played:  %r", entry)
            guild = player.voice_client.guild
            await self.server_data[guild.id].autoplaylist.remove_track(
                entry.info.input_subject, ex=ex, delete_from_ap=self.config.remove_ap
            )

        # If the party isn't rockin', don't bother knockin on my door.
        if not player.is_dead:
            if len(player.playlist):
                player.play(_continue=True)
            elif self.config.auto_playlist:
                await self.on_player_finished_playing(player)

    async def update_now_playing_status(self, set_offline: bool = False) -> None:
        """Inspects available players and ultimately fire change_presence()"""
        activity = None  # type: Optional[discord.BaseActivity]
        status = discord.Status.online  # type: discord.Status
        # NOTE:  Bots can only set: name, type, state, and url fields of activity.
        # Even though Custom type is available, we cannot use emoji field with bots.
        # So Custom Activity is effectively useless at time of writing.
        # Streaming Activity is a coin toss at best. Usually status changes correctly.
        # However all other details in the client might be wrong or missing.
        # Example:  Youtube url shows "Twitch" in client profile info.

        # if requested, try to set the bot offline.
        if set_offline:
            activity = discord.Activity(
                type=discord.ActivityType.custom,
                state="",
                name="Custom Status",  # seemingly required.
            )
            await self.change_presence(
                status=discord.Status.invisible, activity=activity
            )
            self.last_status = activity
            return

        # We ignore player related status when logout is called.
        if self.logout_called:
            log.debug("Logout under way, ignoring status update event.")
            return

        playing = sum(1 for p in self.players.values() if p.is_playing)
        if self.config.status_include_paused:
            paused = sum(1 for p in self.players.values() if p.is_paused)
            total = len(self.players)
        else:
            paused = 0
            total = playing

        def format_status_msg(player: Optional[MusicPlayer]) -> str:
            msg = self.config.status_message
            msg = msg.replace("{n_playing}", str(playing))
            msg = msg.replace("{n_paused}", str(paused))
            msg = msg.replace("{n_connected}", str(total))
            if player and player.current_entry:
                msg = msg.replace("{p0_title}", player.current_entry.title)
                msg = msg.replace(
                    "{p0_length}",
                    format_song_duration(player.current_entry.duration_td),
                )
                msg = msg.replace("{p0_url}", player.current_entry.url)
            else:
                msg = msg.replace("{p0_title}", "")
                msg = msg.replace("{p0_length}", "")
                msg = msg.replace("{p0_url}", "")
            return msg

        # multiple servers are playing or paused.
        if total > 1:
            if paused > playing:
                status = discord.Status.idle

            text = f"music on {total} servers"
            if self.config.status_message:
                player = None
                for p in self.players.values():
                    if p.is_playing:
                        player = p
                        break
                text = format_status_msg(player)

            activity = discord.Activity(
                type=discord.ActivityType.playing,
                name=text,
            )

        # only 1 server is playing.
        elif playing:
            player = None
            for p in self.players.values():
                if p.is_playing:
                    player = p
                    break
            if player and player.current_entry:
                text = player.current_entry.title.strip()[:128]
                if self.config.status_message:
                    text = format_status_msg(player)

                activity = discord.Activity(
                    type=discord.ActivityType.streaming,
                    url=player.current_entry.url,
                    name=text,
                )

        # only 1 server is paused.
        elif paused:
            player = None
            for p in self.players.values():
                if p.is_paused:
                    player = p
                    break
            if player and player.current_entry:
                text = player.current_entry.title.strip()[:128]
                if self.config.status_message:
                    text = format_status_msg(player)

                status = discord.Status.idle
                activity = discord.Activity(
                    type=discord.ActivityType.custom,
                    state=text,
                    name="Custom Status",  # seemingly required.
                )

        # nothing going on.
        else:
            text = f" ~ {EMOJI_IDLE_ICON} ~ "
            if self.config.status_message:
                text = format_status_msg(None)

            status = discord.Status.idle
            activity = discord.CustomActivity(
                type=discord.ActivityType.custom,
                state=text,
                name="Custom Status",  # seems required to make idle status work.
            )

        async with self.aiolocks[_func_()]:
            if activity != self.last_status:
                log.noise(  # type: ignore[attr-defined]
                    f"Update Bot Status:  {status} -- {repr(activity)}"
                )
                await self.change_presence(status=status, activity=activity)
                self.last_status = activity
                # Discord docs say Game status can only be updated 5 times in 20 seconds.
                # This sleep should maintain the above lock for long enough to space
                # out the status updates in multi-guild setups.
                # If not, we should use the lock to ignore further updates.
                try:
                    await asyncio.sleep(4)
                except asyncio.CancelledError:
                    pass

    async def serialize_queue(self, guild: discord.Guild) -> None:
        """
        Serialize the current queue for a server's player to json.
        """
        if not self.config.persistent_queue:
            return

        player = self.get_player_in(guild)
        if not player:
            return

        path = self.config.data_path.joinpath(str(guild.id), DATA_GUILD_FILE_QUEUE)

        async with self.aiolocks["queue_serialization" + ":" + str(guild.id)]:
            log.debug("Serializing queue for %s", guild.id)

            with open(path, "w", encoding="utf8") as f:
                f.write(player.serialize(sort_keys=True))

    async def deserialize_queue(
        self,
        guild: discord.Guild,
        voice_client: discord.VoiceClient,
        playlist: Optional[Playlist] = None,
    ) -> Optional[MusicPlayer]:
        """
        Deserialize a saved queue for a server into a MusicPlayer.  If no queue is saved, returns None.
        """
        if not self.config.persistent_queue:
            return None

        if playlist is None:
            playlist = Playlist(self)

        path = self.config.data_path.joinpath(str(guild.id), DATA_GUILD_FILE_QUEUE)

        async with self.aiolocks["queue_serialization:" + str(guild.id)]:
            if not path.is_file():
                return None

            log.debug("Deserializing queue for %s", guild.id)

            with open(path, "r", encoding="utf8") as f:
                data = f.read()

        return MusicPlayer.from_json(data, self, voice_client, playlist)

    async def write_current_song(self, guild: discord.Guild, entry: EntryTypes) -> None:
        """
        Writes the current song to file
        """
        player = self.get_player_in(guild)
        if not player:
            return

        path = self.config.data_path.joinpath(str(guild.id), DATA_GUILD_FILE_CUR_SONG)

        async with self.aiolocks["current_song:" + str(guild.id)]:
            log.debug("Writing current song for %s", guild.id)

            with open(path, "w", encoding="utf8") as f:
                f.write(entry.title)

    #######################################################################################################################

    async def safe_send_message(
        self,
        dest: discord.abc.Messageable,
        content: Union[str, discord.Embed],
        **kwargs: Any,
    ) -> Optional[discord.Message]:
        """
        Safely send a message with given `content` to the message-able
        object in `dest`
        This method should handle all raised exceptions so callers will
        not need to handle them locally.

        :param: tts:  set the Text-to-Speech flag on the message.
        :param: quiet:  Toggle using log.debug or log.warning.
        :param: expire_in:  time in seconds to wait before auto deleting this message
        :param: allow_none:  Allow sending a message with empty `content`
        :param: also_delete:  Optional discord.Message to delete when `expire_in` is set.

        :returns:  May return a discord.Message object if a message was sent.
        """
        tts = kwargs.pop("tts", False)
        quiet = kwargs.pop("quiet", False)
        expire_in = int(kwargs.pop("expire_in", 0))
        allow_none = kwargs.pop("allow_none", True)
        also_delete = kwargs.pop("also_delete", None)
        fallback_channel = kwargs.pop("fallback_channel", None)

        msg = None
        retry_after = 0.0
        lfunc = log.debug if quiet else log.warning
        if log.getEffectiveLevel() <= logging.NOISY:  # type: ignore[attr-defined]
            lfunc = log.exception

        ch_name = "DM-Channel"
        if hasattr(dest, "name"):
            ch_name = str(dest.name)

        try:
            if content is not None or allow_none:
                if isinstance(content, discord.Embed):
                    msg = await dest.send(embed=content)
                else:
                    msg = await dest.send(content, tts=tts)

        except discord.Forbidden:
            lfunc('Cannot send message to "%s", no permission', ch_name)

        except discord.NotFound:
            lfunc('Cannot send message to "%s", invalid channel?', ch_name)

        except discord.HTTPException as e:
            if len(content) > DISCORD_MSG_CHAR_LIMIT:
                lfunc(
                    "Message is over the message size limit (%s)",
                    DISCORD_MSG_CHAR_LIMIT,
                )

            # if `dest` is a user with strict privacy or a bot, direct message can fail.
            elif e.code == 50007 and fallback_channel:
                log.debug("DM failed, sending in fallback channel instead.")
                await self.safe_send_message(fallback_channel, content, **kwargs)

            elif e.status == 429:
                # Note:  `e.response` could be either type:  aiohttp.ClientResponse  OR  requests.Response
                # thankfully both share a similar enough `response.headers` member CI Dict.
                # See docs on headers here:  https://discord.com/developers/docs/topics/rate-limits
                try:
                    retry_after = 0.0
                    header_val = e.response.headers.get("RETRY-AFTER")
                    if header_val:
                        retry_after = float(header_val)
                except ValueError:
                    retry_after = 0.0
                if retry_after:
                    log.warning(
                        "Rate limited send message, retrying in %s seconds.",
                        retry_after,
                    )
                    try:
                        await asyncio.sleep(retry_after)
                    except asyncio.CancelledError:
                        log.warning("Cancelled message retry for:  %s", content)
                        return msg
                    return await self.safe_send_message(dest, content, **kwargs)

                log.error("Rate limited send message, but cannot retry!")

            else:
                lfunc("Failed to send message")
                log.noise(  # type: ignore[attr-defined]
                    "Got HTTPException trying to send message to %s: %s", dest, content
                )

        except aiohttp.client_exceptions.ClientError:
            lfunc("Failed to send due to an HTTP error.")

        finally:
            if not retry_after and self.config.delete_messages:
                if msg and expire_in:
                    self.create_task(self._wait_delete_msg(msg, expire_in))

            if not retry_after and self.config.delete_invoking:
                if also_delete and isinstance(also_delete, discord.Message):
                    self.create_task(self._wait_delete_msg(also_delete, expire_in))

        return msg

    async def safe_delete_message(
        self, message: discord.Message, *, quiet: bool = False
    ) -> None:
        """
        Safely delete the given `message` from discord.
        This method should handle all raised exceptions so callers will
        not need to handle them locally.

        :param: quiet:  Toggle using log.debug or log.warning
        """
        # TODO: this could use a queue and some other handling.
        lfunc = log.debug if quiet else log.warning

        try:
            await message.delete()

        except discord.Forbidden:
            lfunc('Cannot delete message "%s", no permission', message.clean_content)

        except discord.NotFound:
            lfunc(
                'Cannot delete message "%s", message not found',
                message.clean_content,
            )

        except discord.HTTPException as e:
            if e.status == 429:
                # Note:  `e.response` could be either type:  aiohttp.ClientResponse  OR  requests.Response
                # thankfully both share a similar enough `response.headers` member CI Dict.
                # See docs on headers here:  https://discord.com/developers/docs/topics/rate-limits
                try:
                    retry_after = 0.0
                    header_val = e.response.headers.get("RETRY-AFTER")
                    if header_val:
                        retry_after = float(header_val)
                except ValueError:
                    retry_after = 0.0
                if retry_after:
                    log.warning(
                        "Rate limited message delete, retrying in %s seconds.",
                        retry_after,
                    )
                    self.create_task(self._wait_delete_msg(message, retry_after))
                else:
                    log.error("Rate limited message delete, but cannot retry!")

            else:
                lfunc("Failed to delete message")
                log.noise(  # type: ignore[attr-defined]
                    "Got HTTPException trying to delete message: %s", message
                )

        except aiohttp.client_exceptions.ClientError:
            lfunc("Failed to send due to an HTTP error.")

        return None

    async def safe_edit_message(
        self,
        message: discord.Message,
        new: Union[str, discord.Embed],
        *,
        send_if_fail: bool = False,
        quiet: bool = False,
    ) -> Optional[discord.Message]:
        """
        Safely update the given `message` with the `new` content.
        This function should handle all raised exceptions so callers
        will not need to handle them locally.

        :param: send_if_fail:  Toggle sending a new message if edit fails.
        :param: quiet:  Use log.debug if quiet otherwise use log.warning

        :returns:  May return a discord.Message object if edit/send did not fail.
        """
        lfunc = log.debug if quiet else log.warning

        try:
            if isinstance(new, discord.Embed):
                return await message.edit(embed=new)

            return await message.edit(content=new)

        except discord.NotFound:
            lfunc(
                'Cannot edit message "%s", message not found',
                message.clean_content,
            )
            if send_if_fail:
                lfunc("Sending message instead")
                return await self.safe_send_message(message.channel, new)

        except discord.HTTPException as e:
            if e.status == 429:
                # Note:  `e.response` could be either type:  aiohttp.ClientResponse  OR  requests.Response
                # thankfully both share a similar enough `response.headers` member CI Dict.
                # See docs on headers here:  https://discord.com/developers/docs/topics/rate-limits
                try:
                    retry_after = 0.0
                    header_val = e.response.headers.get("RETRY-AFTER")
                    if header_val:
                        retry_after = float(header_val)
                except ValueError:
                    retry_after = 0.0
                if retry_after:
                    log.warning(
                        "Rate limited edit message, retrying in %s seconds.",
                        retry_after,
                    )
                    try:
                        await asyncio.sleep(retry_after)
                    except asyncio.CancelledError:
                        log.warning("Cancelled message edit for:  %s", message)
                        return None
                    return await self.safe_edit_message(
                        message, new, send_if_fail=send_if_fail, quiet=quiet
                    )
            else:
                lfunc("Failed to edit message")
                log.noise(  # type: ignore[attr-defined]
                    "Got HTTPException trying to edit message %s to: %s", message, new
                )

        except aiohttp.client_exceptions.ClientError:
            lfunc("Failed to send due to an HTTP error.")

        return None

    def _setup_windows_signal_handler(self) -> None:
        """
        Windows needs special handling for Ctrl+C signals to play nice with asyncio
        so this method sets up signals with access to bot event loop.
        This enables capturing KeyboardInterrupt and using it to cleanly shut down.
        """
        if os.name != "nt":
            return

        # method used to set the above member.
        def set_windows_signal(sig: int, _frame: Any) -> None:
            self._os_signal = signal.Signals(sig)

        # method used to periodically check for a signal, and process it.
        async def check_windows_signal() -> None:
            while True:
<<<<<<< HEAD

                if self.logout_called:
                    break
                if self._os_signal is None:
                    try:
                        await asyncio.sleep(1)
                    except asyncio.CancelledError:
                        break
                else:
                    await self.on_os_signal(self._os_signal, self.loop)
                    self._os_signal = None

        # register interrupt signal Ctrl+C to be trapped.
        signal.signal(signal.SIGINT, set_windows_signal)
        # and start the signal checking loop.
        task_ref = asyncio.create_task(
            check_windows_signal(), name="MB_WinInteruptChecker"
        )
        setattr(self, "_mb_win_sig_checker_task", task_ref)

    async def on_os_signal(
        self, sig: signal.Signals, _loop: asyncio.AbstractEventLoop
    ) -> None:
        """
        On Unix-like/Linux OS, this method is called automatically on the event
        loop for signals registered in run.py.
        On Windows, this method is called by custom signal handling set up at
        the start of run_musicbot().
        This allows MusicBot to handle external signals and triggering a clean
        shutdown of MusicBot in response to them.

        It essentially just calls logout, and the rest of MusicBot tear-down is
        finished up in `MusicBot.run_musicbot()` instead.

        Signals handled here are registered with the event loop in run.py.
        """
        # This print facilitates putting '^C' on its own line in the terminal.
        print()
        log.warning("Caught a signal from the OS: %s", sig.name)

        try:
            if self and not self.logout_called:
                log.info("Disconnecting and closing down MusicBot...")
                await self.logout()
        except Exception as e:
            log.exception("Exception thrown while handling interrupt signal!")
            raise KeyboardInterrupt() from e

=======

                if self.logout_called:
                    break
                if self._os_signal is None:
                    try:
                        await asyncio.sleep(1)
                    except asyncio.CancelledError:
                        break
                else:
                    await self.on_os_signal(self._os_signal, self.loop)
                    self._os_signal = None

        # register interrupt signal Ctrl+C to be trapped.
        signal.signal(signal.SIGINT, set_windows_signal)
        # and start the signal checking loop.
        task_ref = asyncio.create_task(
            check_windows_signal(), name="MB_WinInteruptChecker"
        )
        setattr(self, "_mb_win_sig_checker_task", task_ref)

    async def on_os_signal(
        self, sig: signal.Signals, _loop: asyncio.AbstractEventLoop
    ) -> None:
        """
        On Unix-like/Linux OS, this method is called automatically on the event
        loop for signals registered in run.py.
        On Windows, this method is called by custom signal handling set up at
        the start of run_musicbot().
        This allows MusicBot to handle external signals and triggering a clean
        shutdown of MusicBot in response to them.

        It essentially just calls logout, and the rest of MusicBot tear-down is
        finished up in `MusicBot.run_musicbot()` instead.

        Signals handled here are registered with the event loop in run.py.
        """
        # This print facilitates putting '^C' on its own line in the terminal.
        print()
        log.warning("Caught a signal from the OS: %s", sig.name)

        try:
            if self and not self.logout_called:
                log.info("Disconnecting and closing down MusicBot...")
                await self.logout()
        except Exception as e:
            log.exception("Exception thrown while handling interrupt signal!")
            raise KeyboardInterrupt() from e

>>>>>>> 32c5ff8d
    async def run_musicbot(self) -> None:
        """
        This method is to be used in an event loop to start the MusicBot.
        It handles cleanup of bot session, while the event loop is closed separately.
        """
        # Windows specifically needs some help with signals.
        self._setup_windows_signal_handler()

        # handle start up and teardown.
        try:
            await self.start(*self.config.auth)
            log.info("MusicBot is now doing shutdown steps...")
            if self.exit_signal is None:
                self.exit_signal = exceptions.TerminateSignal()

        except discord.errors.LoginFailure as e:
            raise exceptions.HelpfulError(
                preface="Failed login to discord API!",
                issue="MusicBot cannot login to discord, is your token correct?",
                solution="Fix your token in the options.ini config file.\n"
                "Remember that each field should be on their own line.",
                footnote="Note: If you are certain your token is correct, this may be due to a Discord API outage.",
            ) from e

        finally:
            # Shut down the thread pool executor.
            log.info("Waiting for download threads to finish up...")
            # We can't kill the threads in ThreadPoolExecutor.  User can Ctrl+C though.
            # We can pass `wait=False` and carry on with "shutdown" but threads
            # will stay until they're done.  We wait to keep it clean...
            tps_args: Dict[str, Any] = {}
            if sys.version_info >= (3, 9):
                tps_args["cancel_futures"] = True
            self.downloader.thread_pool.shutdown(**tps_args)

            # Inspect all waiting tasks and either cancel them or let them finish.
            pending_tasks = []
            for task in asyncio.all_tasks(loop=self.loop):
                # Don't cancel run_musicbot task, we need it to finish cleaning.
                if task == asyncio.current_task():
                    continue

                tname = task.get_name()
                coro = task.get_coro()
                coro_name = "[unknown]"
                if coro and hasattr(coro, "__qualname__"):
                    coro_name = getattr(coro, "__qualname__", "[unknown]")

                if tname.startswith("Signal_SIG") or coro_name.startswith(
                    "Client.close."
                ):
                    log.debug("Will wait for task:  %s  (%s)", tname, coro_name)
                    pending_tasks.append(task)

                else:
                    log.debug("Will try to cancel task:  %s  (%s)", tname, coro_name)
                    task.cancel()
                    pending_tasks.append(task)
<<<<<<< HEAD

            # wait on any pending tasks.
            if pending_tasks:
                log.debug("Awaiting pending tasks...")
                await asyncio.gather(*pending_tasks, return_exceptions=True)
                await asyncio.sleep(0.5)

            # ensure connector is closed.
            if self.http.connector:
                log.debug("Closing HTTP Connector.")
                await self.http.connector.close()
                await asyncio.sleep(0.5)

            # ensure the session is closed.
            if self.session:
                log.debug("Closing aiohttp session.")
                await self.session.close()
                await asyncio.sleep(0.5)

=======

            # wait on any pending tasks.
            if pending_tasks:
                log.debug("Awaiting pending tasks...")
                await asyncio.gather(*pending_tasks, return_exceptions=True)
                await asyncio.sleep(0.5)

            # ensure connector is closed.
            if self.http.connector:
                log.debug("Closing HTTP Connector.")
                await self.http.connector.close()
                await asyncio.sleep(0.5)

            # ensure the session is closed.
            if self.session:
                log.debug("Closing aiohttp session.")
                await self.session.close()
                await asyncio.sleep(0.5)

>>>>>>> 32c5ff8d
            # if anything set an exit signal, we should raise it here.
            if self.exit_signal:
                raise self.exit_signal

    async def logout(self) -> None:
        """
        Disconnect all voice clients and signal MusicBot to close it's connections to discord.
        """
        log.noise("Logout has been called.")  # type: ignore[attr-defined]
        await self.update_now_playing_status(set_offline=True)

        self.logout_called = True
        await self.disconnect_all_voice_clients()
        return await super().close()

    async def on_error(self, event: str, /, *_args: Any, **_kwargs: Any) -> None:
        _ex_type, ex, _stack = sys.exc_info()

        if isinstance(ex, exceptions.HelpfulError):
            log.error("Exception in %s:\n%s", event, ex.message)

            await asyncio.sleep(2)  # makes extra sure this gets seen(?)

            await self.logout()

        elif isinstance(ex, (exceptions.RestartSignal, exceptions.TerminateSignal)):
            self.exit_signal = ex
            await self.logout()

        else:
            log.error("Exception in %s", event, exc_info=True)

    async def on_resumed(self) -> None:
        """
        Event called by discord.py when the client resumed an existing session.
        https://discordpy.readthedocs.io/en/stable/api.html#discord.on_resume
        """
        log.info("MusicBot resumed a session with discord.")
        await self._auto_join_channels(from_resume=True)

    async def on_ready(self) -> None:
        """
        Event called by discord.py typically when MusicBot has finished login.
        May be called multiple times, and may not be the first event dispatched!
        See documentations for specifics:
        https://discordpy.readthedocs.io/en/stable/api.html#discord.on_ready
        """
        if self.on_ready_count == 0:
            await self._on_ready_once()
            self.init_ok = True

        await self._on_ready_always()
        self.on_ready_count += 1

        log.debug("Finish on_ready")

    async def _on_ready_once(self) -> None:
        """
        A version of on_ready that will only ever be called once, at first login.
        """
        mute_discord_console_log()
        log.debug("Logged in, now getting MusicBot ready...")

        if not self.user:
            log.critical("ClientUser is somehow none, we gotta bail...")
            self.exit_signal = exceptions.TerminateSignal()
            raise self.exit_signal

        # Start the environment checks. Generate folders/files dependent on Discord data.
        # Also takes care of app-info and auto OwnerID updates.
        await self._on_ready_sanity_checks()

        log.info(
            "MusicBot:  %s/%s#%s",
            self.user.id,
            self.user.name,
            self.user.discriminator,
        )

        owner = self._get_owner_member()
        if owner and self.guilds:
            log.info(
                "Owner:     %s/%s#%s\n",
                owner.id,
                owner.name,
                owner.discriminator,
            )

            log.info("Guild List:")
            unavailable_servers = 0
            for s in self.guilds:
                ser = f"{s.name} (unavailable)" if s.unavailable else s.name
                log.info(" - %s", ser)
                if self.config.leavenonowners:
                    if s.unavailable:
                        unavailable_servers += 1
                    else:
                        check = s.get_member(owner.id)
                        if check is None:
                            await s.leave()
                            log.info(
                                "Left %s due to bot owner not found",
                                s.name,
                            )
            if unavailable_servers != 0:
                log.info(
                    "Not proceeding with checks in %s servers due to unavailability",
                    str(unavailable_servers),
                )

        elif self.guilds:
            log.warning(
                "Owner could not be found on any guild (id: %s)\n", self.config.owner_id
            )

            log.info("Guild List:")
            for s in self.guilds:
                ser = f"{s.name} (unavailable)" if s.unavailable else s.name
                log.info(" - %s", ser)

        else:
            log.warning("Owner unknown, bot is not on any guilds.")
            if self.user.bot:
                invite_url = await self.generate_invite_link()
                log.warning(
                    "To make the bot join a guild, paste this link in your browser. \n"
                    "Note: You should be logged into your main account and have \n"
                    "manage server permissions on the guild you want the bot to join.\n"
                    "  %s",
                    invite_url,
                )

        print(flush=True)

        # validate bound channels and log them.
        if self.config.bound_channels:
            # Get bound channels by ID, and validate that we can use them.
            text_chlist: Set[MessageableChannel] = set()
            invalid_ids: Set[int] = set()
            for ch_id in self.config.bound_channels:
                ch = self.get_channel(ch_id)
                if not ch:
                    log.warning("Got None for bound channel with ID:  %d", ch_id)
                    invalid_ids.add(ch_id)
                    continue

                if not isinstance(ch, discord.abc.Messageable):
                    log.warning(
                        "Cannot bind to non-messagable channel with ID:  %d",
                        ch_id,
                    )
                    invalid_ids.add(ch_id)
                    continue

                if not isinstance(ch, (discord.PartialMessageable, discord.DMChannel)):
                    text_chlist.add(ch)

            # Clean up our config data so it can be reliable later.
            self.config.bound_channels.difference_update(invalid_ids)

            # finally, log what we've bound to.
            if text_chlist:
                log.info("Bound to text channels:")
                for valid_ch in text_chlist:
                    guild_name = "PrivateChannel"
                    if isinstance(valid_ch, discord.DMChannel):
                        ch_name = "Unknown User DM"
                        if valid_ch.recipient:
                            ch_name = f"DM: {valid_ch.recipient.name}"
                    elif isinstance(valid_ch, discord.PartialMessageable):
                        ch_name = "Unknown Partial Channel"
                    else:
                        ch_name = valid_ch.name or f"Unnamed Channel: {valid_ch.id}"
                    if valid_ch.guild:
                        guild_name = valid_ch.guild.name
                    log.info(" - %s/%s", guild_name, ch_name)
            else:
                log.info("Not bound to any text channels")
        else:
            log.info("Not bound to any text channels")

        print(flush=True)  # new line in console.

        # validate and display auto-join channels.
        if self.config.autojoin_channels:
            vc_chlist: Set[VoiceableChannel] = set()
            invalids: Set[int] = set()
            for ch_id in self.config.autojoin_channels:
                ch = self.get_channel(ch_id)
                if not ch:
                    log.warning("Got None for autojoin channel with ID:  %d", ch_id)
                    invalids.add(ch_id)
                    continue

                if isinstance(ch, discord.abc.PrivateChannel):
                    log.warning(
                        "Cannot autojoin a Private/Non-Guild channel with ID:  %d",
                        ch_id,
                    )
                    invalids.add(ch_id)
                    continue

                if not isinstance(ch, (discord.VoiceChannel, discord.StageChannel)):
                    log.warning(
                        "Cannot autojoin to non-connectable channel with ID:  %d",
                        ch_id,
                    )
                    invalids.add(ch_id)
                    continue

                # Add the channel to vc_chlist for log readout.
                vc_chlist.add(ch)
                # Add the channel to guild-specific auto-join slot.
                self.server_data[ch.guild.id].auto_join_channel = ch

            # Update config data to be reliable later.
            self.config.autojoin_channels.difference_update(invalids)

            # log what we're connecting to.
            if vc_chlist:
                log.info("Autojoining voice channels:")
                for ch in vc_chlist:
                    log.info(" - %s/%s", ch.guild.name.strip(), ch.name.strip())

            else:
                log.info("Not autojoining any voice channels")

        else:
            log.info("Not autojoining any voice channels")

        # Display and log the config settings.
        if self.config.show_config_at_start:
            self._on_ready_log_configs()

        # we do this after the config stuff because it's a lot easier to notice here
        if self.config.register.ini_missing_options:
            missing_list = "\n".join(
                sorted(str(o) for o in self.config.register.ini_missing_options)
            )
            conf_warn = exceptions.HelpfulError(
                preface="Detected missing config options!",
                issue=(
                    "Your config file is missing some options. Defaults will be used for this session.\n"
                    f"Here is a list of options we think are missing:\n{missing_list}"
                ),
                solution="Check the example_options.ini file for newly added options and copy them to your config.",
                footnote="You can also use the `config` command to set the missing options.",
            )
            log.warning(str(conf_warn)[1:])

        # Pre-load guild specific data / options.
        # TODO:  probably change this later for better UI/UX.
        if self.config.enable_options_per_guild:
            for guild in self.guilds:
                # Triggers on-demand task to load data from disk.
                self.server_data[guild.id].is_ready()
                # context switch to give scheduled task an execution window.
                await asyncio.sleep(0)

    async def _on_ready_always(self) -> None:
        """
        A version of on_ready that will be called on every event.
        """
        if self.on_ready_count > 0:
            log.debug("Event on_ready has fired %s times", self.on_ready_count)
        self.create_task(self._on_ready_call_later(), name="MB_PostOnReady")

    async def _on_ready_call_later(self) -> None:
        """
        A collection of calls scheduled for execution by _on_ready_once
        """
        await self.update_now_playing_status()
        await self._auto_join_channels()

    async def _on_ready_sanity_checks(self) -> None:
        """
        Run all sanity checks that should be run in/just after on_ready event.
        """
        # Ensure AppInfo is loaded.
        if not self.cached_app_info:
            log.debug("Getting application info.")
            self.cached_app_info = await self.application_info()

        # Ensure folders exist
        await self._on_ready_ensure_env()

        # TODO: Server permissions check
        # TODO: pre-expand playlists in autoplaylist?

        # Ensure configs are valid / auto OwnerID is updated.
        await self._on_ready_validate_configs()

    async def _on_ready_ensure_env(self) -> None:
        """
        Startup check to make sure guild/server specific directories are
        available in the data directory.
        Additionally populate a text file to map guild ID to their names.
        """
        log.debug("Ensuring data folders exist")
        for guild in self.guilds:
            self.config.data_path.joinpath(str(guild.id)).mkdir(exist_ok=True)

        names_path = self.config.data_path.joinpath(DATA_FILE_SERVERS)
        with open(names_path, "w", encoding="utf8") as f:
            for guild in sorted(self.guilds, key=lambda s: int(s.id)):
                f.write(f"{guild.id}: {guild.name}\n")

        self.filecache.delete_old_audiocache(remove_dir=True)

    async def _on_ready_validate_configs(self) -> None:
        """
        Startup check to handle late validation of config and permissions.
        """
        log.debug("Validating config")
        await self.config.async_validate(self)

        log.debug("Validating permissions config")
        await self.permissions.async_validate(self)

    def _on_ready_log_configs(self) -> None:
        """
        Shows information about configs, including missing keys.
        No validation is done in this method, only display/logs.
        """

        print(flush=True)
        log.info("Options:")

        log.info("  Command prefix: %s", self.config.command_prefix)
        log.info("  Default volume: %d%%", int(self.config.default_volume * 100))
        log.info(
            "  Skip threshold: %d votes or %.0f%%",
            self.config.skips_required,
            (self.config.skip_ratio_required * 100),
        )
        log.info(
            "  Now Playing @mentions: %s",
            ["Disabled", "Enabled"][self.config.now_playing_mentions],
        )
        log.info("  Auto-Summon: %s", ["Disabled", "Enabled"][self.config.auto_summon])
        log.info(
            "  Auto-Playlist: %s (order: %s)",
            ["Disabled", "Enabled"][self.config.auto_playlist],
            ["sequential", "random"][self.config.auto_playlist_random],
        )
        log.info("  Auto-Pause: %s", ["Disabled", "Enabled"][self.config.auto_pause])
        log.info(
            "  Delete Messages: %s",
            ["Disabled", "Enabled"][self.config.delete_messages],
        )
        if self.config.delete_messages:
            log.info(
                "    Delete Invoking: %s",
                ["Disabled", "Enabled"][self.config.delete_invoking],
            )
            log.info(
                "    Delete Nowplaying: %s",
                ["Disabled", "Enabled"][self.config.delete_nowplaying],
            )
        log.info("  Debug Mode: %s", ["Disabled", "Enabled"][self.config.debug_mode])
        log.info(
            "  Downloaded songs will be %s",
            ["deleted", "saved"][self.config.save_videos],
        )
        if self.config.save_videos and self.config.storage_limit_days:
            log.info("    Delete if unused for %d days", self.config.storage_limit_days)
        if self.config.save_videos and self.config.storage_limit_bytes:
            size = format_size_from_bytes(self.config.storage_limit_bytes)
            log.info("    Delete if size exceeds %s", size)

        if self.config.status_message:
            log.info("  Status message: %s", self.config.status_message)
        log.info(
            "  Write current songs to file: %s",
            ["Disabled", "Enabled"][self.config.write_current_song],
        )
        log.info(
            "  Author insta-skip: %s",
            ["Disabled", "Enabled"][self.config.allow_author_skip],
        )
        log.info("  Embeds: %s", ["Disabled", "Enabled"][self.config.embeds])
        log.info(
            "  Spotify integration: %s",
            ["Disabled", "Enabled"][self.config.spotify_enabled],
        )
        log.info("  Legacy skip: %s", ["Disabled", "Enabled"][self.config.legacy_skip])
        log.info(
            "  Leave non owners: %s",
            ["Disabled", "Enabled"][self.config.leavenonowners],
        )
        log.info(
            "  Leave inactive VC: %s",
            ["Disabled", "Enabled"][self.config.leave_inactive_channel],
        )
        if self.config.leave_inactive_channel:
            log.info(
                "    Timeout: %s seconds",
                self.config.leave_inactive_channel_timeout,
            )
        log.info(
            "  Leave at song end/empty queue: %s",
            ["Disabled", "Enabled"][self.config.leave_after_queue_empty],
        )
        log.info(
            "  Leave when player idles: %s",
            "Disabled" if self.config.leave_player_inactive_for == 0 else "Enabled",
        )
        if self.config.leave_player_inactive_for:
            log.info("    Timeout: %d seconds", self.config.leave_player_inactive_for)
        log.info("  Self Deafen: %s", ["Disabled", "Enabled"][self.config.self_deafen])
        log.info(
            "  Per-server command prefix: %s",
            ["Disabled", "Enabled"][self.config.enable_options_per_guild],
        )
        log.info("  Search List: %s", ["Disabled", "Enabled"][self.config.searchlist])
        log.info(
            "  Round Robin Queue: %s",
            ["Disabled", "Enabled"][self.config.round_robin_queue],
        )
        print(flush=True)

    def _gen_embed(self) -> discord.Embed:
        """Provides a basic template for embeds"""
        e = discord.Embed()
        e.colour = discord.Colour(7506394)
        e.set_footer(
            text=self.config.footer_text, icon_url="https://i.imgur.com/gFHBoZA.png"
        )

        # TODO: handle this part when EmbedResponse get handled.
        author_name = "MusicBot"
        avatar_url = None
        if self.user:
            author_name = self.user.name
            if self.user.avatar:
                avatar_url = self.user.avatar.url

        e.set_author(
            name=author_name,
            url="https://github.com/Just-Some-Bots/MusicBot",
            icon_url=avatar_url,
        )
        return e

    def _get_song_url_or_none(
        self, url: str, player: Optional[MusicPlayer]
    ) -> Optional[str]:
        """Return song url if provided or one is currently playing, else returns None"""
        url_or_none = self.downloader.get_url_or_none(url)
        if url_or_none:
            return url_or_none

        if player and player.current_entry and player.current_entry.url:
            return player.current_entry.url

        return None

    def _do_song_blocklist_check(self, song_subject: str) -> None:
        """
        Check if the `song_subject` is matched in the block list.

        :raises: musicbot.exceptions.CommandError
            The subject is matched by a block list entry.
        """
        if not self.config.song_blocklist_enabled:
            return

        if self.config.song_blocklist.is_blocked(song_subject):
            raise exceptions.CommandError(
                # TODO: i18n
                f"The requested song `{song_subject}` is blocked by the song blocklist.",
                expire_in=30,
            )

    async def handle_vc_inactivity(self, guild: discord.Guild) -> None:
        """
        Manage a server-specific event timer when MusicBot's voice channel becomes idle,
        if the bot is configured to do so.
        """
        if not guild.voice_client or not guild.voice_client.channel:
            log.warning(
                "Attempted to handle Voice Channel inactivity, but Bot is not in voice..."
            )
            return

        event = self.server_data[guild.id].get_event("inactive_vc_timer")

        if event.is_active():
            log.debug("Channel activity already waiting in guild: %s", guild)
            return
        event.activate()

        try:
            chname = "Unknown"
            if hasattr(guild.voice_client.channel, "name"):
                chname = guild.voice_client.channel.name

            log.info(
                "Channel activity waiting %d seconds to leave channel: %s",
                self.config.leave_inactive_channel_timeout,
                chname,
            )
            await discord.utils.sane_wait_for(
                [event.wait()], timeout=self.config.leave_inactive_channel_timeout
            )
        except asyncio.TimeoutError:
            # could timeout after a disconnect.
            if guild.voice_client and isinstance(
                guild.voice_client.channel, (discord.VoiceChannel, discord.StageChannel)
            ):
                log.info(
                    "Channel activity timer for %s has expired. Disconnecting.",
                    guild.name,
                )
                await self.on_inactivity_timeout_expired(guild.voice_client.channel)
        else:
            log.info(
                "Channel activity timer canceled for: %s in %s",
                getattr(guild.voice_client.channel, "name", guild.voice_client.channel),
                guild.name,
            )
        finally:
            event.deactivate()
            event.clear()

    async def handle_player_inactivity(self, player: MusicPlayer) -> None:
        """
        Manage a server-specific event timer when it's MusicPlayer becomes idle,
        if the bot is configured to do so.
        """
        if self.logout_called:
            return

        if not self.config.leave_player_inactive_for:
            return
        channel = player.voice_client.channel
        guild = channel.guild
        event = self.server_data[guild.id].get_event("inactive_player_timer")

        if str(channel.id) in str(self.config.autojoin_channels):
            log.debug(
                "Ignoring player inactivity in auto-joined channel:  %s",
                channel.name,
            )
            return

        if event.is_active():
            log.debug(
                "Player activity timer already waiting in guild: %s",
                guild,
            )
            return
        event.activate()

        try:
            log.info(
                "Player activity timer waiting %d seconds to leave channel: %s",
                self.config.leave_player_inactive_for,
                channel.name,
            )
            await discord.utils.sane_wait_for(
                [event.wait()], timeout=self.config.leave_player_inactive_for
            )
        except asyncio.TimeoutError:
            if not player.is_playing and player.voice_client.is_connected():
                log.info(
                    "Player activity timer for %s has expired. Disconnecting.",
                    guild.name,
                )
                await self.on_inactivity_timeout_expired(channel)
            else:
                log.info(
                    "Player activity timer canceled for: %s in %s",
                    channel.name,
                    guild.name,
                )
        else:
            log.info(
                "Player activity timer canceled for: %s in %s",
                channel.name,
                guild.name,
            )
        finally:
            event.deactivate()
            event.clear()

    async def reset_player_inactivity(self, player: MusicPlayer) -> None:
        """
        Handle reset of the server-specific inactive player timer if it is enabled.
        """
        if not self.config.leave_player_inactive_for:
            return
        guild = player.voice_client.channel.guild
        event = self.server_data[guild.id].get_event("inactive_player_timer")
        if event.is_active() and not event.is_set():
            event.set()
            log.debug("Player activity timer is being reset.")

    async def cmd_resetplaylist(
        self, guild: discord.Guild, player: MusicPlayer
    ) -> CommandResponse:
        """
        Usage:
            {command_prefix}resetplaylist

        Resets all songs in the server's autoplaylist
        """
        player.autoplaylist = list(self.server_data[guild.id].autoplaylist)
        return Response(
            self.str.get("cmd-resetplaylist-response", "\N{OK HAND SIGN}"),
            delete_after=15,
        )

    async def cmd_help(
        self,
        message: discord.Message,
        guild: discord.Guild,
        command: Optional[str] = None,
    ) -> CommandResponse:
        """
        Usage:
            {command_prefix}help [command]

        Prints a help message.
        If a command is specified, it prints a help message for that command.
        Otherwise, it lists the available commands.
        """
        commands = []
        is_all = False
        is_emoji = False
        prefix = self.server_data[guild.id].command_prefix
        # Its OK to skip unicode emoji here, they render correctly inside of code boxes.
        emoji_regex = re.compile(r"^(<a?:.+:\d+>|:.+:)$")
        if emoji_regex.match(prefix):
            is_emoji = True

        if command:
            if command.lower() == "all":
                is_all = True
                commands = await self.gen_cmd_list(message, list_all_cmds=True)

            else:
                cmd = getattr(self, "cmd_" + command, None)
                if cmd and not hasattr(cmd, "dev_cmd"):
                    return Response(
                        "```\n{0}```{1}".format(
                            dedent(cmd.__doc__),
                            (
                                self.str.get(
                                    "cmd-help-prefix-required",
                                    "\n**Prefix required for use:**\n{example_cmd}\n",
                                ).format(example_cmd=f"{prefix}`{command} ...`")
                                if is_emoji
                                else ""
                            ),
                        ).format(
                            command_prefix=prefix if not is_emoji else "",
                        ),
                        delete_after=60,
                    )

                raise exceptions.CommandError(
                    self.str.get("cmd-help-invalid", "No such command"),
                    expire_in=10,
                )

        elif message.author.id == self.config.owner_id:
            commands = await self.gen_cmd_list(message, list_all_cmds=True)

        else:
            commands = await self.gen_cmd_list(message)

        if is_emoji:
            desc = (
                f"\n{prefix}`"
                + f"`, {prefix}`".join(commands)
                + "`\n\n"
                + self.str.get(
                    "cmd-help-response",
                    "For information about a particular command, run {example_cmd}\n"
                    "For further help, see https://just-some-bots.github.io/MusicBot/",
                ).format(
                    example_cmd=(
                        f"{prefix}`help [command]`"
                        if is_emoji
                        else f"`{prefix}help [command]`"
                    ),
                )
            )
        else:
            desc = (
                f"```\n{prefix}"
                + f", {prefix}".join(commands)
                + "\n```\n"
                + self.str.get(
                    "cmd-help-response",
                    "For information about a particular command, run {example_cmd}\n"
                    "For further help, see https://just-some-bots.github.io/MusicBot/",
                ).format(
                    example_cmd=(
                        f"{prefix}`help [command]`"
                        if is_emoji
                        else f"`{prefix}help [command]`"
                    ),
                )
            )
        if not is_all:
            desc += self.str.get(
                "cmd-help-all",
                "\nOnly showing commands you can use, for a list of all commands, run {example_cmd}",
            ).format(
                example_cmd=(
                    f"{prefix}`help all`" if is_emoji else f"`{prefix}help all`"
                ),
            )

        return Response(desc, reply=True, delete_after=60)

    async def cmd_blockuser(
        self,
        user_mentions: UserMentions,
        option: str,
        leftover_args: List[str],
    ) -> CommandResponse:
        """
        Usage:
            {command_prefix}blockuser [ + | - | ? | add | remove | status ] @UserName [@UserName2 ...]

        Manage users in the block list.
        Blocked users are forbidden from using all bot commands.
        """

        if not user_mentions and not leftover_args:
            raise exceptions.CommandError(
                "You must mention a user or provide their ID number.",
                expire_in=20,
            )

        if option not in ["+", "-", "?", "add", "remove", "status"]:
            raise exceptions.CommandError(
                self.str.get(
                    "cmd-blacklist-invalid",
                    'Invalid option "{0}" specified, use +, -, add, or remove',
                ).format(option),
                expire_in=20,
            )

        for p_user in leftover_args:
            if p_user.isdigit():
                u = self.get_user(int(p_user))
                if u:
                    user_mentions.append(u)

        if not user_mentions:
            raise exceptions.CommandError(
                "MusicBot could not find the user(s) you specified.",
                expire_in=20,
            )

        for user in user_mentions.copy():
            if option in ["+", "add"] and self.config.user_blocklist.is_blocked(user):
                if user.id == self.config.owner_id:
                    raise exceptions.CommandError(
                        "The owner cannot be added to the block list."
                    )

                log.info(
                    "Not adding user to block list, already blocked:  %s/%s",
                    user.id,
                    user.name,
                )
                user_mentions.remove(user)

            if option in ["-", "remove"] and not self.config.user_blocklist.is_blocked(
                user
            ):
                log.info(
                    "Not removing user from blocklist, not listed:  %s/%s",
                    user.id,
                    user.name,
                )
                user_mentions.remove(user)

        # allow management regardless, but tell the user if it will apply.
        if self.config.user_blocklist_enabled:
            status_msg = "User block list is currently enabled."
        else:
            status_msg = "User block list is currently disabled."

        old_len = len(self.config.user_blocklist)
        user_ids = {str(user.id) for user in user_mentions}

        if option in ["+", "add"]:
            if not user_mentions:
                raise exceptions.CommandError(
                    "Cannot add the users you listed, they are already added."
                )

            async with self.aiolocks["user_blocklist"]:
                self.config.user_blocklist.append_items(user_ids)

            n_users = len(self.config.user_blocklist) - old_len
            return Response(
                f"{n_users} user(s) have been added to the block list.\n{status_msg}",
                reply=True,
                delete_after=10,
            )

        if self.config.user_blocklist.is_disjoint(user_mentions):
            return Response(
                self.str.get(
                    "cmd-blacklist-none",
                    "None of those users are in the blacklist.",
                ),
                reply=True,
                delete_after=10,
            )

        if option in ["?", "status"]:
            ustatus = ""
            for user in user_mentions:
                blocked = "not blocked"
                if self.config.user_blocklist.is_blocked(user):
                    blocked = "blocked"
                ustatus += f"User: `{user.name}` is {blocked}\n"
            return Response(
                f"**Block list status:**\n{ustatus}\n{status_msg}",
                delete_after=30,
            )

        async with self.aiolocks["user_blocklist"]:
            self.config.user_blocklist.remove_items(user_ids)

        n_users = old_len - len(self.config.user_blocklist)
        return Response(
            f"{n_users} user(s) have been removed from the block list.\n{status_msg}",
            reply=True,
            delete_after=10,
        )

    async def cmd_blocksong(
        self,
        guild: discord.Guild,
        _player: Optional[MusicPlayer],
        option: str,
        leftover_args: List[str],
        song_subject: str = "",
    ) -> CommandResponse:
        """
        Usage:
            {command_prefix}blocksong [ + | - | add | remove ] [subject]

        Manage a block list applied to song requests and extracted info.
        A `subject` may be a song URL or a word or phrase found in the track title.
        If `subject` is omitted, a currently playing track will be used instead.

        Song block list matches loosely, but is case sensitive.
        So adding "Pie" will match "cherry Pie" but not "cherry pie" in checks.
        """
        if leftover_args:
            song_subject = " ".join([song_subject, *leftover_args])

        if not song_subject:
            valid_url = self._get_song_url_or_none(song_subject, _player)
            if not valid_url:
                raise exceptions.CommandError(
                    "You must provide a song subject if no song is currently playing.",
                    expire_in=30,
                )
            song_subject = valid_url

        if option not in ["+", "-", "add", "remove"]:
            raise exceptions.CommandError(
                self.str.get(
                    "cmd-blacklist-invalid",
                    'Invalid option "{0}" specified, use +, -, add, or remove',
                ).format(option),
                expire_in=20,
            )

        # allow management regardless, but tell the user if it will apply.
        if self.config.song_blocklist_enabled:
            status_msg = "Song block list is currently enabled."
        else:
            status_msg = "Song block list is currently disabled."

        if option in ["+", "add"]:
            if self.config.song_blocklist.is_blocked(song_subject):
                raise exceptions.CommandError(
                    f"Subject `{song_subject}` is already in the song block list.\n{status_msg}"
                )

            # remove song from auto-playlist if it is blocked
            if (
                self.config.auto_playlist_remove_on_block
                and _player
                and _player.current_entry
                and song_subject == _player.current_entry.url
                and _player.current_entry.from_auto_playlist
            ):
                await self.server_data[guild.id].autoplaylist.remove_track(
                    song_subject,
                    ex=UserWarning("Removed and added to block list."),
                    delete_from_ap=True,
                )

            async with self.aiolocks["song_blocklist"]:
                self.config.song_blocklist.append_items([song_subject])

            # TODO: i18n/UI stuff.
            return Response(
                f"Added subject `{song_subject}` to the song block list.\n{status_msg}",
                reply=True,
                delete_after=10,
            )

        # handle "remove" and "-"
        if not self.config.song_blocklist.is_blocked(song_subject):
            raise exceptions.CommandError(
                "The subject is not in the song block list and cannot be removed.",
                expire_in=10,
            )

        async with self.aiolocks["song_blocklist"]:
            self.config.song_blocklist.remove_items([song_subject])

        return Response(
            f"Subject `{song_subject}` has been removed from the block list.\n{status_msg}",
            reply=True,
            delete_after=10,
        )

    async def cmd_id(
        self, author: discord.Member, user_mentions: UserMentions
    ) -> CommandResponse:
        """
        Usage:
            {command_prefix}id [@user]

        Tells the user their id or the id of another user.
        """
        if not user_mentions:
            return Response(
                self.str.get("cmd-id-self", "Your ID is `{0}`").format(author.id),
                reply=True,
                delete_after=35,
            )

        usr = user_mentions[0]
        return Response(
            self.str.get("cmd-id-other", "**{0}**s ID is `{1}`").format(
                usr.name, usr.id
            ),
            reply=True,
            delete_after=35,
        )

    async def cmd_autoplaylist(
        self,
        guild: discord.Guild,
        author: discord.Member,
        _player: Optional[MusicPlayer],
        player: MusicPlayer,
        option: str,
        opt_url: str = "",
    ) -> CommandResponse:
        """
        Usage:
            {command_prefix}autoplaylist [+ | - | add | remove] [url]
                Adds or removes the specified song or currently playing song to/from the current playlist.

            {command_prefix}autoplaylist [+ all | add all]
                Adds the entire queue to the guilds playlist.

            {command_prefix}autoplaylist show
                Show a list of existing playlist files.

            {command_prefix}autoplaylist set [playlist.txt]
                Set a playlist as default for this guild and reloads the guild auto playlist.
        """
        option = option.lower()
        if option not in ["+", "-", "add", "remove", "show", "set"]:
            raise exceptions.CommandError(
                "You must provide one of the following options:  `add`, `remove`, `show`, or `set`",
                expire_in=30,
            )

        def _get_url() -> str:
            url = self._get_song_url_or_none(opt_url, _player)

            if not url:
                raise exceptions.CommandError(
                    self.str.get(
                        "cmd-autoplaylist-invalid", "The supplied song link is invalid"
                    ),
                    expire_in=20,
                )
            return url

        if option in ["+", "add"] and opt_url.lower() == "all":
            if not player.playlist.entries:
                raise exceptions.CommandError(
                    self.str.get(
                        "cmd-autoplaylist-add-all-empty-queue",
                        "The queue is empty. Add some songs with `{0}play`!",
                    ).format(self.server_data[guild.id].command_prefix),
                    expire_in=30,
                )

            added_songs = set()
            for e in player.playlist.entries:
                if e.url not in self.server_data[guild.id].autoplaylist:
                    await self.server_data[guild.id].autoplaylist.add_track(e.url)
                    added_songs.add(e.url)

            if not added_songs:
                return Response(
                    self.str.get(
                        "cmd-save-all-exist",
                        "All songs in the queue are already in the autoplaylist.",
                    ),
                    delete_after=20,
                )

            return Response(
                self.str.get(
                    "cmd-save-success-multiple",
                    "Added {0} songs to the autoplaylist.",
                ).format(len(added_songs)),
                delete_after=30,
            )

        if option in ["+", "add"]:
            url = _get_url()
            self._do_song_blocklist_check(url)
            if url not in self.server_data[guild.id].autoplaylist:
                await self.server_data[guild.id].autoplaylist.add_track(url)
                return Response(
                    self.str.get(
                        "cmd-save-success", "Added <{0}> to the autoplaylist."
                    ).format(url),
                    delete_after=35,
                )
            raise exceptions.CommandError(
                self.str.get(
                    "cmd-save-exists",
                    "This song is already in the autoplaylist.",
                ),
                expire_in=20,
            )

        if option in ["-", "remove"]:
            url = _get_url()
            if url in self.server_data[guild.id].autoplaylist:
                await self.server_data[guild.id].autoplaylist.remove_track(
                    url,
                    ex=UserWarning(
                        f"Removed by command from user:  {author.id}/{author.name}#{author.discriminator}"
                    ),
                    delete_from_ap=True,
                )
                return Response(
                    self.str.get(
                        "cmd-unsave-success", "Removed <{0}> from the autoplaylist."
                    ).format(url),
                    delete_after=35,
                )
            raise exceptions.CommandError(
                self.str.get(
                    "cmd-unsave-does-not-exist",
                    "This song is not yet in the autoplaylist.",
                ),
                expire_in=20,
            )

        if option == "show":
            self.playlist_mgr.discover_playlists()
            names = "\n".join([f"`{pl}`" for pl in self.playlist_mgr.playlist_names])
            return Response(
                f"**Available Playlists:**\n{names}",
                delete_after=40,
            )

        if option == "set":
            if not opt_url:
                raise exceptions.CommandError(
                    "You must provide a playlist filename.",
                    expire_in=30,
                )

            # Add file extension if one was not given.
            if not opt_url.lower().endswith(".txt"):
                opt_url += ".txt"

            # Update the server specific data.
            pl = self.playlist_mgr.get_playlist(opt_url)
            self.server_data[guild.id].autoplaylist = pl
            await self.server_data[guild.id].save_guild_options_file()
            await pl.load()

            # Update the player copy if needed.
            if _player and self.config.auto_playlist:
                _player.autoplaylist = list(pl)

            new_msg = ""
            if not self.playlist_mgr.playlist_exists(opt_url):
                new_msg = (
                    "\nThis playlist is new, you must add songs to save it to disk!"
                )
            return Response(
                f"The playlist for this server has been updated to: `{opt_url}`{new_msg}",
                delete_after=30,
            )

        raise exceptions.CommandError(
            self.str.get(
                "cmd-autoplaylist-option-invalid",
                'Invalid option "{0}" specified, use +, -, add, or remove',
            ).format(option),
            expire_in=20,
        )

    @owner_only
    async def cmd_joinserver(self) -> CommandResponse:
        """
        Usage:
            {command_prefix}joinserver

        Generate an invite link that can be used to add this bot to another server.
        """
        url = await self.generate_invite_link()
        return Response(
            self.str.get(
                "cmd-joinserver-response",
                "Click here to add me to another server: \n{}",
            ).format(url),
            reply=True,
            delete_after=30,
        )

    async def cmd_karaoke(self, player: MusicPlayer) -> CommandResponse:
        """
        Usage:
            {command_prefix}karaoke

        Activates karaoke mode. During karaoke mode, only groups with the BypassKaraokeMode
        permission in the config file can queue music.
        """
        player.karaoke_mode = not player.karaoke_mode
        return Response(
            "\N{OK HAND SIGN} Karaoke mode is now "
            + ["disabled", "enabled"][player.karaoke_mode],
            delete_after=15,
        )

    async def _do_playlist_checks(
        self,
        player: MusicPlayer,
        author: discord.Member,
        result_info: "downloader.YtdlpResponseDict",
    ) -> bool:
        """
        Check if the given `author` has permissions to play the entries
        in `result_info` or not.

        :returns:  True is allowed to continue.
        :raises:  PermissionsError  if permissions deny the playlist.
        """
        num_songs = result_info.playlist_count or result_info.entry_count
        permissions = self.permissions.for_user(author)

        # TODO: correct the language here, since this could be playlist or search results?
        # I have to do extra checks anyways because you can request an arbitrary number of search results
        if not permissions.allow_playlists and num_songs > 1:
            raise exceptions.PermissionsError(
                self.str.get(
                    "playlists-noperms", "You are not allowed to request playlists"
                ),
                expire_in=30,
            )

        if (
            permissions.max_playlist_length
            and num_songs > permissions.max_playlist_length
        ):
            raise exceptions.PermissionsError(
                self.str.get(
                    "playlists-big", "Playlist has too many entries ({0} > {1})"
                ).format(num_songs, permissions.max_playlist_length),
                expire_in=30,
            )

        # This is a little bit weird when it says (x + 0 > y), I might add the other check back in
        if (
            permissions.max_songs
            and player.playlist.count_for_user(author) + num_songs
            > permissions.max_songs
        ):
            raise exceptions.PermissionsError(
                self.str.get(
                    "playlists-limit",
                    "Playlist entries + your already queued songs reached limit ({0} + {1} > {2})",
                ).format(
                    num_songs,
                    player.playlist.count_for_user(author),
                    permissions.max_songs,
                ),
                expire_in=30,
            )
        return True

    async def _handle_guild_auto_pause(self, player: MusicPlayer, _lc: int = 0) -> None:
        """
        Check the current voice client channel for members and determine
        if the player should be paused automatically.
        This is distinct from Guild availability pausing, which happens
        when Discord or the network has outages.
        """
        if not self.config.auto_pause:
            if player.paused_auto:
                player.paused_auto = False
            return

        if self.network_outage:
            log.debug("Ignoring auto-pause due to network outage.")
            return

        if not player.voice_client or not player.voice_client.channel:
            log.voicedebug(  # type: ignore[attr-defined]
                "MusicPlayer has no VoiceClient or has no channel data, cannot process auto-pause."
            )
            if player.paused_auto:
                player.paused_auto = False
            return

        channel = player.voice_client.channel
        guild = channel.guild

        lock = self.aiolocks[f"auto_pause:{guild.id}"]
        if lock.locked():
            log.debug("Already processing auto-pause, ignoring this event.")
            return

        async with lock:
            if not player.voice_client.is_connected():
                if self.loop:
                    naptime = 3 * (1 + _lc)
                    log.warning(
                        "%sVoiceClient not connected, waiting %s seconds to handle auto-pause in guild:  %s",
                        "[Bug] " if _lc > 12 else "",
                        naptime,
                        player.voice_client.guild,
                    )
                    try:
                        await asyncio.sleep(naptime)
                    except asyncio.CancelledError:
                        log.debug("Auto-pause waiting was cancelled.")
                        return

                    _lc += 1
                    f_player = self.get_player_in(player.voice_client.guild)
                    if player != f_player:
                        log.info(
                            "A new MusicPlayer is being connected, ignoring old auto-pause event."
                        )
                        return

                    if f_player is not None:
                        self.create_task(
                            self._handle_guild_auto_pause(f_player, _lc=_lc),
                            name="MB_HandleGuildAutoPause",
                        )
                return

        is_empty = is_empty_voice_channel(
            channel, include_bots=self.config.bot_exception_ids
        )
        if is_empty and player.is_playing:
            log.info(
                "Playing in an empty voice channel, running auto pause for guild: %s",
                guild,
            )
            player.pause()
            player.paused_auto = True

        elif not is_empty and player.paused_auto:
            log.info("Previously auto paused player is unpausing for guild: %s", guild)
            player.paused_auto = False
            if player.is_paused:
                player.resume()

    async def _do_cmd_unpause_check(
        self,
        player: Optional[MusicPlayer],
        channel: MessageableChannel,
        author: discord.Member,
        message: discord.Message,
    ) -> None:
        """
        Checks for paused player and resumes it while sending a notice.

        This function should not be called from _cmd_play().
        """
        if not self.config.auto_unpause_on_play:
            return

        if not player or not player.voice_client or not player.voice_client.channel:
            return

        if not author.voice or not author.voice.channel:
            return

        if player and player.voice_client and player.voice_client.channel:
            pvc = player.voice_client.channel
            avc = author.voice.channel
            perms = self.permissions.for_user(author)
            if pvc != avc and perms.summonplay:
                await self.cmd_summon(author.guild, author, message)
                return

            if pvc != avc and not perms.summonplay:
                return

        if player and player.is_paused:
            player.resume()
            await self.safe_send_message(
                channel,
                self.str.get(
                    "cmd-unpause-check",
                    "Bot was previously paused, resuming playback now.",
                ),
                expire_in=30,
            )

    async def cmd_play(
        self,
        message: discord.Message,
        _player: Optional[MusicPlayer],
        channel: GuildMessageableChannels,
        guild: discord.Guild,
        author: discord.Member,
        permissions: PermissionGroup,
        leftover_args: List[str],
        song_url: str,
    ) -> CommandResponse:
        """
        Usage:
            {command_prefix}play song_link
            {command_prefix}play text to search for
            {command_prefix}play spotify_uri

        Adds the song to the playlist.  If a link is not provided, the first
        result from a youtube search is added to the queue.

        If enabled in the config, the bot will also support Spotify URLs, however
        it will use the metadata (e.g song name and artist) to find a YouTube
        equivalent of the song. Streaming from Spotify is not possible.
        """
        await self._do_cmd_unpause_check(_player, channel, author, message)

        return await self._cmd_play(
            message,
            _player,
            channel,
            guild,
            author,
            permissions,
            leftover_args,
            song_url,
            head=False,
        )

    async def cmd_shuffleplay(
        self,
        message: discord.Message,
        _player: Optional[MusicPlayer],
        channel: GuildMessageableChannels,
        guild: discord.Guild,
        author: discord.Member,
        permissions: PermissionGroup,
        leftover_args: List[str],
        song_url: str,
    ) -> CommandResponse:
        """
        Usage:
            {command_prefix}shuffleplay playlist_link

        Like play command but explicitly shuffles entries before adding them to the queue.
        """
        await self._do_cmd_unpause_check(_player, channel, author, message)

        await self._cmd_play(
            message,
            _player,
            channel,
            guild,
            author,
            permissions,
            leftover_args,
            song_url,
            head=False,
            shuffle_entries=True,
        )

        return Response(
            self.str.get("cmd-shuffleplay-shuffled", "Shuffled {0}'s playlist").format(
                message.guild
            ),
            delete_after=30,
        )

    async def cmd_playnext(
        self,
        message: discord.Message,
        _player: Optional[MusicPlayer],
        channel: GuildMessageableChannels,
        guild: discord.Guild,
        author: discord.Member,
        permissions: PermissionGroup,
        leftover_args: List[str],
        song_url: str,
    ) -> CommandResponse:
        """
        Usage:
            {command_prefix}playnext song_link
            {command_prefix}playnext text to search for
            {command_prefix}playnext spotify_uri

        Adds the song to the playlist next.  If a link is not provided, the first
        result from a youtube search is added to the queue.

        If enabled in the config, the bot will also support Spotify URLs, however
        it will use the metadata (e.g song name and artist) to find a YouTube
        equivalent of the song. Streaming from Spotify is not possible.
        """
        await self._do_cmd_unpause_check(_player, channel, author, message)

        return await self._cmd_play(
            message,
            _player,
            channel,
            guild,
            author,
            permissions,
            leftover_args,
            song_url,
            head=True,
        )

    async def cmd_playnow(
        self,
        message: discord.Message,
        _player: Optional[MusicPlayer],
        channel: GuildMessageableChannels,
        guild: discord.Guild,
        author: discord.Member,
        permissions: PermissionGroup,
        leftover_args: List[str],
        song_url: str,
    ) -> CommandResponse:
        """
        Usage:
            {command_prefix}play song_link
            {command_prefix}play text to search for
            {command_prefix}play spotify_uri

        Adds the song to be played back immediately.  If a link is not provided, the first
        result from a youtube search is added to the queue.

        If enabled in the config, the bot will also support Spotify URLs, however
        it will use the metadata (e.g song name and artist) to find a YouTube
        equivalent of the song. Streaming from Spotify is not possible.
        """
        await self._do_cmd_unpause_check(_player, channel, author, message)

        # attempt to queue the song, but used the front of the queue and skip current playback.
        return await self._cmd_play(
            message,
            _player,
            channel,
            guild,
            author,
            permissions,
            leftover_args,
            song_url,
            head=True,
            skip_playing=True,
        )

    async def cmd_seek(
        self,
        guild: discord.Guild,
        _player: Optional[MusicPlayer],
        leftover_args: List[str],
        seek_time: str = "",
    ) -> CommandResponse:
        """
        Usage:
            {command_prefix}seek [time]

        Restarts the current song at the given time.
        If time starts with + or - seek will be relative to current playback time.
        Time should be given in seconds, fractional seconds are accepted.
        Due to codec specifics in ffmpeg, this may not be accurate.
        """
        # TODO: perhaps a means of listing chapters and seeking to them. like `seek ch1` & `seek list`
        if not _player or not _player.current_entry:
<<<<<<< HEAD
            raise exceptions.CommandError(
                "Cannot use seek if there is nothing playing.",
                expire_in=30,
            )

        if _player.current_entry.duration is None:
            raise exceptions.CommandError(
                "Cannot use seek on current track, it has an unknown duration.",
                expire_in=30,
            )

=======
            raise exceptions.CommandError(
                "Cannot use seek if there is nothing playing.",
                expire_in=30,
            )

        if _player.current_entry.duration is None:
            raise exceptions.CommandError(
                "Cannot use seek on current track, it has an unknown duration.",
                expire_in=30,
            )

>>>>>>> 32c5ff8d
        if not isinstance(
            _player.current_entry, (URLPlaylistEntry, LocalFilePlaylistEntry)
        ):
            raise exceptions.CommandError(
                "Seeking is not supported for streams.",
                expire_in=30,
            )

        # take in all potential arguments.
        if leftover_args:
            args = leftover_args
            args.insert(0, seek_time)
            seek_time = " ".join(args)

        if not seek_time:
            raise exceptions.CommandError(
                "Cannot use seek without a time to position playback.",
                expire_in=30,
            )

        relative_seek: int = 0
        f_seek_time: float = 0
        if seek_time.startswith("-"):
            relative_seek = -1
        if seek_time.startswith("+"):
            relative_seek = 1

        if "." in seek_time:
            try:
                p1, p2 = seek_time.rsplit(".", maxsplit=1)
                i_seek_time = format_time_to_seconds(p1)
                f_seek_time = float(f"0.{p2}")
                f_seek_time += i_seek_time
            except (ValueError, TypeError) as e:
                raise exceptions.CommandError(
                    f"Could not convert `{seek_time}` to a valid time in seconds.",
                    expire_in=30,
                ) from e
        else:
            f_seek_time = 0.0 + format_time_to_seconds(seek_time)

        if relative_seek != 0:
            f_seek_time = _player.progress + (relative_seek * f_seek_time)

        if f_seek_time > _player.current_entry.duration or f_seek_time < 0:
            td = format_song_duration(_player.current_entry.duration_td)
            prog = format_song_duration(_player.progress)
            raise exceptions.CommandError(
                f"Cannot seek to `{seek_time}` (`{f_seek_time:.2f}` seconds) in the current track with a length of `{prog} / {td}`",
                expire_in=30,
            )

        entry = _player.current_entry
        entry.set_start_time(f_seek_time)
        _player.playlist.insert_entry_at_index(0, entry)

        # handle history playlist updates.
        if (
            self.config.enable_queue_history_global
            or self.config.enable_queue_history_guilds
        ):
            self.server_data[guild.id].current_playing_url = ""

        _player.skip()

        return Response(
            f"Seeking to time `{seek_time}` (`{f_seek_time:.2f}` seconds) in the current song.",
            delete_after=30,
        )

    async def cmd_repeat(
        self, guild: discord.Guild, option: str = ""
    ) -> CommandResponse:
        """
        Usage:
            {command_prefix}repeat [all | playlist | song | on | off]

        Toggles playlist or song looping.
        If no option is provided the bot will toggle through playlist looping, song looping, and looping off.
        """
        # TODO: this command needs TLC.

        player = self.get_player_in(guild)
        option = option.lower() if option else ""
        prefix = self.server_data[guild.id].command_prefix

        if not player:
            raise exceptions.CommandError(
                self.str.get(
                    "cmd-repeat-no-voice",
                    "The bot is not in a voice channel.  "
                    "Use %ssummon to summon it to your voice channel.",
                )
                % prefix,
                expire_in=30,
            )

        if not player.current_entry:
            return Response(
                self.str.get(
                    "cmd-repeat-no-songs",
                    "No songs are currently playing. Play something with {}play.",
                ).format(prefix),
                delete_after=30,
            )

        if option not in ["all", "playlist", "on", "off", "song", ""]:
            raise exceptions.CommandError(
                self.str.get(
                    "cmd-repeat-invalid",
                    "Invalid option, please run {}help repeat to a list of available options.",
                ).format(prefix),
                expire_in=30,
            )

        if option in ["all", "playlist"]:
            player.loopqueue = not player.loopqueue
            if player.loopqueue:
                return Response(
                    self.str.get(
                        "cmd-repeat-playlist-looping", "Playlist is now repeating."
                    ),
                    delete_after=30,
                )

            return Response(
                self.str.get(
                    "cmd-repeat-playlist-not-looping",
                    "Playlist is no longer repeating.",
                ),
                delete_after=30,
            )

        if option == "song":
            player.repeatsong = not player.repeatsong
            if player.repeatsong:
                return Response(
                    self.str.get("cmd-repeat-song-looping", "Song is now repeating."),
                    delete_after=30,
                )

            return Response(
                self.str.get(
                    "cmd-repeat-song-not-looping", "Song is no longer repeating."
                )
            )

        if option == "on":
            if player.repeatsong:
                return Response(
                    self.str.get(
                        "cmd-repeat-already-looping", "Song is already looping!"
                    ),
                    delete_after=30,
                )

            player.repeatsong = True
            return Response(self.str.get("cmd-repeat-song-looping"), delete_after=30)

        if option == "off":
            # TODO: This will fail to behave is both are somehow on.
            if player.repeatsong:
                player.repeatsong = False
                return Response(self.str.get("cmd-repeat-song-not-looping"))

            if player.loopqueue:
                player.loopqueue = False
                return Response(self.str.get("cmd-repeat-playlist-not-looping"))

            raise exceptions.CommandError(
                self.str.get(
                    "cmd-repeat-already-off", "The player is not currently looping."
                ),
                expire_in=30,
            )

        if player.repeatsong:
            player.loopqueue = True
            player.repeatsong = False
            return Response(
                self.str.get("cmd-repeat-playlist-looping"), delete_after=30
            )

        if player.loopqueue:
            if len(player.playlist.entries) > 0:
                message = self.str.get("cmd-repeat-playlist-not-looping")
            else:
                message = self.str.get("cmd-repeat-song-not-looping")
            player.loopqueue = False
        else:
            player.repeatsong = True
            message = self.str.get("cmd-repeat-song-looping")

        return Response(message, delete_after=30)

    async def cmd_move(
        self,
        guild: discord.Guild,
        channel: MessageableChannel,
        command: str,
        leftover_args: List[str],
    ) -> CommandResponse:
        """
        Usage:
            {command_prefix}move [Index of song to move] [Index to move song to]
            Ex: !move 1 3

        Swaps the location of a song within the playlist.
        """
        # TODO: move command needs some tlc. args renamed, better checks.
        player = self.get_player_in(guild)
        if not player:
            prefix = self.server_data[guild.id].command_prefix
            raise exceptions.CommandError(
                self.str.get(
                    "cmd-move-no-voice",
                    "The bot is not in a voice channel.  "
                    f"Use {prefix}summon to summon it to your voice channel.",
                )
            )

        if not player.current_entry:
            return Response(
                self.str.get(
                    "cmd-move-no-songs",
                    "There are no songs queued. Play something with {}play",
                ).format(self.server_data[guild.id].command_prefix),
            )

        indexes = []
        try:
            indexes.append(int(command) - 1)
            indexes.append(int(leftover_args[0]) - 1)
        except (ValueError, IndexError):
            # TODO: return command error instead, specific to the exception.
            return Response(
                self.str.get(
                    "cmd-move-indexes_not_intergers", "Song indexes must be integers!"
                ),
                delete_after=30,
            )

        for i in indexes:
            if i < 0 or i > len(player.playlist.entries) - 1:
                return Response(
                    self.str.get(
                        "cmd-move-invalid-indexes",
                        "Sent indexes are outside of the playlist scope!",
                    ),
                    delete_after=30,
                )

        # TODO:  replace this with a Response maybe.  UI stuff.
        await self.safe_send_message(
            channel,
            self.str.get(
                "cmd-move-success",
                "Successfully moved the requested song from positon number {} in queue to position {}!",
            ).format(indexes[0] + 1, indexes[1] + 1),
            expire_in=30,
        )

        song = player.playlist.delete_entry_at_index(indexes[0])

        player.playlist.insert_entry_at_index(indexes[1], song)
        return None

    async def _cmd_play_compound_link(
        self,
        message: discord.Message,
        player: MusicPlayer,
        channel: GuildMessageableChannels,
        guild: discord.Guild,
        author: discord.Member,
        permissions: PermissionGroup,
        leftover_args: List[str],
        song_url: str,
        head: bool,
    ) -> None:
        """
        Helper function to check for playlist IDs embedded in video links.
        If a "compound" URL is detected, ask the user if they want the
        associated playlist to be queued as well.
        """
        # TODO: maybe add config to auto yes or no and bypass this.

        async def _prompt_for_playing(
            prompt: str, next_url: str, ignore_vid: str = ""
        ) -> None:
            msg = await self.safe_send_message(channel, prompt)
            if not msg:
                log.warning(
                    "Could not prompt for playlist playback, no message to add reactions to."
                )
                return

            for r in [EMOJI_CHECK_MARK_BUTTON, EMOJI_CROSS_MARK_BUTTON]:
                await msg.add_reaction(r)

            def _check_react(reaction: discord.Reaction, user: discord.Member) -> bool:
                return msg == reaction.message and author == user

            try:
                reaction, _user = await self.wait_for(
                    "reaction_add", timeout=60, check=_check_react
                )
                if reaction.emoji == EMOJI_CHECK_MARK_BUTTON:
                    await self._cmd_play(
                        message,
                        player,
                        channel,
                        guild,
                        author,
                        permissions,
                        leftover_args,
                        next_url,
                        head,
                        ignore_video_id=ignore_vid,
                    )
                    await self.safe_delete_message(msg)
                elif reaction.emoji == EMOJI_CROSS_MARK_BUTTON:
                    await self.safe_delete_message(msg)
            except asyncio.TimeoutError:
                await self.safe_delete_message(msg)

        # Check for playlist in youtube watch link.
        # https://youtu.be/VID?list=PLID
        # https://www.youtube.com/watch?v=VID&list=PLID
        playlist_regex = re.compile(
            r"(?:youtube.com/watch\?v=|youtu\.be/)([^?&]{6,})[&?]{1}(list=PL[^&]+)",
            re.I | re.X,
        )
        matches = playlist_regex.search(song_url)
        if matches:
            pl_url = "https://www.youtube.com/playlist?" + matches.group(2)
            ignore_vid = matches.group(1)
            self.create_task(
                _prompt_for_playing(
                    # TODO: i18n / UI stuff
                    f"This link contains a Playlist ID:\n`{song_url}`\n\nDo you want to queue the playlist too?",
                    pl_url,
                    ignore_vid,
                )
            )

    async def _cmd_play(
        self,
        message: discord.Message,
        _player: Optional[MusicPlayer],
        channel: GuildMessageableChannels,
        guild: discord.Guild,
        author: discord.Member,
        permissions: PermissionGroup,
        leftover_args: List[str],
        song_url: str,
        head: bool,
        shuffle_entries: bool = False,
        ignore_video_id: str = "",
        skip_playing: bool = False,
    ) -> CommandResponse:
        """
        This function handles actually adding any given URL or song subject to
        the player playlist if extraction was successful and various checks pass.

        :param: head:  Toggle adding the song(s) to the front of the queue, not the end.
        :param: shuffle_entries:  Shuffle entries before adding them to the queue.
        :param: ignore_video_id:  Ignores a video in a playlist if it has this ID.
        :param: skip_playing:  Skip current playback if a new entry is added.
        """
        player = _player if _player else None

        await channel.typing()

        if not player and permissions.summonplay and channel.guild:
            response = await self.cmd_summon(channel.guild, author, message)
            if response:
                if self.config.embeds:
                    content = self._gen_embed()
                    content.title = "summon"
                    content.description = str(response.content)
                    await self.safe_send_message(
                        channel,
                        content,
                        expire_in=(
                            response.delete_after if self.config.delete_messages else 0
                        ),
                    )
                else:
                    await self.safe_send_message(
                        channel,
                        str(response.content),
                        expire_in=(
                            response.delete_after if self.config.delete_messages else 0
                        ),
                    )
                player = self.get_player_in(channel.guild)

        if not player:
            prefix = self.server_data[guild.id].command_prefix
            raise exceptions.CommandError(
                "The bot is not in a voice channel.  "
                f"Use {prefix}summon to summon it to your voice channel."
            )

        if not self.config.enable_local_media and song_url.lower().startswith(
            "file://"
        ):
            raise exceptions.CommandError(
                "Local media playback is not enabled.",
            )

        # Validate song_url is actually a URL, or otherwise a search string.
        valid_song_url = self.downloader.get_url_or_none(song_url)
        if valid_song_url:
            song_url = valid_song_url
            self._do_song_blocklist_check(song_url)

            # Handle if the link has a playlist ID in addition to a video ID.
            await self._cmd_play_compound_link(
                message,
                player,
                channel,
                guild,
                author,
                permissions,
                leftover_args,
                song_url,
                head,
            )

        if (
            not valid_song_url
            and leftover_args
            and not (
                self.config.enable_local_media
                and song_url.lower().startswith("file://")
            )
        ):
            # treat all arguments as a search string.
            song_url = " ".join([song_url, *leftover_args])
            leftover_args = []  # prevent issues later.
            self._do_song_blocklist_check(song_url)

        # Validate spotify links are supported before we try them.
        if "open.spotify.com" in song_url.lower():
            if self.config.spotify_enabled:
                if not Spotify.is_url_supported(song_url):
                    raise exceptions.CommandError(
                        "Spotify URL is invalid or not currently supported."
                    )
            else:
                raise exceptions.CommandError(
                    "Detected a spotify URL, but spotify is not enabled."
                )

        # This lock prevent spamming play commands to add entries that exceeds time limit/ maximum song limit
        async with self.aiolocks[_func_() + ":" + str(author.id)]:
            if (
                permissions.max_songs
                and player.playlist.count_for_user(author) >= permissions.max_songs
            ):
                raise exceptions.PermissionsError(
                    self.str.get(
                        "cmd-play-limit",
                        "You have reached your enqueued song limit ({0})",
                    ).format(permissions.max_songs),
                    expire_in=30,
                )

            if player.karaoke_mode and not permissions.bypass_karaoke_mode:
                raise exceptions.PermissionsError(
                    self.str.get(
                        "karaoke-enabled",
                        "Karaoke mode is enabled, please try again when its disabled!",
                    ),
                    expire_in=30,
                )

            # Get processed info from ytdlp
            info = None
            try:
                info = await self.downloader.extract_info(
                    song_url, download=False, process=True
                )
            except Exception as e:
                info = None
                log.exception("Issue with extract_info(): ")
                raise exceptions.CommandError(str(e)) from e

            if not info:
                raise exceptions.CommandError(
                    self.str.get(
                        "cmd-play-noinfo",
                        "That video cannot be played. Try using the {0}stream command.",
                    ).format(self.server_data[guild.id].command_prefix),
                    expire_in=30,
                )

            # ensure the extractor has been allowed via permissions.
            permissions.can_use_extractor(info.extractor)

            # if the result has "entries" but it's empty, it might be a failed search.
            if "entries" in info and not info.entry_count:
                if info.extractor.startswith("youtube:search"):
                    # TOOD: UI, i18n stuff
                    raise exceptions.CommandError(
                        f"Youtube search returned no results for:  {song_url}"
                    )

            # If the result has usable entries, we assume it is a playlist
            if info.has_entries:
                await self._do_playlist_checks(player, author, info)

                num_songs = info.playlist_count or info.entry_count

                if shuffle_entries:
                    random.shuffle(info["entries"])

                # TODO: I can create an event emitter object instead, add event functions, and every play list might be asyncified
                # Also have a "verify_entry" hook with the entry as an arg and returns the entry if its ok
                start_time = time.time()
                entry_list, position = await player.playlist.import_from_info(
                    info,
                    channel=channel,
                    author=author,
                    head=head,
                    ignore_video_id=ignore_video_id,
                )

                time_taken = time.time() - start_time
                listlen = len(entry_list)

                log.info(
                    "Processed %d of %d songs in %.3f seconds at %.2f s/song",
                    listlen,
                    num_songs,
                    time_taken,
                    time_taken / listlen if listlen else 1,
                )

                if not entry_list:
                    raise exceptions.CommandError(
                        self.str.get(
                            "cmd-play-playlist-maxduration",
                            "No songs were added, all songs were over max duration (%ss)",
                        )
                        % permissions.max_song_length,
                        expire_in=30,
                    )

                reply_text = self.str.get(
                    "cmd-play-playlist-reply",
                    "Enqueued **%s** songs to be played. Position in queue: %s",
                )
                btext = str(listlen)

            # If it's an entry
            else:
                # youtube:playlist extractor but it's actually an entry
                # ^ wish I had a URL for this one.
                if info.get("extractor", "").startswith("youtube:playlist"):
                    log.noise(  # type: ignore[attr-defined]
                        "Extracted an entry with youtube:playlist as extractor key"
                    )

                # Check the block list again, with the info this time.
                self._do_song_blocklist_check(info.url)
                self._do_song_blocklist_check(info.title)

                if (
                    permissions.max_song_length
                    and info.duration_td.seconds > permissions.max_song_length
                ):
                    raise exceptions.PermissionsError(
                        self.str.get(
                            "cmd-play-song-limit",
                            "Song duration exceeds limit ({0} > {1})",
                        ).format(info.duration, permissions.max_song_length),
                        expire_in=30,
                    )

                entry, position = await player.playlist.add_entry_from_info(
                    info, channel=channel, author=author, head=head
                )

                reply_text = self.str.get(
                    "cmd-play-song-reply",
                    "Enqueued `%s` to be played. Position in queue: %s",
                )
                btext = entry.title

            log.debug("Added song(s) at position %s", position)
            if position == 1 and player.is_stopped:
                position = self.str.get("cmd-play-next", "Up next!")
                reply_text %= (btext, position)
                player.play()

            # shift the playing track to the end of queue and skip current playback.
            elif skip_playing and player.is_playing and player.current_entry:
                player.playlist.entries.append(player.current_entry)

                # handle history playlist updates.
                if (
                    self.config.enable_queue_history_global
                    or self.config.enable_queue_history_guilds
                ):
                    self.server_data[guild.id].current_playing_url = ""

                player.skip()

                position = self.str.get("cmd-play-next", "Up next!")
                reply_text %= (btext, position)

            else:
                reply_text %= (btext, position)
                try:
                    time_until = await player.playlist.estimate_time_until(
                        position, player
                    )
                    reply_text += (
                        self.str.get(
                            "cmd-play-eta", " - estimated time until playing: %s"
                        )
                        % f"`{format_song_duration(time_until)}`"
                    )
                except exceptions.InvalidDataError:
                    reply_text += self.str.get(
                        "cmd-play-eta-error", " - cannot estimate time until playing"
                    )
                    log.warning(
                        "Cannot estimate time until playing for position: %d", position
                    )

        return Response(reply_text, delete_after=30)

    async def cmd_stream(
        self,
        _player: Optional[MusicPlayer],
        channel: GuildMessageableChannels,
        guild: discord.Guild,
        author: discord.Member,
        permissions: PermissionGroup,
        message: discord.Message,
        song_url: str,
    ) -> CommandResponse:
        """
        Usage:
            {command_prefix}stream song_link

        Enqueue a media stream.
        This could mean an actual stream like Twitch or shoutcast, or simply streaming
        media without pre-downloading it.  Note: FFmpeg is notoriously bad at handling
        streams, especially on poor connections.  You have been warned.
        """

        await self._do_cmd_unpause_check(_player, channel, author, message)

        if permissions.summonplay and not _player:
            response = await self.cmd_summon(guild, author, message)
            if response:
                if self.config.embeds:
                    content = self._gen_embed()
                    content.title = "summon"
                    content.description = str(response.content)
                    await self.safe_send_message(
                        channel,
                        content,
                        expire_in=(
                            response.delete_after if self.config.delete_messages else 0
                        ),
                    )
                else:
                    await self.safe_send_message(
                        channel,
                        str(response.content),
                        expire_in=(
                            response.delete_after if self.config.delete_messages else 0
                        ),
                    )
                p = self.get_player_in(guild)
                if p:
                    _player = p

        if not _player:
            prefix = self.server_data[guild.id].command_prefix
            raise exceptions.CommandError(
                "The bot is not in a voice channel.  "
                f"Use {prefix}summon to summon it to your voice channel."
            )

        if (
            permissions.max_songs
            and _player.playlist.count_for_user(author) >= permissions.max_songs
        ):
            raise exceptions.PermissionsError(
                self.str.get(
                    "cmd-stream-limit",
                    "You have reached your enqueued song limit ({0})",
                ).format(permissions.max_songs),
                expire_in=30,
            )

        if _player.karaoke_mode and not permissions.bypass_karaoke_mode:
            raise exceptions.PermissionsError(
                self.str.get(
                    "karaoke-enabled",
                    "Karaoke mode is enabled, please try again when its disabled!",
                ),
                expire_in=30,
            )

        async with channel.typing():
            # TODO: find more streams to test.
            # NOTE: this will return a URL if one was given but ytdl doesn't support it.
            try:
                info = await self.downloader.extract_info(
                    song_url, download=False, process=True, as_stream=True
                )
            except Exception as e:
                log.exception(
                    "Failed to get info from the stream request: %s", song_url
                )
                raise exceptions.CommandError(str(e)) from e

            if info.has_entries:
                raise exceptions.CommandError(
                    "Streaming playlists is not yet supported.",
                    expire_in=30,
                )
                # TODO: could process these and force them to be stream entries...

            self._do_song_blocklist_check(info.url)
            # if its a "forced stream" this would be a waste.
            if info.url != info.title:
                self._do_song_blocklist_check(info.title)

            await _player.playlist.add_stream_from_info(
                info, channel=channel, author=author, head=False
            )

            if _player.is_stopped:
                _player.play()

        return Response(
            self.str.get("cmd-stream-success", "Streaming."), delete_after=6
        )

    async def cmd_search(
        self,
        message: discord.Message,
        player: MusicPlayer,
        channel: GuildMessageableChannels,
        guild: discord.Guild,
        author: discord.Member,
        permissions: PermissionGroup,
        leftover_args: List[str],
    ) -> CommandResponse:
        """
        Usage:
            {command_prefix}search [service] [number] query

        Searches a service for a video and adds it to the queue.
        - service: any one of the following services:
            - youtube (yt) (default if unspecified)
            - soundcloud (sc)
            - yahoo (yh)
        - number: return a number of video results and waits for user to choose one
          - defaults to 3 if unspecified
          - note: If your search query starts with a number,
                  you must put your query in quotes
            - ex: {command_prefix}search 2 "I ran seagulls"
        The command issuer can use reactions to indicate their response to each result.
        """

        if (
            permissions.max_songs
            and player.playlist.count_for_user(author) > permissions.max_songs
        ):
            raise exceptions.PermissionsError(
                self.str.get(
                    "cmd-search-limit",
                    "You have reached your playlist item limit ({0})",
                ).format(permissions.max_songs),
                expire_in=30,
            )

        if player.karaoke_mode and not permissions.bypass_karaoke_mode:
            raise exceptions.PermissionsError(
                self.str.get(
                    "karaoke-enabled",
                    "Karaoke mode is enabled, please try again when its disabled!",
                ),
                expire_in=30,
            )

        def argcheck() -> None:
            if not leftover_args:
                raise exceptions.CommandError(
                    self.str.get(
                        "cmd-search-noquery", "Please specify a search query.\n%s"
                    )
                    % dedent(
                        self.cmd_search.__doc__.format(  # type: ignore
                            command_prefix=self.server_data[guild.id].command_prefix
                        )
                    ),
                    expire_in=60,
                )

        argcheck()

        service = "youtube"
        items_requested = self.config.defaultsearchresults
        max_items = permissions.max_search_items
        services = {
            "youtube": "ytsearch",
            "soundcloud": "scsearch",
            "yahoo": "yvsearch",
            "yt": "ytsearch",
            "sc": "scsearch",
            "yh": "yvsearch",
        }

        if leftover_args[0] in services:
            service = leftover_args.pop(0)
            argcheck()

        if leftover_args[0].isdigit():
            items_requested = int(leftover_args.pop(0))
            argcheck()

            if items_requested > max_items:
                raise exceptions.CommandError(
                    self.str.get(
                        "cmd-search-searchlimit",
                        "You cannot search for more than %s videos",
                    )
                    % max_items
                )

        # Look jake, if you see this and go "what the fuck are you doing"
        # and have a better idea on how to do this, I'd be delighted to know.
        # I don't want to just do ' '.join(leftover_args).strip("\"'")
        # Because that eats both quotes if they're there
        # where I only want to eat the outermost ones
        if leftover_args[0][0] in "'\"":
            lchar = leftover_args[0][0]
            leftover_args[0] = leftover_args[0].lstrip(lchar)
            leftover_args[-1] = leftover_args[-1].rstrip(lchar)

        srvc = services[service]
        args_str = " ".join(leftover_args)
        search_query = f"{srvc}{items_requested}:{args_str}"

        self._do_song_blocklist_check(args_str)

        search_msg = await self.safe_send_message(
            channel, self.str.get("cmd-search-searching", "Searching for videos...")
        )
        await channel.typing()

        try:  # pylint: disable=no-else-return
            info = await self.downloader.extract_info(
                search_query, download=False, process=True
            )

        except (
            exceptions.ExtractionError,
            exceptions.SpotifyError,
            youtube_dl.utils.YoutubeDLError,
            youtube_dl.networking.exceptions.RequestError,
        ) as e:
            if search_msg:
                await self.safe_edit_message(search_msg, str(e), send_if_fail=True)
            return None

        else:
            if search_msg:
                await self.safe_delete_message(search_msg)

        if not info:
            return Response(
                self.str.get("cmd-search-none", "No videos found."), delete_after=30
            )

        entries = info.get_entries_objects()

        # Decide if the list approach or the reaction approach should be used
        if self.config.searchlist:
            result_message_array = []

            if self.config.embeds:
                content = self._gen_embed()
                content.title = self.str.get(
                    "cmd-search-title", "{0} search results:"
                ).format(service.capitalize())
                content.description = "To select a song, type the corresponding number"
            else:
                result_header = self.str.get(
                    "cmd-search-title", "{0} search results:"
                ).format(service.capitalize())
                result_header += "\n\n"

            for entry in entries:
                # This formats the results and adds it to an array
                # format_song_duration removes the hour section
                # if the song is shorter than an hour
                result_message_array.append(
                    self.str.get(
                        "cmd-search-list-entry", "**{0}**. **{1}** | {2}"
                    ).format(
                        entries.index(entry) + 1,
                        entry["title"],
                        format_song_duration(entry.duration_td),
                    )
                )
            # This combines the formatted result strings into one list.
            result_string = "\n".join(str(result) for result in result_message_array)
            result_string += "\n**0.** Cancel"

            if self.config.embeds:
                # Add the result entries to the embedded message and send it to the channel
                content.add_field(
                    name=self.str.get("cmd-search-field-name", "Pick a song"),
                    value=result_string,
                    inline=False,
                )
                result_message = await self.safe_send_message(channel, content)
            else:
                # Construct the complete message and send it to the channel.
                result_string = result_header + result_string
                result_string += "\n\nSelect song by typing the corresponding number or type cancel to cancel search"
                result_message = await self.safe_send_message(
                    channel,
                    self.str.get("cmd-search-result-list-noembed", "{0}").format(
                        result_string
                    ),
                )

            # Check to verify that received message is valid.
            def check(reply: discord.Message) -> bool:
                return (
                    reply.channel.id == channel.id
                    and reply.author == message.author
                    and reply.content.isdigit()
                    and -1 <= int(reply.content) - 1 <= info.entry_count
                )

            # Wait for a response from the author.
            try:
                choice = await self.wait_for("message", timeout=30.0, check=check)
            except asyncio.TimeoutError:
                if result_message:
                    await self.safe_delete_message(result_message)
                return None

            if choice.content == "0":
                # Choice 0 will cancel the search
                if self.config.delete_invoking:
                    await self.safe_delete_message(choice)
                if result_message:
                    await self.safe_delete_message(result_message)
            else:
                # Here we have a valid choice lets queue it.
                if self.config.delete_invoking:
                    await self.safe_delete_message(choice)
                if result_message:
                    await self.safe_delete_message(result_message)
                await self.cmd_play(
                    message,
                    player,
                    channel,
                    guild,
                    author,
                    permissions,
                    [],
                    entries[int(choice.content) - 1]["url"],
                )
                if self.config.embeds:
                    return Response(
                        self.str.get(
                            "cmd-search-accept-list-embed", "[{0}]({1}) added to queue"
                        ).format(
                            entries[int(choice.content) - 1]["title"],
                            entries[int(choice.content) - 1]["url"],
                        ),
                        delete_after=30,
                    )

                return Response(
                    self.str.get(
                        "cmd-search-accept-list-noembed", "{0} added to queue"
                    ).format(entries[int(choice.content) - 1]["title"]),
                    delete_after=30,
                )
        else:
            # patch for loop-defined cell variable.
            res_msg_ids = []
            # Original code
            for entry in entries:
                result_message = await self.safe_send_message(
                    channel,
                    self.str.get("cmd-search-result", "Result {0}/{1}: {2}").format(
                        entries.index(entry) + 1,
                        info.entry_count,
                        entry["url"],
                    ),
                )
                if not result_message:
                    continue

                res_msg_ids.append(result_message.id)

                def check_react(
                    reaction: discord.Reaction, user: discord.Member
                ) -> bool:
                    return (
                        user == message.author and reaction.message.id in res_msg_ids
                    )  # why can't these objs be compared directly?

                reactions = [
                    EMOJI_CHECK_MARK_BUTTON,
                    EMOJI_CROSS_MARK_BUTTON,
                    EMOJI_STOP_SIGN,
                ]
                for r in reactions:
                    await result_message.add_reaction(r)

                try:
                    reaction, _user = await self.wait_for(
                        "reaction_add", timeout=60.0, check=check_react
                    )
                except asyncio.TimeoutError:
                    await self.safe_delete_message(result_message)
                    return None

                if str(reaction.emoji) == EMOJI_CHECK_MARK_BUTTON:  # check
                    # play the next and respond, stop the search entry loop.
                    await self.safe_delete_message(result_message)
                    await self.cmd_play(
                        message,
                        player,
                        channel,
                        guild,
                        author,
                        permissions,
                        [],
                        entry["url"],
                    )
                    return Response(
                        self.str.get("cmd-search-accept", "Alright, coming right up!"),
                        delete_after=30,
                    )

                if str(reaction.emoji) == EMOJI_CROSS_MARK_BUTTON:  # cross
                    # delete last result and move on to next
                    await self.safe_delete_message(result_message)
                else:  # stop
                    # delete last result and stop showing results.
                    await self.safe_delete_message(result_message)
                    break
        return None

    async def cmd_np(
        self,
        player: MusicPlayer,
        channel: MessageableChannel,
        guild: discord.Guild,
    ) -> CommandResponse:
        """
        Usage:
            {command_prefix}np

        Displays the current song in chat.
        """

        if player.current_entry:
            last_np_msg = self.server_data[guild.id].last_np_msg
            if last_np_msg:
                await self.safe_delete_message(last_np_msg)
                self.server_data[guild.id].last_np_msg = None

            song_progress = format_song_duration(player.progress)
            song_total = (
                format_song_duration(player.current_entry.duration_td)
                if player.current_entry.duration is not None
                else "(no duration data)"
            )

            streaming = isinstance(player.current_entry, StreamPlaylistEntry)
            prog_str = (
                "`[{progress}]`" if streaming else "`[{progress}/{total}]`"
            ).format(progress=song_progress, total=song_total)
            prog_bar_str = ""

            # percentage shows how much of the current song has already been played
            percentage = 0.0
            if (
                player.current_entry.duration
                and player.current_entry.duration_td.total_seconds() > 0
            ):
                percentage = (
                    player.progress / player.current_entry.duration_td.total_seconds()
                )

            # create the actual bar
            progress_bar_length = 30
            for i in range(progress_bar_length):
                if percentage < 1 / progress_bar_length * i:
                    prog_bar_str += "□"
                else:
                    prog_bar_str += "■"

            # TODO: properly do the i18n stuff in here.
            action_text = (
                self.str.get("cmd-np-action-streaming", "Streaming")
                if streaming
                else self.str.get("cmd-np-action-playing", "Playing")
            )

            entry = player.current_entry
            entry_author = player.current_entry.author

            if entry_author:
                np_text = self.str.get(
                    "cmd-np-reply-author",
                    "Currently {action}: **{title}** added by **{author}**\nProgress: {progress_bar} {progress}\n\N{WHITE RIGHT POINTING BACKHAND INDEX} <{url}>",
                ).format(
                    action=action_text,
                    title=entry.title,
                    author=entry_author.name,
                    progress_bar=prog_bar_str,
                    progress=prog_str,
                    url=entry.url,
                )
            else:
                np_text = self.str.get(
                    "cmd-np-reply-noauthor",
                    "Currently {action}: **{title}**\nProgress: {progress_bar} {progress}\n\N{WHITE RIGHT POINTING BACKHAND INDEX} <{url}>",
                ).format(
                    action=action_text,
                    title=entry.title,
                    progress_bar=prog_bar_str,
                    progress=prog_str,
                    url=entry.url,
                )

                # TODO: i18n
                if entry.from_auto_playlist:
                    np_text += "\n`via autoplaylist`"

            if self.config.embeds:
                content = self._gen_embed()
                content.title = action_text
                content.add_field(
                    name=f"Currently {action_text}", value=entry.title, inline=False
                )
                if entry_author:
                    content.add_field(
                        name="Added By:", value=entry_author.name, inline=False
                    )
                elif entry.from_auto_playlist:
                    content.add_field(
                        name="Added By:", value="`auto playlist`", inline=False
                    )
                content.add_field(
                    name="Progress",
                    value=f"{prog_str}\n{prog_bar_str}\n\n",
                    inline=False,
                )
                if len(entry.url) <= 1024:
                    content.add_field(name="URL:", value=entry.url, inline=False)
                if entry.thumbnail_url:
                    content.set_image(url=entry.thumbnail_url)
                else:
                    log.warning("No thumbnail set for entry with url: %s", entry.url)

            self.server_data[guild.id].last_np_msg = await self.safe_send_message(
                channel, content if self.config.embeds else np_text, expire_in=30
            )
            return None

        return Response(
            self.str.get(
                "cmd-np-none",
                "There are no songs queued! Queue something with {0}play.",
            ).format(self.server_data[guild.id].command_prefix),
            delete_after=30,
        )

    async def cmd_summon(
        self, guild: discord.Guild, author: discord.Member, message: discord.Message
    ) -> CommandResponse:
        """
        Usage:
            {command_prefix}summon

        Call the bot to the summoner's voice channel.
        """

        lock_key = f"summon:{guild.id}"

        if self.aiolocks[lock_key].locked():
            log.debug("Waiting for summon lock: %s", lock_key)

        async with self.aiolocks[lock_key]:
            log.debug("Summon lock acquired for: %s", lock_key)

            if not author.voice or not author.voice.channel:
                raise exceptions.CommandError(
                    self.str.get(
                        "cmd-summon-novc",
                        "You are not connected to voice. Try joining a voice channel!",
                    )
                )

            player = self.get_player_in(guild)
            if player and player.voice_client and guild == author.voice.channel.guild:
                # NOTE:  .move_to() does not support setting self-deafen flag,
                # nor respect flags set in initial connect call.
                # await player.voice_client.move_to(author.voice.channel)
                await guild.change_voice_state(
                    channel=author.voice.channel,
                    self_deaf=self.config.self_deafen,
                )
            else:
                player = await self.get_player(
                    author.voice.channel,
                    create=True,
                    deserialize=self.config.persistent_queue,
                )

                if player.is_stopped:
                    player.play()

            log.info(
                "Joining %s/%s",
                author.voice.channel.guild.name,
                author.voice.channel.name,
            )

            self.server_data[guild.id].last_np_msg = message

            return Response(
                self.str.get("cmd-summon-reply", "Connected to `{0.name}`").format(
                    author.voice.channel
                ),
                delete_after=30,
            )

    async def cmd_follow(
        self,
        guild: discord.Guild,
        author: discord.Member,
        user_mentions: UserMentions,
    ) -> CommandResponse:
        """
        Usage:
            {command_prefix}follow

        MusicBot will automatically follow a user when they change channels.
        """
        # If MusicBot is already following a user, either change user or un-follow.
        followed_user = self.server_data[guild.id].follow_user
        if followed_user is not None:
            # Un-follow current user.
            if followed_user.id == author.id:
                # TODO:  maybe check the current channel for users and decide if
                # we should automatically move back to guilds auto_join_channel.
                self.server_data[guild.id].follow_user = None
                return Response(
                    f"No longer following user `{author.name}`",
                    delete_after=30,
                )
<<<<<<< HEAD

            # Change to following a new user.
            self.server_data[guild.id].follow_user = author
            return Response(
                f"Now following user `{author.name}` between voice channels.",
                delete_after=30,
            )

=======

            # Change to following a new user.
            self.server_data[guild.id].follow_user = author
            return Response(
                f"Now following user `{author.name}` between voice channels.",
                delete_after=30,
            )

>>>>>>> 32c5ff8d
        # Follow the invoking user.
        # If owner mentioned a user, bind to the mentioned user instead.
        bind_to_member = author
        if author.id == self.config.owner_id and user_mentions:
            m = user_mentions.pop(0)
            if not isinstance(m, discord.Member):
                raise exceptions.CommandError(
                    "MusicBot cannot follow a user that is not a member of the server.",
                    expire_in=30,
                )
            bind_to_member = m

        self.server_data[guild.id].follow_user = bind_to_member
        return Response(
            f"Will follow user `{bind_to_member.name}` between voice channels.",
            delete_after=30,
        )

    async def cmd_pause(self, player: MusicPlayer) -> CommandResponse:
        """
        Usage:
            {command_prefix}pause

        Pauses playback of the current song.
        """

        if player.is_playing:
            player.pause()
            return Response(
                self.str.get("cmd-pause-reply", "Paused music in `{0.name}`").format(
                    player.voice_client.channel
                ),
                delete_after=30,
            )

        raise exceptions.CommandError(
            self.str.get("cmd-pause-none", "Player is not playing."), expire_in=30
        )

    async def cmd_resume(self, player: MusicPlayer) -> CommandResponse:
        """
        Usage:
            {command_prefix}resume

        Resumes playback of a paused song.
        """

        if player.is_paused:
            player.resume()
            return Response(
                self.str.get("cmd-resume-reply", "Resumed music in `{0.name}`").format(
                    player.voice_client.channel
                ),
                delete_after=15,
            )

        if player.is_stopped and player.playlist:
            player.play()
            return None

        raise exceptions.CommandError(
            self.str.get("cmd-resume-none", "Player is not paused."), expire_in=30
        )

    async def cmd_shuffle(
        self, channel: MessageableChannel, player: MusicPlayer
    ) -> CommandResponse:
        """
        Usage:
            {command_prefix}shuffle

        Shuffles the server's queue.
        """

        player.playlist.shuffle()

        cards = [
            "\N{BLACK SPADE SUIT}",
            "\N{BLACK CLUB SUIT}",
            "\N{BLACK HEART SUIT}",
            "\N{BLACK DIAMOND SUIT}",
        ]
        random.shuffle(cards)

        hand = await self.safe_send_message(channel, " ".join(cards))
        await asyncio.sleep(0.6)

        if hand:
            for _ in range(4):
                random.shuffle(cards)
                await self.safe_edit_message(hand, " ".join(cards))
                await asyncio.sleep(0.6)

            await self.safe_delete_message(hand, quiet=True)
        return Response(
            self.str.get("cmd-shuffle-reply", "Shuffled `{0}`'s queue.").format(
                player.voice_client.channel.guild
            ),
            delete_after=15,
        )

    async def cmd_clear(
        self,
        player: MusicPlayer,
    ) -> CommandResponse:
        """
        Usage:
            {command_prefix}clear

        Clears the playlist.
        """

        player.playlist.clear()

        return Response(
            self.str.get("cmd-clear-reply", "Cleared `{0}'s` queue").format(
                player.voice_client.channel.guild
            ),
            delete_after=20,
        )

    async def cmd_remove(
        self,
        user_mentions: UserMentions,
        author: discord.Member,
        permissions: PermissionGroup,
        guild: discord.Guild,
        player: MusicPlayer,
        index: str = "",
    ) -> CommandResponse:
        """
        Usage:
            {command_prefix}remove [# in queue]

        Removes queued songs. If a number is specified, removes that song in the queue, otherwise removes the most recently queued song.
        """

        if not player.playlist.entries:
            raise exceptions.CommandError(
                self.str.get("cmd-remove-none", "There's nothing to remove!"),
                expire_in=20,
            )

        if user_mentions:
            for user in user_mentions:
                if permissions.remove or author == user:
                    try:
                        entry_indexes = [
                            e for e in player.playlist.entries if e.author == user
                        ]
                        for entry in entry_indexes:
                            player.playlist.entries.remove(entry)
                        entry_text = f"{len(entry_indexes)} item"
                        if len(entry_indexes) > 1:
                            entry_text += "s"
                        return Response(
                            self.str.get(
                                "cmd-remove-reply", "Removed `{0}` added by `{1}`"
                            )
                            .format(entry_text, user.name)
                            .strip()
                        )

                    except ValueError as e:
                        raise exceptions.CommandError(
                            self.str.get(
                                "cmd-remove-missing",
                                "Nothing found in the queue from user `%s`",
                            )
                            % user.name,
                            expire_in=20,
                        ) from e

                raise exceptions.PermissionsError(
                    self.str.get(
                        "cmd-remove-noperms",
                        "You do not have the valid permissions to remove that entry from the queue, make sure you're the one who queued it or have instant skip permissions",
                    ),
                    expire_in=20,
                )

        if not index:
            idx = len(player.playlist.entries)

        try:
            idx = int(index)
        except (TypeError, ValueError) as e:
            raise exceptions.CommandError(
                self.str.get(
                    "cmd-remove-invalid",
                    "Invalid number. Use {}queue to find queue positions.",
                ).format(self.server_data[guild.id].command_prefix),
                expire_in=20,
            ) from e

        if idx > len(player.playlist.entries):
            raise exceptions.CommandError(
                self.str.get(
                    "cmd-remove-invalid",
                    "Invalid number. Use {}queue to find queue positions.",
                ).format(self.server_data[guild.id].command_prefix),
                expire_in=20,
            )

        if (
            permissions.remove
            or author == player.playlist.get_entry_at_index(idx - 1).author
        ):
            entry = player.playlist.delete_entry_at_index((idx - 1))
            if entry.channel and entry.author:
                return Response(
                    self.str.get(
                        "cmd-remove-reply-author", "Removed entry `{0}` added by `{1}`"
                    )
                    .format(entry.title, entry.author.name)
                    .strip()
                )

            return Response(
                self.str.get("cmd-remove-reply-noauthor", "Removed entry `{0}`")
                .format(entry.title)
                .strip()
            )

        raise exceptions.PermissionsError(
            self.str.get(
                "cmd-remove-noperms",
                "You do not have the valid permissions to remove that entry from the queue, make sure you're the one who queued it or have instant skip permissions",
            ),
            expire_in=20,
        )

    async def cmd_skip(
        self,
        guild: discord.Guild,
        player: MusicPlayer,
        author: discord.Member,
        message: discord.Message,
        permissions: PermissionGroup,
        voice_channel: Optional[VoiceableChannel],
        param: str = "",
    ) -> CommandResponse:
        """
        Usage:
            {command_prefix}skip [force/f]

        Skips the current song when enough votes are cast.
        Owners and those with the instaskip permission can add 'force' or 'f' after the command to force skip.
        """

        if player.is_stopped:
            raise exceptions.CommandError(
                self.str.get("cmd-skip-none", "Can't skip! The player is not playing!"),
                expire_in=20,
            )

        if not player.current_entry:
            next_entry = player.playlist.peek()
            if next_entry:
                if next_entry.is_downloading:
                    return Response(
                        self.str.get(
                            "cmd-skip-dl",
                            "The next song (`%s`) is downloading, please wait.",
                        )
                        % next_entry.title
                    )

                if next_entry.is_downloaded:
                    return Response(
                        "The next song will be played shortly.  Please wait."
                    )

                return Response(
                    "Something odd is happening.  "
                    "You might want to restart the bot if it doesn't start working."
                )
            return Response(
                "Something strange is happening.  "
                "You might want to restart the bot if it doesn't start working."
            )

        current_entry = player.current_entry
        entry_author = current_entry.author
        entry_author_id = 0
        if entry_author:
            entry_author_id = entry_author.id

        permission_force_skip = permissions.instaskip or (
            self.config.allow_author_skip and author.id == entry_author_id
        )
        force_skip = param.lower() in ["force", "f"]

        if permission_force_skip and (force_skip or self.config.legacy_skip):
            if (
                not permission_force_skip
                and not permissions.skip_looped
                and player.repeatsong
            ):
                raise exceptions.PermissionsError(
                    self.str.get(
                        "cmd-skip-force-noperms-looped-song",
                        "You do not have permission to force skip a looped song.",
                    )
                )

            # handle history playlist updates.
            if (
                self.config.enable_queue_history_global
                or self.config.enable_queue_history_guilds
            ):
                self.server_data[guild.id].current_playing_url = ""

            if player.repeatsong:
                player.repeatsong = False
            player.skip()
            return Response(
                self.str.get("cmd-skip-force", "Force skipped `{}`.").format(
                    current_entry.title
                ),
                reply=True,
                delete_after=30,
            )

        if not permission_force_skip and force_skip:
            raise exceptions.PermissionsError(
                self.str.get(
                    "cmd-skip-force-noperms",
                    "You do not have permission to force skip.",
                ),
                expire_in=30,
            )

        # get the number of users in the channel who are not deaf, exclude bots with exceptions.
        num_voice = count_members_in_voice(
            voice_channel,
            # make sure we include bot exceptions.
            include_bots=self.config.bot_exception_ids,
        )
        # If all users are deaf, avoid ZeroDivisionError
        if num_voice == 0:
            num_voice = 1

        # add the current skipper id so we can count it.
        player.skip_state.add_skipper(author.id, message)
        # count all members who are in skippers set.
        num_skips = count_members_in_voice(
            voice_channel,
            # This will exclude all other members in the channel who have not skipped.
            include_only=player.skip_state.skippers,
            # If a bot has skipped, this allows the exceptions to be counted.
            include_bots=self.config.bot_exception_ids,
        )

        skips_remaining = (
            min(
                self.config.skips_required,
                math.ceil(
                    self.config.skip_ratio_required / (1 / num_voice)
                ),  # Number of skips from config ratio
            )
            - num_skips
        )

        if skips_remaining <= 0:
            if not permissions.skip_looped and player.repeatsong:
                raise exceptions.PermissionsError(
                    self.str.get(
                        "cmd-skip-vote-noperms-looped-song",
                        "You do not have permission to skip a looped song.",
                    )
                )

            if player.repeatsong:
                player.repeatsong = False

            # handle history playlist updates.
            if (
                self.config.enable_queue_history_global
                or self.config.enable_queue_history_guilds
            ):
                self.server_data[guild.id].current_playing_url = ""

            player.skip()
<<<<<<< HEAD
            return Response(
                self.str.get(
                    "cmd-skip-reply-skipped-1",
                    "Your skip for `{0}` was acknowledged.\nThe vote to skip has been passed.{1}",
                ).format(
                    current_entry.title,
                    (
                        self.str.get(
                            "cmd-skip-reply-skipped-2", " Next song coming up!"
                        )
                        if player.playlist.peek()
                        else ""
                    ),
                ),
                reply=True,
                delete_after=20,
            )

        # TODO: When a song gets skipped, delete the old x needed to skip messages
        if not permissions.skip_looped and player.repeatsong:
            raise exceptions.PermissionsError(
                self.str.get(
                    "cmd-skip-vote-noperms-looped-song",
                    "You do not have permission to skip a looped song.",
                )
            )

        if player.repeatsong:
            player.repeatsong = False
        return Response(
            self.str.get(
                "cmd-skip-reply-voted-1",
                "Your skip for `{0}` was acknowledged.\n**{1}** more {2} required to vote to skip this song.",
            ).format(
                current_entry.title,
                skips_remaining,
                (
                    self.str.get("cmd-skip-reply-voted-2", "person is")
                    if skips_remaining == 1
                    else self.str.get("cmd-skip-reply-voted-3", "people are")
                ),
            ),
            reply=True,
            delete_after=20,
        )

    async def cmd_volume(
        self, player: MusicPlayer, new_volume: str = ""
    ) -> CommandResponse:
        """
        Usage:
            {command_prefix}volume (+/-)[volume]

        Sets the playback volume. Accepted values are from 1 to 100.
        Putting + or - before the volume will make the volume change relative to the current volume.
        """

        if not new_volume:
            return Response(
                self.str.get("cmd-volume-current", "Current volume: `%s%%`")
                % int(player.volume * 100),
                reply=True,
                delete_after=20,
            )

        relative = False
        if new_volume[0] in "+-":
            relative = True

        try:
            int_volume = int(new_volume)

        except ValueError as e:
            raise exceptions.CommandError(
                self.str.get(
                    "cmd-volume-invalid", "`{0}` is not a valid number"
                ).format(new_volume),
                expire_in=20,
            ) from e

        vol_change = 0
        if relative:
            vol_change = int_volume
            int_volume += int(player.volume * 100)

        old_volume = int(player.volume * 100)

        if 0 < int_volume <= 100:
            player.volume = int_volume / 100.0

            return Response(
                self.str.get("cmd-volume-reply", "Updated volume from **%d** to **%d**")
                % (old_volume, int_volume),
                reply=True,
                delete_after=20,
            )

        if relative:
            raise exceptions.CommandError(
                self.str.get(
                    "cmd-volume-unreasonable-relative",
                    "Unreasonable volume change provided: {}{:+} -> {}%.  Provide a change between {} and {:+}.",
                ).format(
                    old_volume,
                    vol_change,
                    old_volume + vol_change,
                    1 - old_volume,
                    100 - old_volume,
                ),
                expire_in=20,
            )

        raise exceptions.CommandError(
            self.str.get(
                "cmd-volume-unreasonable-absolute",
                "Unreasonable volume provided: {}%. Provide a value between 1 and 100.",
            ).format(new_volume),
            expire_in=20,
        )

    async def cmd_speed(
        self, guild: discord.Guild, player: MusicPlayer, new_speed: str = ""
    ) -> CommandResponse:
        """
        Usage:
            {command_prefix}speed [rate]

        Apply a speed to the currently playing track.
        The rate must be between 0.5 and 100.0 due to ffmpeg limits.
        Stream playback does not support speed adjustments.
        """
        if not player.current_entry:
            raise exceptions.CommandError(
                "No track is playing, cannot set speed.\n"
                "Use the config command to set a default playback speed.",
                expire_in=30,
            )

        if not isinstance(
            player.current_entry, (URLPlaylistEntry, LocalFilePlaylistEntry)
        ):
            raise exceptions.CommandError(
                "Speed cannot be applied to streamed media.",
                expire_in=30,
            )

        if not new_speed:
            raise exceptions.CommandError(
                "You must provide a speed to set.",
                expire_in=30,
            )

        try:
            speed = float(new_speed)
            if speed < 0.5 or speed > 100.0:
                raise ValueError("Value out of range.")
        except (ValueError, TypeError) as e:
            raise exceptions.CommandError(
                "The speed you proivded is invalid. Use a number between 0.5 and 100.",
                expire_in=30,
            ) from e

        # Set current playback progress and speed then restart playback.
        entry = player.current_entry
        entry.set_start_time(player.progress)
        entry.set_playback_speed(speed)
        player.playlist.insert_entry_at_index(0, entry)

        # handle history playlist updates.
        if (
            self.config.enable_queue_history_global
            or self.config.enable_queue_history_guilds
        ):
            self.server_data[guild.id].current_playing_url = ""

        player.skip()

        return Response(
            f"Setting playback speed to `{speed:.3f}` for current track.",
            delete_after=30,
        )

    @owner_only
    async def cmd_config(
        self,
        user_mentions: UserMentions,
        channel_mentions: List[discord.abc.GuildChannel],
        option: str,
        leftover_args: List[str],
    ) -> CommandResponse:
        """
        Usage:
            {command_prefix}config missing
                Shows help text about any missing config options.

            {command_prefix}config diff
                Lists the names of options which have been changed since loading config file.

            {command_prefix}config list
                List the available config options and their sections.

            {command_prefix}config reload
                Reload the options.ini file from disk.

            {command_prefix}config help [Section] [Option]
                Shows help text for a specific option.

            {command_prefix}config show [Section] [Option]
                Display the current value of the option.

            {command_prefix}config save [Section] [Option]
                Saves the current current value to the options file.

            {command_prefix}config set [Section] [Option] [value]
                Validates the option and sets the config for the session, but not to file.

        This command allows management of MusicBot config options file.
        """
        if user_mentions and channel_mentions:
            raise exceptions.CommandError(
                "Config cannot use channel and user mentions at the same time.",
                expire_in=30,
            )

        option = option.lower()
        valid_options = [
            "missing",
            "diff",
            "list",
            "save",
            "help",
            "show",
            "set",
            "reload",
            "reset",
        ]
        if option not in valid_options:
            raise exceptions.CommandError(
                f"Invalid option for command: `{option}`",
                expire_in=30,
            )

        # Show missing options with help text.
        if option == "missing":
            missing = ""
            for opt in self.config.register.ini_missing_options:
                missing += (
                    f"**Missing Option:** `{opt}`\n"
                    "```"
                    f"{opt.comment}\n"
                    f"Default is set to:  {opt.default}"
                    "```\n"
                )
            if not missing:
                missing = "*All config options are present and accounted for!*"

            return Response(
                missing,
                delete_after=60,
            )

        # Show options names that have changed since loading.
        if option == "diff":
            changed = ""
            for opt in self.config.register.get_updated_options():
                changed += f"`{str(opt)}`\n"

            if not changed:
                changed = "No config options appear to be changed."
            else:
                changed = f"**Changed Options:**\n{changed}"

            return Response(
                changed,
                delete_after=60,
            )

        # List all available options.
        if option == "list":
            non_edit_opts = ""
            editable_opts = ""
            for opt in self.config.register.option_list:
                if opt.editable:
                    editable_opts += f"`{opt}`\n"
                else:
                    non_edit_opts += f"`{opt}`\n"

            opt_list = (
                f"## Available Options:\n"
                f"**Editable Options:**\n{editable_opts}\n"
                f"**Manual Edit Only:**\n{non_edit_opts}"
            )
            return Response(
                opt_list,
                delete_after=60,
            )

        # Try to reload options.ini file from disk.
        if option == "reload":
            try:
                new_conf = Config(self._config_file)
                await new_conf.async_validate(self)

                self.config = new_conf

                return Response(
                    "Config options reloaded from file successfully!",
                    delete_after=30,
                )
            except Exception as e:
                raise exceptions.CommandError(
                    f"Unable to reload Config due to the following errror:\n{str(e)}",
                    expire_in=30,
                ) from e

        # sub commands beyond here need 2 leftover_args
        if option in ["help", "show", "save", "set", "reset"]:
            largs = len(leftover_args)
            if (
                self.config.register.resolver_available
                and largs != 0
                and ((option == "set" and largs < 3) or largs < 2)
            ):
                # assume that section is omitted.
                possible_sections = self.config.register.get_sections_from_option(
                    leftover_args[0]
                )
                if len(possible_sections) == 0:
                    raise exceptions.CommandError(
                        "Could not resolve section name from option name. Please provide a valid section and option name.",
                        expire_in=30,
                    )
                if len(possible_sections) > 1:
                    raise exceptions.CommandError(
                        "The option given is ambiguous, please provide a section name.",
                        expire_in=30,
                    )
                # adjust the command arguments to include the resolved section.
                leftover_args = [list(possible_sections)[0]] + leftover_args
            elif largs < 2 or (option == "set" and largs < 3):
                raise exceptions.CommandError(
                    "You must provide a section name and option name for this command.",
                    expire_in=30,
                )

        # Get the command args from leftovers and check them.
        section_arg = leftover_args.pop(0)
        option_arg = leftover_args.pop(0)
        if user_mentions:
            leftover_args += [str(m.id) for m in user_mentions]
        if channel_mentions:
            leftover_args += [str(ch.id) for ch in channel_mentions]
        value_arg = " ".join(leftover_args)
        p_opt = self.config.register.get_config_option(section_arg, option_arg)

        if section_arg not in self.config.register.sections:
            sects = ", ".join(self.config.register.sections)
            raise exceptions.CommandError(
                f"The section `{section_arg}` is not available.\n"
                f"The available sections are:  {sects}",
                expire_in=30,
            )

        if p_opt is None:
            option_arg = f"[{section_arg}] > {option_arg}"
            raise exceptions.CommandError(
                f"The option `{option_arg}` is not available.",
                expire_in=30,
            )
        opt = p_opt

        # Display some commentary about the option and its default.
        if option == "help":
            default = "\nThis option can only be set by editing the config file."
            if opt.editable:
                default = f"\nBy default this option is set to: {opt.default}"
=======
>>>>>>> 32c5ff8d
            return Response(
                f"**Option:** `{opt}`\n{opt.comment}{default}",
                delete_after=60,
            )

<<<<<<< HEAD
        # Save the current config value to the INI file.
        if option == "save":
            if not opt.editable:
                raise exceptions.CommandError(
                    f"Option `{opt}` is not editable. Cannot save to disk.",
                    expire_in=30,
                )

            async with self.aiolocks["config_edit"]:
                saved = self.config.save_option(opt)

            if not saved:
                raise exceptions.CommandError(
                    f"Failed to save the option:  `{opt}`",
                    expire_in=30,
                )
            return Response(
                f"Successfully saved the option:  `{opt}`",
                delete_after=30,
            )

        # Display the current config and INI file values.
        if option == "show":
            if not opt.editable:
                raise exceptions.CommandError(
                    f"Option `{opt}` is not editable, value cannot be displayed.",
                    expire_in=30,
                )
            # TODO: perhaps make use of currently unused display value for empty configs.
            cur_val, ini_val, _disp_val = self.config.register.get_values(opt)
            return Response(
                f"**Option:** `{opt}`\n"
                f"Current Value:  `{cur_val}`\n"
                f"INI File Value:  `{ini_val}`",
                delete_after=30,
            )

        # update a config variable, but don't save it.
        if option == "set":
            if not opt.editable:
                raise exceptions.CommandError(
                    f"Option `{opt}` is not editable. Cannot update setting.",
                    expire_in=30,
                )

            if not value_arg:
                raise exceptions.CommandError(
                    "You must provide a section, option, and value for this sub command.",
                    expire_in=30,
                )

            log.debug("Doing set with on %s == %s", opt, value_arg)
            async with self.aiolocks["config_update"]:
                updated = self.config.update_option(opt, value_arg)
            if not updated:
                raise exceptions.CommandError(
                    f"Option `{opt}` was not updated!",
                    expire_in=30,
                )
            return Response(
                f"Option `{opt}` was updated for this session.\n"
                f"To save the change use `config save {opt.section} {opt.option}`",
                delete_after=30,
            )

        # reset an option to default value as defined in ConfigDefaults
        if option == "reset":
            if not opt.editable:
                raise exceptions.CommandError(
                    f"Option `{opt}` is not editable. Cannot reset to default.",
                    expire_in=30,
                )

            # Use the default value from the option object
            default_value = self.config.register.to_ini(opt, use_default=True)

            # Prepare a user-friendly message for the reset operation
            # TODO look into option registry display code for use here
            reset_value_display = default_value if default_value else "an empty set"

=======
        # TODO: When a song gets skipped, delete the old x needed to skip messages
        if not permissions.skip_looped and player.repeatsong:
            raise exceptions.PermissionsError(
                self.str.get(
                    "cmd-skip-vote-noperms-looped-song",
                    "You do not have permission to skip a looped song.",
                )
            )

        if player.repeatsong:
            player.repeatsong = False
        return Response(
            self.str.get(
                "cmd-skip-reply-voted-1",
                "Your skip for `{0}` was acknowledged.\n**{1}** more {2} required to vote to skip this song.",
            ).format(
                current_entry.title,
                skips_remaining,
                (
                    self.str.get("cmd-skip-reply-voted-2", "person is")
                    if skips_remaining == 1
                    else self.str.get("cmd-skip-reply-voted-3", "people are")
                ),
            ),
            reply=True,
            delete_after=20,
        )

    async def cmd_volume(
        self, player: MusicPlayer, new_volume: str = ""
    ) -> CommandResponse:
        """
        Usage:
            {command_prefix}volume (+/-)[volume]

        Sets the playback volume. Accepted values are from 1 to 100.
        Putting + or - before the volume will make the volume change relative to the current volume.
        """

        if not new_volume:
            return Response(
                self.str.get("cmd-volume-current", "Current volume: `%s%%`")
                % int(player.volume * 100),
                reply=True,
                delete_after=20,
            )

        relative = False
        if new_volume[0] in "+-":
            relative = True

        try:
            int_volume = int(new_volume)

        except ValueError as e:
            raise exceptions.CommandError(
                self.str.get(
                    "cmd-volume-invalid", "`{0}` is not a valid number"
                ).format(new_volume),
                expire_in=20,
            ) from e

        vol_change = 0
        if relative:
            vol_change = int_volume
            int_volume += int(player.volume * 100)

        old_volume = int(player.volume * 100)

        if 0 < int_volume <= 100:
            player.volume = int_volume / 100.0

            return Response(
                self.str.get("cmd-volume-reply", "Updated volume from **%d** to **%d**")
                % (old_volume, int_volume),
                reply=True,
                delete_after=20,
            )

        if relative:
            raise exceptions.CommandError(
                self.str.get(
                    "cmd-volume-unreasonable-relative",
                    "Unreasonable volume change provided: {}{:+} -> {}%.  Provide a change between {} and {:+}.",
                ).format(
                    old_volume,
                    vol_change,
                    old_volume + vol_change,
                    1 - old_volume,
                    100 - old_volume,
                ),
                expire_in=20,
            )

        raise exceptions.CommandError(
            self.str.get(
                "cmd-volume-unreasonable-absolute",
                "Unreasonable volume provided: {}%. Provide a value between 1 and 100.",
            ).format(new_volume),
            expire_in=20,
        )

    async def cmd_speed(
        self, guild: discord.Guild, player: MusicPlayer, new_speed: str = ""
    ) -> CommandResponse:
        """
        Usage:
            {command_prefix}speed [rate]

        Apply a speed to the currently playing track.
        The rate must be between 0.5 and 100.0 due to ffmpeg limits.
        Stream playback does not support speed adjustments.
        """
        if not player.current_entry:
            raise exceptions.CommandError(
                "No track is playing, cannot set speed.\n"
                "Use the config command to set a default playback speed.",
                expire_in=30,
            )

        if not isinstance(
            player.current_entry, (URLPlaylistEntry, LocalFilePlaylistEntry)
        ):
            raise exceptions.CommandError(
                "Speed cannot be applied to streamed media.",
                expire_in=30,
            )

        if not new_speed:
            raise exceptions.CommandError(
                "You must provide a speed to set.",
                expire_in=30,
            )

        try:
            speed = float(new_speed)
            if speed < 0.5 or speed > 100.0:
                raise ValueError("Value out of range.")
        except (ValueError, TypeError) as e:
            raise exceptions.CommandError(
                "The speed you proivded is invalid. Use a number between 0.5 and 100.",
                expire_in=30,
            ) from e

        # Set current playback progress and speed then restart playback.
        entry = player.current_entry
        entry.set_start_time(player.progress)
        entry.set_playback_speed(speed)
        player.playlist.insert_entry_at_index(0, entry)

        # handle history playlist updates.
        if (
            self.config.enable_queue_history_global
            or self.config.enable_queue_history_guilds
        ):
            self.server_data[guild.id].current_playing_url = ""

        player.skip()

        return Response(
            f"Setting playback speed to `{speed:.3f}` for current track.",
            delete_after=30,
        )

    @owner_only
    async def cmd_config(
        self,
        user_mentions: UserMentions,
        channel_mentions: List[discord.abc.GuildChannel],
        option: str,
        leftover_args: List[str],
    ) -> CommandResponse:
        """
        Usage:
            {command_prefix}config missing
                Shows help text about any missing config options.

            {command_prefix}config diff
                Lists the names of options which have been changed since loading config file.

            {command_prefix}config list
                List the available config options and their sections.

            {command_prefix}config reload
                Reload the options.ini file from disk.

            {command_prefix}config help [Section] [Option]
                Shows help text for a specific option.

            {command_prefix}config show [Section] [Option]
                Display the current value of the option.

            {command_prefix}config save [Section] [Option]
                Saves the current current value to the options file.

            {command_prefix}config set [Section] [Option] [value]
                Validates the option and sets the config for the session, but not to file.

        This command allows management of MusicBot config options file.
        """
        if user_mentions and channel_mentions:
            raise exceptions.CommandError(
                "Config cannot use channel and user mentions at the same time.",
                expire_in=30,
            )

        option = option.lower()
        valid_options = [
            "missing",
            "diff",
            "list",
            "save",
            "help",
            "show",
            "set",
            "reload",
            "reset",
        ]
        if option not in valid_options:
            raise exceptions.CommandError(
                f"Invalid option for command: `{option}`",
                expire_in=30,
            )

        # Show missing options with help text.
        if option == "missing":
            missing = ""
            for opt in self.config.register.ini_missing_options:
                missing += (
                    f"**Missing Option:** `{opt}`\n"
                    "```"
                    f"{opt.comment}\n"
                    f"Default is set to:  {opt.default}"
                    "```\n"
                )
            if not missing:
                missing = "*All config options are present and accounted for!*"

            return Response(
                missing,
                delete_after=60,
            )

        # Show options names that have changed since loading.
        if option == "diff":
            changed = ""
            for opt in self.config.register.get_updated_options():
                changed += f"`{str(opt)}`\n"

            if not changed:
                changed = "No config options appear to be changed."
            else:
                changed = f"**Changed Options:**\n{changed}"

            return Response(
                changed,
                delete_after=60,
            )

        # List all available options.
        if option == "list":
            non_edit_opts = ""
            editable_opts = ""
            for opt in self.config.register.option_list:
                if opt.editable:
                    editable_opts += f"`{opt}`\n"
                else:
                    non_edit_opts += f"`{opt}`\n"

            opt_list = (
                f"## Available Options:\n"
                f"**Editable Options:**\n{editable_opts}\n"
                f"**Manual Edit Only:**\n{non_edit_opts}"
            )
            return Response(
                opt_list,
                delete_after=60,
            )

        # Try to reload options.ini file from disk.
        if option == "reload":
            try:
                new_conf = Config(self._config_file)
                await new_conf.async_validate(self)

                self.config = new_conf

                return Response(
                    "Config options reloaded from file successfully!",
                    delete_after=30,
                )
            except Exception as e:
                raise exceptions.CommandError(
                    f"Unable to reload Config due to the following errror:\n{str(e)}",
                    expire_in=30,
                ) from e

        # sub commands beyond here need 2 leftover_args
        if option in ["help", "show", "save", "set", "reset"]:
            largs = len(leftover_args)
            if (
                self.config.register.resolver_available
                and largs != 0
                and ((option == "set" and largs < 3) or largs < 2)
            ):
                # assume that section is omitted.
                possible_sections = self.config.register.get_sections_from_option(
                    leftover_args[0]
                )
                if len(possible_sections) == 0:
                    raise exceptions.CommandError(
                        "Could not resolve section name from option name. Please provide a valid section and option name.",
                        expire_in=30,
                    )
                if len(possible_sections) > 1:
                    raise exceptions.CommandError(
                        "The option given is ambiguous, please provide a section name.",
                        expire_in=30,
                    )
                # adjust the command arguments to include the resolved section.
                leftover_args = [list(possible_sections)[0]] + leftover_args
            elif largs < 2 or (option == "set" and largs < 3):
                raise exceptions.CommandError(
                    "You must provide a section name and option name for this command.",
                    expire_in=30,
                )

        # Get the command args from leftovers and check them.
        section_arg = leftover_args.pop(0)
        option_arg = leftover_args.pop(0)
        if user_mentions:
            leftover_args += [str(m.id) for m in user_mentions]
        if channel_mentions:
            leftover_args += [str(ch.id) for ch in channel_mentions]
        value_arg = " ".join(leftover_args)
        p_opt = self.config.register.get_config_option(section_arg, option_arg)

        if section_arg not in self.config.register.sections:
            sects = ", ".join(self.config.register.sections)
            raise exceptions.CommandError(
                f"The section `{section_arg}` is not available.\n"
                f"The available sections are:  {sects}",
                expire_in=30,
            )

        if p_opt is None:
            option_arg = f"[{section_arg}] > {option_arg}"
            raise exceptions.CommandError(
                f"The option `{option_arg}` is not available.",
                expire_in=30,
            )
        opt = p_opt

        # Display some commentary about the option and its default.
        if option == "help":
            default = "\nThis option can only be set by editing the config file."
            if opt.editable:
                default = f"\nBy default this option is set to: {opt.default}"
            return Response(
                f"**Option:** `{opt}`\n{opt.comment}{default}",
                delete_after=60,
            )

        # Save the current config value to the INI file.
        if option == "save":
            if not opt.editable:
                raise exceptions.CommandError(
                    f"Option `{opt}` is not editable. Cannot save to disk.",
                    expire_in=30,
                )

            async with self.aiolocks["config_edit"]:
                saved = self.config.save_option(opt)

            if not saved:
                raise exceptions.CommandError(
                    f"Failed to save the option:  `{opt}`",
                    expire_in=30,
                )
            return Response(
                f"Successfully saved the option:  `{opt}`",
                delete_after=30,
            )

        # Display the current config and INI file values.
        if option == "show":
            if not opt.editable:
                raise exceptions.CommandError(
                    f"Option `{opt}` is not editable, value cannot be displayed.",
                    expire_in=30,
                )
            # TODO: perhaps make use of currently unused display value for empty configs.
            cur_val, ini_val, _disp_val = self.config.register.get_values(opt)
            return Response(
                f"**Option:** `{opt}`\n"
                f"Current Value:  `{cur_val}`\n"
                f"INI File Value:  `{ini_val}`",
                delete_after=30,
            )

        # update a config variable, but don't save it.
        if option == "set":
            if not opt.editable:
                raise exceptions.CommandError(
                    f"Option `{opt}` is not editable. Cannot update setting.",
                    expire_in=30,
                )

            if not value_arg:
                raise exceptions.CommandError(
                    "You must provide a section, option, and value for this sub command.",
                    expire_in=30,
                )

            log.debug("Doing set with on %s == %s", opt, value_arg)
            async with self.aiolocks["config_update"]:
                updated = self.config.update_option(opt, value_arg)
            if not updated:
                raise exceptions.CommandError(
                    f"Option `{opt}` was not updated!",
                    expire_in=30,
                )
            return Response(
                f"Option `{opt}` was updated for this session.\n"
                f"To save the change use `config save {opt.section} {opt.option}`",
                delete_after=30,
            )

        # reset an option to default value as defined in ConfigDefaults
        if option == "reset":
            if not opt.editable:
                raise exceptions.CommandError(
                    f"Option `{opt}` is not editable. Cannot reset to default.",
                    expire_in=30,
                )

            # Use the default value from the option object
            default_value = self.config.register.to_ini(opt, use_default=True)

            # Prepare a user-friendly message for the reset operation
            # TODO look into option registry display code for use here
            reset_value_display = default_value if default_value else "an empty set"

>>>>>>> 32c5ff8d
            log.debug("Resetting %s to default %s", opt, default_value)
            async with self.aiolocks["config_update"]:
                updated = self.config.update_option(opt, default_value)
            if not updated:
                raise exceptions.CommandError(
                    f"Option `{opt}` was not reset to default!",
                    expire_in=30,
                )
            return Response(
                f"Option `{opt}` was reset to its default value `{reset_value_display}`.\n"
                f"To save the change use `config save {opt.section} {opt.option}`",
                delete_after=30,
            )

        return None

    @owner_only
    async def cmd_option(
        self, guild: discord.Guild, option: str, value: str
    ) -> CommandResponse:
        """
        Usage:
            {command_prefix}option [option] [on/y/enabled/off/n/disabled]

        Changes a config option without restarting the bot. Changes aren't permanent and
        only last until the bot is restarted. To make permanent changes, edit the
        config file or use the config set and save commands.

        Valid options:
            autoplaylist, save_videos, now_playing_mentions, auto_playlist_random, auto_pause,
            delete_messages, delete_invoking, write_current_song, round_robin_queue

        For information about these options, see the option's comment in the config file.
        """
        option = option.lower()
        value = value.lower()
        bool_y = ["on", "y", "enabled"]
        bool_n = ["off", "n", "disabled"]
        generic = [
            "save_videos",
            "now_playing_mentions",
            "auto_playlist_random",
            "auto_pause",
            "delete_messages",
            "delete_invoking",
            "write_current_song",
            "round_robin_queue",
        ]  # these need to match attribute names in the Config class
        if option in ["autoplaylist", "auto_playlist"]:
            if value in bool_y:
                if self.config.auto_playlist:
                    raise exceptions.CommandError(
                        self.str.get(
                            "cmd-option-autoplaylist-enabled",
                            "The autoplaylist is already enabled!",
                        )
                    )

                if not self.server_data[guild.id].autoplaylist:
                    raise exceptions.CommandError(
                        self.str.get(
                            "cmd-option-autoplaylist-none",
                            "There are no entries in the autoplaylist file.",
                        )
                    )

                self.config.auto_playlist = True
            elif value in bool_n:
                if not self.config.auto_playlist:
                    raise exceptions.CommandError(
                        self.str.get(
                            "cmd-option-autoplaylist-disabled",
                            "The autoplaylist is already disabled!",
                        )
                    )

                self.config.auto_playlist = False
            else:
                raise exceptions.CommandError(
                    self.str.get(
                        "cmd-option-invalid-value", "The value provided was not valid."
                    )
                )
            return Response(
                "The autoplaylist is now "
                + ["disabled", "enabled"][self.config.auto_playlist]
                + "."
            )

        is_generic = [
            o for o in generic if o == option
        ]  # check if it is a generic bool option
        if is_generic and (value in bool_y or value in bool_n):
            name = is_generic[0]
            log.debug("Setting attribute: %s", name)
            setattr(self.config, name, value in bool_y)  # this is scary but should work
            attr = getattr(self.config, name)
            res = f"The option {option} is now " + ["disabled", "enabled"][attr] + "."
            log.warning("Option overriden for this session: %s", res)
            return Response(res)

        raise exceptions.CommandError(
            self.str.get(
                "cmd-option-invalid-param",
                "The parameters provided were invalid.",
            )
        )

    @owner_only
    async def cmd_cache(self, opt: str = "info") -> CommandResponse:
        """
        Usage:
            {command_prefix}cache

        Display cache storage info or clear cache files.
        Valid options are:  info, update, clear
        """
        opt = opt.lower()
        if opt not in ["info", "update", "clear"]:
            raise exceptions.CommandError(
                self.str.get(
                    "cmd-cache-invalid-arg",
                    'Invalid option "{0}" specified, use info or clear',
                ).format(opt),
                expire_in=30,
            )

        # actually query the filesystem.
        if opt == "update":
            self.filecache.scan_audio_cache()
            # force output of info after we have updated it.
            opt = "info"

        # report cache info as it is.
        if opt == "info":
            save_videos = ["Disabled", "Enabled"][self.config.save_videos]
            time_limit = f"{self.config.storage_limit_days} days"
            size_limit = format_size_from_bytes(self.config.storage_limit_bytes)
            size_now = ""

            if not self.config.storage_limit_bytes:
                size_limit = "Unlimited"

            if not self.config.storage_limit_days:
                time_limit = "Unlimited"

            cached_bytes, cached_files = self.filecache.get_cache_size()
            size_now = self.str.get(
                "cmd-cache-size-now", "\n\n**Cached Now:**  {0} in {1} file(s)"
            ).format(
                format_size_from_bytes(cached_bytes),
                cached_files,
            )

            return Response(
                self.str.get(
                    "cmd-cache-info",
                    "**Video Cache:** *{0}*\n**Storage Limit:** *{1}*\n**Time Limit:** *{2}*{3}",
                ).format(save_videos, size_limit, time_limit, size_now),
                delete_after=60,
            )

        # clear cache according to settings.
        if opt == "clear":
            if self.filecache.cache_dir_exists():
                if self.filecache.delete_old_audiocache():
                    return Response(
                        self.str.get(
                            "cmd-cache-clear-success",
                            "Cache has been cleared.",
                        ),
                        delete_after=30,
                    )

                raise exceptions.CommandError(
                    self.str.get(
                        "cmd-cache-clear-failed",
                        "**Failed** to delete cache, check logs for more info...",
                    ),
                    expire_in=30,
                )
            return Response(
                self.str.get(
                    "cmd-cache-clear-no-cache",
                    "No cache found to clear.",
                ),
                delete_after=30,
            )
        # TODO: maybe add a "purge" option that fully empties cache regardless of settings.
        return None

    async def cmd_queue(
        self,
        guild: discord.Guild,
        channel: MessageableChannel,
        player: MusicPlayer,
        page: str = "0",
        update_msg: Optional[discord.Message] = None,
    ) -> CommandResponse:
        """
        Usage:
            {command_prefix}queue [page_number]

        Prints the current song queue.
        Show later entries if available by giving optional page number.
        """

        # handle the page argument.
        page_number = 0
        if page:
            try:
                page_number = abs(int(page))
            except (ValueError, TypeError) as e:
                raise exceptions.CommandError(
                    "Queue page argument must be a whole number.",
                    expire_in=30,
                ) from e

        # check for no entries at all.
        total_entry_count = len(player.playlist.entries)
        if not total_entry_count:
            raise exceptions.CommandError(
                self.str.get(
                    "cmd-queue-none",
                    "There are no songs queued! Queue something with {}play.",
                ).format(self.server_data[guild.id].command_prefix)
            )

        # now check if page number is out of bounds.
        limit_per_page = 25  # TODO: make this configurable, up to 25 fields per embed.
        # TODO:  actually just don't use fields, put it all into description field.
        pages_total = math.ceil(total_entry_count / limit_per_page)
        if page_number > pages_total:
            raise exceptions.CommandError(
                "Requested page number is out of bounds.\n"
                f"There are **{pages_total}** pages."
            )

        # Get current entry info if any.
        current_progress = ""
        if player.is_playing and player.current_entry:
            song_progress = format_song_duration(player.progress)
            song_total = (
                format_song_duration(player.current_entry.duration_td)
                if player.current_entry.duration is not None
                else "(no duration data)"
            )
            prog_str = f"`[{song_progress}/{song_total}]`"

            cur_entry_channel = player.current_entry.channel
            cur_entry_author = player.current_entry.author
            if cur_entry_channel and cur_entry_author:
                current_progress = self.str.get(
                    "cmd-queue-playing-author",
                    "Currently playing: `{0}`\nAdded by: `{1}`\nProgress: {2}\n",
                ).format(
                    player.current_entry.title,
                    cur_entry_author.name,
                    prog_str,
                )

            else:
                current_progress = self.str.get(
                    "cmd-queue-playing-noauthor",
                    "Currently playing: `{0}`\nProgress: {1}\n",
                ).format(player.current_entry.title, prog_str)
                # TODO: i18n
                current_progress += "`via autoplaylist`\n"

        # calculate start and stop slice indices
        start_index = limit_per_page * page_number
        end_index = start_index + limit_per_page

        # create an embed
        starting_at = start_index + 1  # add 1 to index for display.
        embed = self._gen_embed()
        embed.title = "Songs in queue"
        embed.description = (
            f"{current_progress}There are `{total_entry_count}` entries in the queue.\n"
            f"Here are the next {limit_per_page} songs, starting at song #{starting_at}"
        )

        # add the tracks to the embed fields
        queue_segment = list(player.playlist.entries)[start_index:end_index]
        for idx, item in enumerate(queue_segment, starting_at):
            if item == player.current_entry:
                # TODO: remove this debug later
                log.debug("Skipped the current playlist entry.")
                continue

            if item.channel and item.author:
                embed.add_field(
                    name=f"Entry #{idx}",
                    value=f"Title: `{item.title}`\nAdded by: `{item.author.name}`",
                    inline=False,
                )
            else:
                embed.add_field(
                    name=f"Entry #{idx}",
                    value=f"Title: `{item.title}`",
                    inline=False,
                )

        # handle sending or editing the queue message.
        if update_msg:
            q_msg = await self.safe_edit_message(update_msg, embed, send_if_fail=True)
        else:
            if pages_total <= 1:
                q_msg = await self.safe_send_message(channel, embed, expire_in=30)
            else:
                q_msg = await self.safe_send_message(channel, embed)

        if pages_total <= 1:
            log.debug("Not enough entries to paginate the queue.")
            return None

        if not q_msg:
            log.warning("Could not post queue message, no message to add reactions to.")
            raise exceptions.CommandError(
                "Try that again. MusicBot couldn't make or get a reference to the queue message.  If the issue persists, file a bug report."
            )

        # set up the page numbers to be used by reactions.
        # this essentially make the pages wrap around.
        prev_index = page_number - 1
        next_index = page_number + 1
        if prev_index < 0:
            prev_index = pages_total
        if next_index > pages_total:
            next_index = 0

        for r in [EMOJI_PREV_ICON, EMOJI_NEXT_ICON, EMOJI_CROSS_MARK_BUTTON]:
            await q_msg.add_reaction(r)

        def _check_react(reaction: discord.Reaction, user: discord.Member) -> bool:
            # Do not check for the requesting author, any reaction is valid.
            if not self.user:
                return False
            return q_msg.id == reaction.message.id and user.id != self.user.id

        try:
            reaction, _user = await self.wait_for(
                "reaction_add", timeout=60, check=_check_react
            )
            if reaction.emoji == EMOJI_NEXT_ICON:
                await q_msg.clear_reactions()
                await self.cmd_queue(guild, channel, player, str(next_index), q_msg)

            if reaction.emoji == EMOJI_PREV_ICON:
                await q_msg.clear_reactions()
                await self.cmd_queue(guild, channel, player, str(prev_index), q_msg)

            if reaction.emoji == EMOJI_CROSS_MARK_BUTTON:
                await self.safe_delete_message(q_msg)

        except asyncio.TimeoutError:
            await self.safe_delete_message(q_msg)

        return None

    async def cmd_clean(
        self,
        message: discord.Message,
        channel: MessageableChannel,
        guild: discord.Guild,
        author: discord.Member,
        search_range_str: str = "50",
    ) -> CommandResponse:
        """
        Usage:
            {command_prefix}clean [range]

        Removes up to [range] messages the bot has posted in chat. Default: 50, Max: 1000
        """

        try:
            float(search_range_str)  # lazy check
            search_range = min(int(search_range_str), 100)
        except ValueError:
            return Response(
                self.str.get(
                    "cmd-clean-invalid",
                    "Invalid parameter. Please provide a number of messages to search.",
                ),
                reply=True,
                delete_after=8,
            )

        await self.safe_delete_message(message, quiet=True)

        # TODO:  add alias names to the command names list here.
        # cmd_names = await self.gen_cmd_list(message)

        def is_possible_command_invoke(entry: discord.Message) -> bool:
            prefix_list = self.server_data[guild.id].command_prefix_list
            content = entry.content
            for prefix in prefix_list:
                if content.startswith(prefix):
                    content = content.replace(prefix, "", 1).strip()
                    if content:
                        # TODO: this should check for command names and alias names.
                        return True
            return False

        delete_invokes = True
        delete_all = (
            channel.permissions_for(author).manage_messages
            or self.config.owner_id == author.id
        )

        def check(message: discord.Message) -> bool:
            if is_possible_command_invoke(message) and delete_invokes:
                return delete_all or message.author == author
            return message.author == self.user

        if self.user and self.user.bot:
            if isinstance(
                channel,
                (discord.DMChannel, discord.GroupChannel, discord.PartialMessageable),
            ):
                # TODO: maybe fix this to work?
                raise exceptions.CommandError("Cannot use purge on private DM channel.")

            if channel.permissions_for(guild.me).manage_messages:
                deleted = await channel.purge(
                    check=check, limit=search_range, before=message
                )
                return Response(
                    self.str.get(
                        "cmd-clean-reply", "Cleaned up {0} message{1}."
                    ).format(len(deleted), "s" * bool(deleted)),
                    delete_after=15,
                )
        return None

    async def cmd_pldump(
        self, channel: MessageableChannel, author: discord.Member, song_subject: str
    ) -> CommandResponse:
        """
        Usage:
            {command_prefix}pldump url

        Dumps the individual urls of a playlist
        """

        song_url = self.downloader.get_url_or_none(song_subject)
        if not song_url:
            raise exceptions.CommandError(
                "The given URL was not a valid URL.", expire_in=25
            )

        try:
            info = await self.downloader.extract_info(
                song_url, download=False, process=True
            )
        except Exception as e:
            raise exceptions.CommandError(
                f"Could not extract info from input url\n{str(e)}\n",
                expire_in=25,
            )

        if not info.get("entries", None):
            raise exceptions.CommandError(
                "This does not seem to be a playlist.", expire_in=25
            )

        sent_to_channel = None
        filename = "playlist.txt"
        if info.title:
            safe_title = slugify(info.title)
            filename = f"playlist_{safe_title}.txt"

        # TODO: refactor this in favor of safe_send_message doing it all.
        with BytesIO() as fcontent:
            total = info.playlist_count or info.entry_count
            fcontent.write(f"# Title:  {info.title}\n".encode("utf8"))
            fcontent.write(f"# Total:  {total}\n".encode("utf8"))
            fcontent.write(f"# Extractor:  {info.extractor}\n\n".encode("utf8"))

            for item in info.get_entries_objects():
                # TODO: maybe add track-name as a comment?
                url = item.get_playable_url()
                line = f"{url}\n"
                fcontent.write(line.encode("utf8"))

            fcontent.seek(0)
            msg_str = f"Here is the playlist dump for:  <{song_url}>"
            datafile = discord.File(fcontent, filename=filename)

            try:
                # try to DM. this could fail for users with strict privacy settings.
                # or users who just can't get direct messages.
                await author.send(msg_str, file=datafile)

            except discord.errors.HTTPException as e:
                if e.code == 50007:  # cannot send to this user.
                    log.debug("DM failed, sending in channel instead.")
                    sent_to_channel = await channel.send(
                        msg_str,
                        file=datafile,
                    )
                else:
                    raise
        if not sent_to_channel:
            return Response("Sent a message with a playlist file.", delete_after=20)
        return None

    async def cmd_listids(
        self,
        guild: discord.Guild,
        author: discord.Member,
        channel: MessageableChannel,
        leftover_args: List[str],
        cat: str = "all",
    ) -> CommandResponse:
        """
        Usage:
            {command_prefix}listids [categories]

        Lists the ids for various things.  Categories are:
           all, users, roles, channels
        """

        cats = ["channels", "roles", "users"]

        if cat not in cats and cat != "all":
            cats_str = " ".join([f"`{c}`" for c in cats])
            return Response(
                f"Valid categories: {cats_str}",
                reply=True,
                delete_after=25,
            )

        if cat == "all":
            requested_cats = cats
        else:
            requested_cats = [cat] + [c.strip(",") for c in leftover_args]

        data = [f"Your ID: {author.id}"]

        for cur_cat in requested_cats:
            rawudata = None

            if cur_cat == "users":
                data.append("\nUser IDs:")
                rawudata = [
                    f"{m.name} #{m.discriminator}: {m.id}" for m in guild.members
                ]

            elif cur_cat == "roles":
                data.append("\nRole IDs:")
                rawudata = [f"{r.name}: {r.id}" for r in guild.roles]

            elif cur_cat == "channels":
                data.append("\nText Channel IDs:")
                tchans = [
                    c for c in guild.channels if isinstance(c, discord.TextChannel)
                ]
                rawudata = [f"{c.name}: {c.id}" for c in tchans]

                rawudata.append("\nVoice Channel IDs:")
                vchans = [
                    c for c in guild.channels if isinstance(c, discord.VoiceChannel)
                ]
                rawudata.extend(f"{c.name}: {c.id}" for c in vchans)

            if rawudata:
                data.extend(rawudata)

        # TODO: refactor this in favor of safe_send_message doing it all.
        sent_to_channel = None
        with BytesIO() as sdata:
            slug = slugify(guild.name)
            fname = f"{slug}-ids-{cat}.txt"
            sdata.writelines(d.encode("utf8") + b"\n" for d in data)
            sdata.seek(0)
            datafile = discord.File(sdata, filename=fname)
            msg_str = "Here are the IDs you requested:"

            try:
                # try to DM and fall back to channel
                await author.send(msg_str, file=datafile)

            except discord.errors.HTTPException as e:
                if e.code == 50007:  # cannot send to this user.
                    log.debug("DM failed, sending in channel instead.")
                    sent_to_channel = await channel.send(msg_str, file=datafile)
                else:
                    raise
        if not sent_to_channel:
            return Response("Sent a message with a list of IDs.", delete_after=20)
        return None

    async def cmd_perms(
        self,
        author: discord.Member,
        channel: MessageableChannel,
        user_mentions: UserMentions,
        guild: discord.Guild,
        permissions: PermissionGroup,
        target: str = "",
    ) -> CommandResponse:
        """
        Usage:
            {command_prefix}perms [@user]
        Sends the user a list of their permissions, or the permissions of the user specified.
        """

        user: Optional[MessageAuthor] = None
        if user_mentions:
            user = user_mentions[0]

        if not user_mentions and not target:
            user = author

        if not user_mentions and target:
            getuser = guild.get_member_named(target)
            if getuser is None:
                try:
                    user = await self.fetch_user(int(target))
                except (discord.NotFound, ValueError) as e:
                    raise exceptions.CommandError(
                        "Invalid user ID or server nickname, please double check the ID and try again.",
                        expire_in=30,
                    ) from e
            else:
                user = getuser
<<<<<<< HEAD

        if not user:
            raise exceptions.CommandError(
                "Could not determine the discord User.  Try again.",
                expire_in=30,
            )

        permissions = self.permissions.for_user(user)

        if user == author:
            perms = (
                f"Your command permissions in {guild.name} are:\n"
                f"```{permissions.format(for_user=True)}```"
            )
        else:
            perms = (
                f"The command permissions for {user.name} in {guild.name} are:\n"
                f"```{permissions.format()}```"
            )

        await self.safe_send_message(author, perms, fallback_channel=channel)
        return Response("\N{OPEN MAILBOX WITH RAISED FLAG}", delete_after=20)

    @owner_only
    async def cmd_setperms(
        self,
        user_mentions: UserMentions,
        leftover_args: List[str],
        option: str = "list",
    ) -> CommandResponse:
        """
        Usage:
            {command_prefix}setperms list
                show loaded groups and list permission options.

            {command_prefix}setperms reload
                reloads permissions from the permissions.ini file.

            {command_prefix}setperms add [GroupName]
                add new group with defaults.

            {command_prefix}setperms remove [GroupName]
                remove existing group.

            {command_prefix}setperms help [PermName]
                show help text for the permission option.

            {command_prefix}setperms show [GroupName] [PermName]
                show permission value for given group and permission.

            {command_prefix}setperms save [GroupName]
                save permissions group to file.

            {command_prefix}setperms set [GroupName] [PermName] [Value]
                set permission value for the group.
        """
        if user_mentions:
            raise exceptions.CommandError(
                "Permissions cannot use channel and user mentions at the same time.",
                expire_in=30,
            )

        option = option.lower()
        valid_options = [
            "list",
            "add",
            "remove",
            "save",
            "help",
            "show",
            "set",
            "reload",
        ]
        if option not in valid_options:
            raise exceptions.CommandError(
                f"Invalid option for command: `{option}`",
                expire_in=30,
            )

        # Reload the permissions file from disk.
        if option == "reload":
            try:
                new_permissions = Permissions(self._perms_file)
                # Set the owner ID in case it wasn't auto...
                new_permissions.set_owner_id(self.config.owner_id)
                await new_permissions.async_validate(self)

                self.permissions = new_permissions

                return Response(
                    "Permissions reloaded from file successfully!",
                    delete_after=30,
                )
            except Exception as e:
                raise exceptions.CommandError(
                    f"Unable to reload Permissions due to the following errror:\n{str(e)}",
                    expire_in=30,
                ) from e

        # List permission groups and available permission options.
        if option == "list":
            gl = []
            for section in self.permissions.register.sections:
                gl.append(f"`{section}`\n")

            editable_opts = ""
            for opt in self.permissions.register.option_list:
                if opt.section != DEFAULT_PERMS_GROUP_NAME:
                    continue

                # if opt.editable:
                editable_opts += f"`{opt.option}`\n"

            groups = "".join(gl)
            opt_list = (
                f"## Available Groups:\n{groups}\n"
                f"## Available Options:\n"
                f"{editable_opts}\n"
            )
            return Response(
                opt_list,
                delete_after=60,
            )

        # sub commands beyond here need 2 leftover_args
        if option in ["help", "show", "save", "add", "remove"]:
            if len(leftover_args) < 1:
                raise exceptions.CommandError(
                    "You must provide a group or option name for this command.",
                    expire_in=30,
                )
        if option == "set" and len(leftover_args) < 3:
            raise exceptions.CommandError(
                "You must provide a group, option, and value to set for this command.",
                expire_in=30,
            )

        # Get the command args from leftovers and check them.
        group_arg = ""
        option_arg = ""
        if option == "help":
            group_arg = DEFAULT_PERMS_GROUP_NAME
            option_arg = leftover_args.pop(0)
        else:
            group_arg = leftover_args.pop(0)
        if option in ["set", "show"]:
            if not leftover_args:
                raise exceptions.CommandError(
                    f"The {option} sub-command requires a group and permission name.",
                    expire_in=30,
                )
            option_arg = leftover_args.pop(0)

        if user_mentions:
            leftover_args += [str(m.id) for m in user_mentions]
        value_arg = " ".join(leftover_args)

        if group_arg not in self.permissions.register.sections and option != "add":
            sects = ", ".join(self.permissions.register.sections)
            raise exceptions.CommandError(
                f"The group `{group_arg}` is not available.\n"
                f"The available groups are:  {sects}",
                expire_in=30,
            )

        # Make sure the option is set if the sub-command needs it.
        if option in ["help", "set", "show"]:
            p_opt = self.permissions.register.get_config_option(group_arg, option_arg)
            if p_opt is None:
                option_arg = f"[{group_arg}] > {option_arg}"
                raise exceptions.CommandError(
                    f"The permission `{option_arg}` is not available.",
                    expire_in=30,
                )
            opt = p_opt

        # Display some commentary about the option and its default.
        if option == "help":
            default = (
                "\nThis permission can only be set by editing the permissions file."
            )
            # TODO:  perhaps use empty display values here.
            if opt.editable:
                dval = self.permissions.register.to_ini(opt, use_default=True)
                default = f"\nBy default this permission is set to: `{dval}`"
            return Response(
                f"**Permission:** `{opt.option}`\n{opt.comment}{default}",
                delete_after=60,
            )

        if option == "add":
            if group_arg in self.permissions.register.sections:
                raise exceptions.CommandError(
                    f"Cannot add group `{group_arg}` it already exists.",
                    expire_in=30,
                )
            async with self.aiolocks["permission_edit"]:
                self.permissions.add_group(group_arg)

            return Response(
                f"Successfully added new group:  `{group_arg}`\n"
                f"You can now customizse the permissions with:  `setperms set {group_arg}`\n"
                f"Make sure to save the new group with:  `setperms save {group_arg}`",
                delete_after=30,
            )

        if option == "remove":
            if group_arg in [DEFAULT_OWNER_GROUP_NAME, DEFAULT_PERMS_GROUP_NAME]:
                raise exceptions.CommandError(
                    "Cannot remove built-in group.", expire_in=30
                )

            async with self.aiolocks["permission_edit"]:
                self.permissions.remove_group(group_arg)

            return Response(
                f"Successfully removed group:  `{group_arg}`"
                f"Make sure to save this change with:  `setperms save {group_arg}`",
                delete_after=30,
            )

        # Save the current config value to the INI file.
        if option == "save":
            if group_arg == DEFAULT_OWNER_GROUP_NAME:
                raise exceptions.CommandError(
                    "The owner group is not editable.",
                    expire_in=30,
                )

            async with self.aiolocks["permission_edit"]:
                saved = self.permissions.save_group(group_arg)

            if not saved:
                raise exceptions.CommandError(
                    f"Failed to save the group:  `{group_arg}`",
                    expire_in=30,
                )
            return Response(
                f"Successfully saved the group:  `{group_arg}`",
                delete_after=30,
            )

        # Display the current permissions group and INI file values.
        if option == "show":
            cur_val, ini_val, empty_display_val = self.permissions.register.get_values(
                opt
            )
            return Response(
                f"**Permission:** `{opt}`\n"
                f"Current Value:  `{cur_val}` {empty_display_val}\n"
                f"INI File Value:  `{ini_val}`",
                delete_after=30,
            )

=======

        if not user:
            raise exceptions.CommandError(
                "Could not determine the discord User.  Try again.",
                expire_in=30,
            )

        permissions = self.permissions.for_user(user)

        if user == author:
            perms = (
                f"Your command permissions in {guild.name} are:\n"
                f"```{permissions.format(for_user=True)}```"
            )
        else:
            perms = (
                f"The command permissions for {user.name} in {guild.name} are:\n"
                f"```{permissions.format()}```"
            )

        await self.safe_send_message(author, perms, fallback_channel=channel)
        return Response("\N{OPEN MAILBOX WITH RAISED FLAG}", delete_after=20)

    @owner_only
    async def cmd_setperms(
        self,
        user_mentions: UserMentions,
        leftover_args: List[str],
        option: str = "list",
    ) -> CommandResponse:
        """
        Usage:
            {command_prefix}setperms list
                show loaded groups and list permission options.

            {command_prefix}setperms reload
                reloads permissions from the permissions.ini file.

            {command_prefix}setperms add [GroupName]
                add new group with defaults.

            {command_prefix}setperms remove [GroupName]
                remove existing group.

            {command_prefix}setperms help [PermName]
                show help text for the permission option.

            {command_prefix}setperms show [GroupName] [PermName]
                show permission value for given group and permission.

            {command_prefix}setperms save [GroupName]
                save permissions group to file.

            {command_prefix}setperms set [GroupName] [PermName] [Value]
                set permission value for the group.
        """
        if user_mentions:
            raise exceptions.CommandError(
                "Permissions cannot use channel and user mentions at the same time.",
                expire_in=30,
            )

        option = option.lower()
        valid_options = [
            "list",
            "add",
            "remove",
            "save",
            "help",
            "show",
            "set",
            "reload",
        ]
        if option not in valid_options:
            raise exceptions.CommandError(
                f"Invalid option for command: `{option}`",
                expire_in=30,
            )

        # Reload the permissions file from disk.
        if option == "reload":
            try:
                new_permissions = Permissions(self._perms_file)
                # Set the owner ID in case it wasn't auto...
                new_permissions.set_owner_id(self.config.owner_id)
                await new_permissions.async_validate(self)

                self.permissions = new_permissions

                return Response(
                    "Permissions reloaded from file successfully!",
                    delete_after=30,
                )
            except Exception as e:
                raise exceptions.CommandError(
                    f"Unable to reload Permissions due to the following errror:\n{str(e)}",
                    expire_in=30,
                ) from e

        # List permission groups and available permission options.
        if option == "list":
            gl = []
            for section in self.permissions.register.sections:
                gl.append(f"`{section}`\n")

            editable_opts = ""
            for opt in self.permissions.register.option_list:
                if opt.section != DEFAULT_PERMS_GROUP_NAME:
                    continue

                # if opt.editable:
                editable_opts += f"`{opt.option}`\n"

            groups = "".join(gl)
            opt_list = (
                f"## Available Groups:\n{groups}\n"
                f"## Available Options:\n"
                f"{editable_opts}\n"
            )
            return Response(
                opt_list,
                delete_after=60,
            )

        # sub commands beyond here need 2 leftover_args
        if option in ["help", "show", "save", "add", "remove"]:
            if len(leftover_args) < 1:
                raise exceptions.CommandError(
                    "You must provide a group or option name for this command.",
                    expire_in=30,
                )
        if option == "set" and len(leftover_args) < 3:
            raise exceptions.CommandError(
                "You must provide a group, option, and value to set for this command.",
                expire_in=30,
            )

        # Get the command args from leftovers and check them.
        group_arg = ""
        option_arg = ""
        if option == "help":
            group_arg = DEFAULT_PERMS_GROUP_NAME
            option_arg = leftover_args.pop(0)
        else:
            group_arg = leftover_args.pop(0)
        if option in ["set", "show"]:
            if not leftover_args:
                raise exceptions.CommandError(
                    f"The {option} sub-command requires a group and permission name.",
                    expire_in=30,
                )
            option_arg = leftover_args.pop(0)

        if user_mentions:
            leftover_args += [str(m.id) for m in user_mentions]
        value_arg = " ".join(leftover_args)

        if group_arg not in self.permissions.register.sections and option != "add":
            sects = ", ".join(self.permissions.register.sections)
            raise exceptions.CommandError(
                f"The group `{group_arg}` is not available.\n"
                f"The available groups are:  {sects}",
                expire_in=30,
            )

        # Make sure the option is set if the sub-command needs it.
        if option in ["help", "set", "show"]:
            p_opt = self.permissions.register.get_config_option(group_arg, option_arg)
            if p_opt is None:
                option_arg = f"[{group_arg}] > {option_arg}"
                raise exceptions.CommandError(
                    f"The permission `{option_arg}` is not available.",
                    expire_in=30,
                )
            opt = p_opt

        # Display some commentary about the option and its default.
        if option == "help":
            default = (
                "\nThis permission can only be set by editing the permissions file."
            )
            # TODO:  perhaps use empty display values here.
            if opt.editable:
                dval = self.permissions.register.to_ini(opt, use_default=True)
                default = f"\nBy default this permission is set to: `{dval}`"
            return Response(
                f"**Permission:** `{opt.option}`\n{opt.comment}{default}",
                delete_after=60,
            )

        if option == "add":
            if group_arg in self.permissions.register.sections:
                raise exceptions.CommandError(
                    f"Cannot add group `{group_arg}` it already exists.",
                    expire_in=30,
                )
            async with self.aiolocks["permission_edit"]:
                self.permissions.add_group(group_arg)

            return Response(
                f"Successfully added new group:  `{group_arg}`\n"
                f"You can now customizse the permissions with:  `setperms set {group_arg}`\n"
                f"Make sure to save the new group with:  `setperms save {group_arg}`",
                delete_after=30,
            )

        if option == "remove":
            if group_arg in [DEFAULT_OWNER_GROUP_NAME, DEFAULT_PERMS_GROUP_NAME]:
                raise exceptions.CommandError(
                    "Cannot remove built-in group.", expire_in=30
                )

            async with self.aiolocks["permission_edit"]:
                self.permissions.remove_group(group_arg)

            return Response(
                f"Successfully removed group:  `{group_arg}`"
                f"Make sure to save this change with:  `setperms save {group_arg}`",
                delete_after=30,
            )

        # Save the current config value to the INI file.
        if option == "save":
            if group_arg == DEFAULT_OWNER_GROUP_NAME:
                raise exceptions.CommandError(
                    "The owner group is not editable.",
                    expire_in=30,
                )

            async with self.aiolocks["permission_edit"]:
                saved = self.permissions.save_group(group_arg)

            if not saved:
                raise exceptions.CommandError(
                    f"Failed to save the group:  `{group_arg}`",
                    expire_in=30,
                )
            return Response(
                f"Successfully saved the group:  `{group_arg}`",
                delete_after=30,
            )

        # Display the current permissions group and INI file values.
        if option == "show":
            cur_val, ini_val, empty_display_val = self.permissions.register.get_values(
                opt
            )
            return Response(
                f"**Permission:** `{opt}`\n"
                f"Current Value:  `{cur_val}` {empty_display_val}\n"
                f"INI File Value:  `{ini_val}`",
                delete_after=30,
            )

>>>>>>> 32c5ff8d
        # update a permission, but don't save it.
        if option == "set":
            if group_arg == DEFAULT_OWNER_GROUP_NAME:
                raise exceptions.CommandError(
                    "The owner group is not editable.",
                    expire_in=30,
                )
<<<<<<< HEAD

            if not value_arg:
                raise exceptions.CommandError(
                    "You must provide a section, option, and value for this sub command.",
                    expire_in=30,
                )

            log.debug("Doing set with on %s == %s", opt, value_arg)
            async with self.aiolocks["permission_update"]:
                updated = self.permissions.update_option(opt, value_arg)
            if not updated:
                raise exceptions.CommandError(
                    f"Permission `{opt}` was not updated!",
                    expire_in=30,
                )
            return Response(
                f"Permission `{opt}` was updated for this session.\n"
                f"To save the change use `setperms save {opt.section} {opt.option}`",
                delete_after=30,
            )

=======

            if not value_arg:
                raise exceptions.CommandError(
                    "You must provide a section, option, and value for this sub command.",
                    expire_in=30,
                )

            log.debug("Doing set with on %s == %s", opt, value_arg)
            async with self.aiolocks["permission_update"]:
                updated = self.permissions.update_option(opt, value_arg)
            if not updated:
                raise exceptions.CommandError(
                    f"Permission `{opt}` was not updated!",
                    expire_in=30,
                )
            return Response(
                f"Permission `{opt}` was updated for this session.\n"
                f"To save the change use `setperms save {opt.section} {opt.option}`",
                delete_after=30,
            )

>>>>>>> 32c5ff8d
        return None

    @owner_only
    async def cmd_setname(self, leftover_args: List[str], name: str) -> CommandResponse:
        """
        Usage:
            {command_prefix}setname name

        Changes the bot's username.
        Note: This operation is limited by discord to twice per hour.
        """

        name = " ".join([name, *leftover_args])

        try:
            if self.user:
                await self.user.edit(username=name)

        except discord.HTTPException as e:
            raise exceptions.CommandError(
                "Failed to change name. Did you change names too many times?  "
                "Remember name changes are limited to twice per hour."
            ) from e

        except Exception as e:
            raise exceptions.CommandError(str(e), expire_in=20) from e

        return Response(f"Set the bot's username to **{name}**", delete_after=20)

    async def cmd_setnick(
        self,
        guild: discord.Guild,
        channel: MessageableChannel,
        leftover_args: List[str],
        nick: str,
    ) -> CommandResponse:
        """
        Usage:
            {command_prefix}setnick nick

        Changes the bot's nickname.
        """

        if not channel.permissions_for(guild.me).change_nickname:
            raise exceptions.CommandError("Unable to change nickname: no permission.")

        nick = " ".join([nick, *leftover_args])

        try:
            await guild.me.edit(nick=nick)
        except Exception as e:
            raise exceptions.CommandError(str(e), expire_in=20)

        return Response(f"Set the bot's nickname to `{nick}`", delete_after=20)

    async def cmd_setprefix(self, guild: discord.Guild, prefix: str) -> CommandResponse:
        """
        Usage:
            {command_prefix}setprefix prefix

        If enabled by owner, set an override for command prefix with a custom prefix.
        """
        if self.config.enable_options_per_guild:
            # TODO: maybe filter odd unicode or bad words...
            # Filter custom guild emoji, bot can only use in-guild emoji.
            emoji_match = re.match(r"^<a?:(.+):(\d+)>$", prefix)
            if emoji_match:
                _e_name, e_id = emoji_match.groups()
                try:
                    emoji = self.get_emoji(int(e_id))
                except ValueError:
                    emoji = None
                if not emoji:
                    raise exceptions.CommandError(
                        self.str.get(
                            "cmd-setprefix-emoji-unavailable",
                            "Custom emoji must be from this server to use as a prefix.",
                        ),
                        expire_in=30,
                    )

            if "clear" == prefix:
                self.server_data[guild.id].command_prefix = ""
                await self.server_data[guild.id].save_guild_options_file()
                return Response(
                    self.str.get(
                        "cmd-setprefix-cleared",
                        "Server command prefix is cleared.",
                    )
                )

            self.server_data[guild.id].command_prefix = prefix
            await self.server_data[guild.id].save_guild_options_file()
            return Response(
                self.str.get(
                    "cmd-setprefix-changed",
                    "Server command prefix is now:  {0}",
                ).format(prefix),
                delete_after=60,
            )

        raise exceptions.CommandError(
            self.str.get(
                "cmd-setprefix-disabled",
                "Prefix per server is not enabled!",
            ),
            expire_in=30,
        )

    @owner_only
    async def cmd_setavatar(
        self, message: discord.Message, av_url: str = ""
    ) -> CommandResponse:
        """
        Usage:
            {command_prefix}setavatar [url]

        Changes the bot's avatar.
        Attaching a file and leaving the url parameter blank also works.
        """

        url = self.downloader.get_url_or_none(av_url)
        if message.attachments:
            thing = message.attachments[0].url
        elif url:
            thing = url
        else:
            raise exceptions.CommandError(
                "You must provide a URL or attach a file.", expire_in=20
            )

        try:
            timeout = aiohttp.ClientTimeout(total=10)
            if self.user and self.session:
                async with self.session.get(thing, timeout=timeout) as res:
                    await self.user.edit(avatar=await res.read())

        except Exception as e:
            raise exceptions.CommandError(
                f"Unable to change avatar: {str(e)}", expire_in=20
            ) from e

        return Response("Changed the bot's avatar.", delete_after=20)

    async def cmd_disconnect(self, guild: discord.Guild) -> CommandResponse:
        """
        Usage:
            {command_prefix}disconnect

        Forces the bot leave the current voice channel.
        """
        voice_client = self.get_player_in(guild)
        if voice_client:
            await self.disconnect_voice_client(guild)
            return Response(
                self.str.get(
                    "cmd-disconnect-success", "Disconnected from `{0.name}`"
                ).format(guild),
                delete_after=20,
            )

        # check for a raw voice client instead.
        for vc in self.voice_clients:
            if not hasattr(vc.channel, "guild"):
                log.warning(
                    "MusicBot found a %s with no guild!  This could be a problem.",
                    type(vc),
                )
                continue

            if vc.channel.guild and vc.channel.guild == guild:
                await self.disconnect_voice_client(guild)
                return Response(
                    "Disconnected a playerless voice client? [BUG]",
                    delete_after=30,
                )

        raise exceptions.CommandError(
            self.str.get(
                "cmd-disconnect-no-voice", "Not currently connected to `{0.name}`"
            ).format(guild),
            expire_in=30,
        )

    async def cmd_restart(
        self,
        _player: Optional[MusicPlayer],
        channel: MessageableChannel,
        opt: str = "soft",
    ) -> CommandResponse:
        """
        Usage:
            {command_prefix}restart [soft|full|upgrade|upgit|uppip]

        Restarts the bot, uses soft restart by default.
        `soft` reloads config without reloading bot code.
        `full` restart reloading source code and configs.
        `uppip` upgrade pip packages then fully restarts.
        `upgit` upgrade bot with git then fully restarts.
        `upgrade` upgrade bot and packages then restarts.
        """
        opt = opt.strip().lower()
        if opt not in ["soft", "full", "upgrade", "uppip", "upgit"]:
            raise exceptions.CommandError(
                self.str.get(
                    "cmd-restart-invalid-arg",
                    "Invalid option given, use: soft, full, upgrade, uppip, or upgit.",
                ),
                expire_in=30,
            )

        if opt == "soft":
            await self.safe_send_message(
                channel,
                self.str.get(
                    "cmd-restart-soft",
                    "{emoji} Restarting current instance...",
                ).format(
                    emoji="\u21A9\uFE0F",  # Right arrow curving left
                ),
            )
        elif opt == "full":
            await self.safe_send_message(
                channel,
                self.str.get(
                    "cmd-restart-full",
                    "{emoji} Restarting bot process...",
                ).format(
                    emoji="\U0001F504",  # counterclockwise arrows
                ),
            )
        elif opt == "uppip":
            await self.safe_send_message(
                channel,
                self.str.get(
                    "cmd-restart-uppip",
                    "{emoji} Will try to upgrade required pip packages and restart the bot...",
                ).format(
                    emoji="\U0001F4E6",  # package / box
                ),
            )
        elif opt == "upgit":
            await self.safe_send_message(
                channel,
                self.str.get(
                    "cmd-restart-upgit",
                    "{emoji} Will try to update bot code with git and restart the bot...",
                ).format(
                    emoji="\U0001F5C3\uFE0F",  # card box
                ),
            )
        elif opt == "upgrade":
            await self.safe_send_message(
                channel,
                self.str.get(
                    "cmd-restart-upgrade",
                    "{emoji} Will try to upgrade everything and restart the bot...",
                ).format(
                    emoji="\U0001F310",  # globe with meridians
                ),
            )

        if _player and _player.is_paused:
            _player.resume()

        await self.disconnect_all_voice_clients()
        if opt == "soft":
            raise exceptions.RestartSignal(code=exceptions.RestartCode.RESTART_SOFT)

        if opt == "full":
            raise exceptions.RestartSignal(code=exceptions.RestartCode.RESTART_FULL)

        if opt == "upgrade":
            raise exceptions.RestartSignal(
                code=exceptions.RestartCode.RESTART_UPGRADE_ALL
            )

        if opt == "uppip":
            raise exceptions.RestartSignal(
                code=exceptions.RestartCode.RESTART_UPGRADE_PIP
            )

        if opt == "upgit":
            raise exceptions.RestartSignal(
                code=exceptions.RestartCode.RESTART_UPGRADE_GIT
            )

        return None

    async def cmd_shutdown(
        self, guild: discord.Guild, channel: MessageableChannel
    ) -> CommandResponse:
        """
        Usage:
            {command_prefix}shutdown

        Disconnects from voice channels and closes the bot process.
        """
        await self.safe_send_message(channel, "\N{WAVING HAND SIGN}")

        player = self.get_player_in(guild)
        if player and player.is_paused:
            player.resume()

        await self.disconnect_all_voice_clients()
        raise exceptions.TerminateSignal()

    async def cmd_leaveserver(
        self, val: str, leftover_args: List[str]
    ) -> CommandResponse:
        """
        Usage:
            {command_prefix}leaveserver <name/ID>

        Forces the bot to leave a server.
        When providing names, names are case-sensitive.
        """
        guild_id = 0
        guild_name = ""
        if leftover_args:
            guild_name = " ".join([val, *leftover_args])

        try:
            guild_id = int(val)
        except ValueError as e:
            if not guild_name:
                # TODO: i18n / UI stuff
                raise exceptions.CommandError("You must provide an ID or name.") from e

        if guild_id:
            leave_guild = self.get_guild(guild_id)

        if leave_guild is None:
            # Get guild by name
            leave_guild = discord.utils.get(self.guilds, name=guild_name)

        if leave_guild is None:
            raise exceptions.CommandError(
                f"No guild was found with the ID or name as `{val}`"
            )

        await leave_guild.leave()

        guild_name = leave_guild.name
        guild_owner = leave_guild.owner.name if leave_guild.owner else "Unknown"
        guild_id = leave_guild.id
        # TODO: this response doesn't make sense if the command is issued
        # from within the server being left.
        return Response(
            # TODO: i18n / UI stuff
            f"Left the guild: `{guild_name}` (Owner: `{guild_owner}`, ID: `{guild_id}`)"
        )

    @dev_only
    async def cmd_breakpoint(self) -> CommandResponse:
        """
        Do nothing but print a critical level error to the log.
        """
        log.critical("Activating debug breakpoint")
        return None

    @dev_only
    async def cmd_objgraph(
        self,
        message: discord.Message,  # pylint: disable=unused-argument
        channel: MessageableChannel,
        func: str = "most_common_types()",
    ) -> CommandResponse:
        """
        Interact with objgraph to make it spill the beans.
        """
        if not objgraph:
            raise exceptions.CommandError(
                "Could not import `objgraph`, is it installed?"
            )

        await channel.typing()

        if func == "growth":
            f = StringIO()
            objgraph.show_growth(limit=10, file=f)
            f.seek(0)
            data = f.read()
            f.close()

        elif func == "leaks":
            f = StringIO()
            objgraph.show_most_common_types(
                objects=objgraph.get_leaking_objects(), file=f
            )
            f.seek(0)
            data = f.read()
            f.close()

        elif func == "leakstats":
            data = objgraph.typestats(objects=objgraph.get_leaking_objects())

        else:
            data = eval("objgraph." + func)  # pylint: disable=eval-used

        return Response(data, codeblock="py")

    @dev_only
    async def cmd_debug(
        self,
        _player: Optional[MusicPlayer],
        message: discord.Message,  # pylint: disable=unused-argument
        channel: GuildMessageableChannels,  # pylint: disable=unused-argument
        guild: discord.Guild,  # pylint: disable=unused-argument
        author: discord.Member,  # pylint: disable=unused-argument
        permissions: PermissionGroup,  # pylint: disable=unused-argument
        *,
        data: str,
    ) -> CommandResponse:
        """
        Usage:
            {command_prefix}debug [one line of code]
                OR
            {command_prefix}debug ` ` `py
            many lines
            of python code.
            ` ` `

            This command will execute python code in the commands scope.
            First eval() is attempted, if exceptions are thrown exec() is tried.
            If eval is successful, its return value is displayed.
            If exec is successful, a value can be set to local variable `result`
            and that value will be returned.
        """
        codeblock = "```py\n{}\n```"
        result = None

        if data.startswith("```") and data.endswith("```"):
            data = "\n".join(data.rstrip("`\n").split("\n")[1:])

        code = data.strip("` \n")
        try:
            run_type = "eval"
            result = eval(code)  # pylint: disable=eval-used
            log.debug("Debug code ran with eval().")
        except Exception:  # pylint: disable=broad-exception-caught
            try:
                run_type = "exec"
                # exec needs a fake locals so we can get `result` from it.
                lscope: Dict[str, Any] = {}
                # exec also needs locals() to be in globals() for access to work.
                gscope = globals().copy()
                gscope.update(locals().copy())
                exec(code, gscope, lscope)  # pylint: disable=exec-used
                log.debug("Debug code ran with exec().")
                result = lscope.get("result", result)
            except Exception as e:
                log.exception("Debug code failed to execute.")
                raise exceptions.CommandError(
                    f"Failed to execute debug code.\n{codeblock.format(code)}\n"
                    f"Exception: ```\n{type(e).__name__}:\n{str(e)}```"
                ) from e

        if asyncio.iscoroutine(result):
            result = await result

        return Response(f"**{run_type}() Result:**\n{codeblock.format(result)}")

    @dev_only
    async def cmd_makemarkdown(
        self,
        channel: MessageableChannel,
        author: discord.Member,
        cfg: str = "opts",
    ) -> CommandResponse:
        """
        Command to generate markdown for options and permissions files.
        Contents are generated from code and not pulled from the files!
        """
        valid_opts = ["opts", "perms"]
        if cfg not in valid_opts:
            opts = ", ".join([f"`{o}`" for o in valid_opts])
            raise exceptions.CommandError(f"Option must be one of: {opts}")

        filename = "config_options.md"
        msg_str = "Config options described in Markdown:\n"
        if cfg == "perms":
            filename = "config_permissions.md"
            msg_str = "Permissions described in Markdown:\n"
            config_md = self.permissions.register.export_markdown()
        else:
            config_md = self.config.register.export_markdown()

        sent_to_channel = None

        # TODO: refactor this in favor of safe_send_message doing it all.
        with BytesIO() as fcontent:
            fcontent.write(config_md.encode("utf8"))
            fcontent.seek(0)
            datafile = discord.File(fcontent, filename=filename)

            try:
                # try to DM. this could fail for users with strict privacy settings.
                # or users who just can't get direct messages.
                await author.send(msg_str, file=datafile)

            except discord.errors.HTTPException as e:
                if e.code == 50007:  # cannot send to this user.
                    log.debug("DM failed, sending in channel instead.")
                    sent_to_channel = await channel.send(
                        msg_str,
                        file=datafile,
                    )
                else:
                    raise
        if not sent_to_channel:
            return Response(
                "Sent a message with the requested config markdown.", delete_after=20
            )
        return None

    @owner_only
    async def cmd_checkupdates(self, channel: MessageableChannel) -> CommandResponse:
        """
        Usage:
            {command_prefix}checkupdates

        Display the current bot version and check for updates to MusicBot or dependencies.
        """
        git_status = ""
        pip_status = ""
        updates = False

        await channel.typing()

        # attempt fetching git info.
        try:
            git_bin = shutil.which("git")
            if not git_bin:
                git_status = "Could not locate git executable."
                raise RuntimeError("Could not locate git executable.")

            git_cmd_branch = [git_bin, "rev-parse", "--abbrev-ref", "HEAD"]
            git_cmd_check = [git_bin, "fetch", "--dry-run"]

            # extract current git branch name.
            cmd_branch = await asyncio.create_subprocess_exec(
                *git_cmd_branch,
                stdout=asyncio.subprocess.PIPE,
                stderr=asyncio.subprocess.DEVNULL,
            )
            branch_stdout, _stderr = await cmd_branch.communicate()
            branch_name = branch_stdout.decode("utf8").strip()

            # check if fetch would update.
            cmd_check = await asyncio.create_subprocess_exec(
                *git_cmd_check,
                stdout=asyncio.subprocess.PIPE,
                stderr=asyncio.subprocess.PIPE,
            )
            check_stdout, check_stderr = await cmd_check.communicate()
            check_stdout += check_stderr
            lines = check_stdout.decode("utf8").split("\n")

            # inspect dry run for our branch name to see if there are updates.
            commit_to = ""
            for line in lines:
                parts = line.split()
                if branch_name in parts:
                    commits = line.strip().split(" ", maxsplit=1)[0]
                    _commit_at, commit_to = commits.split("..")
                    break

            if not commit_to:
                git_status = f"No updates in branch `{branch_name}` remote."
            else:
                git_status = (
                    f"New commits are available in `{branch_name}` branch remote."
                )
                updates = True
        except (OSError, ValueError, ConnectionError, RuntimeError):
            log.exception("Failed while checking for updates via git command.")
            git_status = "Error while checking, see logs for details."

        # attempt to fetch pip info.
        try:
            pip_cmd_check = [
                sys.executable,
                "-m",
                "pip",
                "install",
                "-U",
                "-r",
                "./requirements.txt",
                "--quiet",
                "--dry-run",
                "--report",
                "-",
            ]
            pip_cmd = await asyncio.create_subprocess_exec(
                *pip_cmd_check,
                stdout=asyncio.subprocess.PIPE,
                stderr=asyncio.subprocess.DEVNULL,
            )
            pip_stdout, _stderr = await pip_cmd.communicate()
            pip_json = json.loads(pip_stdout)
            pip_packages = ""
            for pkg in pip_json.get("install", []):
                meta = pkg.get("metadata", {})
                if not meta:
                    log.debug("Package missing meta in pip report.")
                    continue
                name = meta.get("name", "")
                ver = meta.get("version", "")
                if name and ver:
                    pip_packages += f"Update for `{name}` to version: `{ver}`\n"
            if pip_packages:
                pip_status = pip_packages
                updates = True
            else:
                pip_status = "No updates for dependencies found."
        except (OSError, ValueError, ConnectionError):
            log.exception("Failed to get pip update status due to some error.")
            pip_status = "Error while checking, see logs for details."

        if updates:
            header = "There are updates for MusicBot available for download."
        else:
            header = "MusicBot is totally up-to-date!"

        return Response(
            f"{header}\n\n"
            f"**Source Code Updates:**\n{git_status}\n\n"
            f"**Dependency Updates:**\n{pip_status}",
            delete_after=60,
        )

    async def cmd_uptime(self) -> CommandResponse:
        """
        Usage:
            {command_prefix}uptime

        Displays the MusicBot uptime, since last start/restart.
        """
        uptime = time.time() - self._init_time
        delta = format_song_duration(uptime)
        name = DEFAULT_BOT_NAME
        if self.user:
            name = self.user.name
        return Response(
            f"{name} has been up for `{delta}`",
            delete_after=30,
        )

    @owner_only
    async def cmd_botlatency(self) -> CommandResponse:
        """
        Usage:
            {command_prefix}botlatency

        Prints latency info for all voice clients.
        """
        vclats = ""
        for vc in self.voice_clients:
            if not isinstance(vc, discord.VoiceClient) or not hasattr(
                vc.channel, "rtc_region"
            ):
                log.debug("Got a strange voice client entry.")
                continue

            vl = vc.latency * 1000
            vla = vc.average_latency * 1000
            # Display Auto for region instead of None
            region = vc.channel.rtc_region or "auto"
            vclats += f"- `{vl:.0f} ms` (`{vla:.0f} ms` Avg.) in region: `{region}`\n"

        if not vclats:
            vclats = "No voice clients connected.\n"

        sl = self.latency * 1000
        return Response(
            f"**API Latency:** `{sl:.0f} ms`\n**VoiceClient Latency:**\n{vclats}",
            delete_after=30,
        )

    async def cmd_latency(self, guild: discord.Guild) -> CommandResponse:
        """
        Usage:
            {command_prefix}latency

        Prints the latency info available to MusicBot.
        If connected to a voice channel, voice latency is also returned.
        """

        voice_lat = ""
        if guild.id in self.players:
            vc = self.players[guild.id].voice_client
            if vc:
                vl = vc.latency * 1000
                vla = vc.average_latency * 1000
                voice_lat = f"\n**Voice Latency:** `{vl:.0f} ms` (`{vla:.0f} ms` Avg.)"
        sl = self.latency * 1000
        return Response(
            f"**API Latency:** `{sl:.0f} ms`{voice_lat}",
            delete_after=30,
        )

    async def cmd_botversion(self) -> CommandResponse:
        """
        Usage:
            {command_prefix}botversion

        Prints the current bot version to chat.
        """
        return Response(
            "https://github.com/Just-Some-Bots/MusicBot\n"
            f"Current version:  `{BOTVERSION}`",
            delete_after=30,
        )

    @owner_only
    async def cmd_setcookies(
        self, message: discord.Message, opt: str = ""
    ) -> CommandResponse:
        """
        Usage:
            {command_prefix}setcookies [ off | on ]
                Disable or enable cookies.txt file without deleting it.

            {command_prefix}setcookies
                Update the cookies.txt file using a supplied attachment.

        Note:
          When updating cookies, you must upload a file named cookies.txt
          If cookies are disabled, uploading will enable the feature.
          Uploads will delete existing cookies, including disabled cookies file.

        WARNING:
          Copying cookies can risk exposing your personal information or accounts,
          and may result in account bans or theft if you are not careful.
          It is not recommended due to these risks, and you should not use this
          feature if you do not understand how to avoid the risks.
        """
        opt = opt.lower()
        if opt == "on":
            if self.downloader.cookies_enabled:
                raise exceptions.CommandError("Cookies already enabled.")

            if (
                not self.config.disabled_cookies_path.is_file()
                and not self.config.cookies_path.is_file()
            ):
                raise exceptions.CommandError(
                    "Cookies must be uploaded to be enabled. (Missing cookies file.)"
                )

            # check for cookies file and use it.
            if self.config.cookies_path.is_file():
                self.downloader.enable_ytdl_cookies()
            else:
                # or rename the file as needed.
                try:
                    self.config.disabled_cookies_path.rename(self.config.cookies_path)
                    self.downloader.enable_ytdl_cookies()
                except OSError as e:
                    raise exceptions.CommandError(
                        f"Could not enable cookies due to error:  {str(e)}"
                    ) from e
            return Response("Cookies have been enabled.")

        if opt == "off":
            if self.downloader.cookies_enabled:
                self.downloader.disable_ytdl_cookies()

            if self.config.cookies_path.is_file():
                try:
                    self.config.cookies_path.rename(self.config.disabled_cookies_path)
                except OSError as e:
                    raise exceptions.CommandError(
                        f"Could not rename cookies file due to error:  {str(e)}\n"
                        "Cookies temporarily disabled and will be re-enabled on next restart."
                    ) from e
            return Response("Cookies have been disabled.")

        # check for attached files and inspect them for use.
        if not message.attachments:
            raise exceptions.CommandError(
                "No attached uploads were found, try again while uploading a cookie file."
            )

        # check for a disabled cookies file and remove it.
        if self.config.disabled_cookies_path.is_file():
            try:
                self.config.disabled_cookies_path.unlink()
            except OSError as e:
                log.warning("Could not remove old, disabled cookies file:  %s", str(e))

        # simply save the uploaded file in attachment 1 as cookies.txt.
        try:
            await message.attachments[0].save(self.config.cookies_path)
        except discord.HTTPException as e:
            raise exceptions.CommandError(
                f"Error downloading the cookies file from discord:  {str(e)}"
            ) from e
        except OSError as e:
            raise exceptions.CommandError(
                f"Could not save cookies to disk:  {str(e)}"
            ) from e

        # enable cookies if it is not already.
        if not self.downloader.cookies_enabled:
            self.downloader.enable_ytdl_cookies()

        return Response("Cookies uploaded and enabled.")

    async def on_message(self, message: discord.Message) -> None:
        """
        Event called by discord.py when any message is sent to/around the bot.
        https://discordpy.readthedocs.io/en/stable/api.html#discord.on_message
        """
        await self.wait_until_ready()

        if not message.channel:
            log.debug("Got a message with no channel, somehow:  %s", message)
            return

        self_mention = "<@MusicBot>"  # placeholder
        if self.user:
            self_mention = f"<@{self.user.id}>"

        if message.channel.guild:
            command_prefix = self.server_data[message.channel.guild.id].command_prefix
        else:
            command_prefix = self.config.command_prefix
        message_content = message.content.strip()
        # if the prefix is an emoji, silently remove the space often auto-inserted after it.
        # this regex will get us close enough to knowing if an unicode emoji is in the prefix...
        emoji_regex = re.compile(r"^(<a?:.+:\d+>|:.+:|[^ -~]+)$")
        if emoji_regex.match(command_prefix):
            message_content = message_content.replace(
                f"{command_prefix} ", command_prefix, 1
            )

        if not message_content.startswith(command_prefix) and (
            self.config.commands_via_mention
            and not message_content.startswith(self_mention)
        ):
            return

        if message.author == self.user:
            log.warning("Ignoring command from myself (%s)", message.content)
            return

        if (
            message.author.bot
            and message.author.id not in self.config.bot_exception_ids
        ):
            log.warning("Ignoring command from other bot (%s)", message.content)
            return

        if (not isinstance(message.channel, discord.abc.GuildChannel)) and (
            not isinstance(message.channel, discord.abc.PrivateChannel)
        ):
            log.warning(
                "Ignoring command from channel of type:  %s", type(message.channel)
            )
            return

        if self.config.commands_via_mention and message_content.startswith(
            self_mention
        ):
            # replace the space often included after mentions.
            message_content = message_content.replace(
                f"{self_mention} ", self_mention, 1
            )
            command_prefix = self_mention

        # handle spaces inside of a command prefix.
        # this is only possible through manual edits to the config.
        if " " in command_prefix:
            invalid_prefix = command_prefix
            command_prefix = command_prefix.replace(" ", "_")
            message_content = message_content.replace(invalid_prefix, command_prefix, 1)

        # Extract the command name and args from the message content.
        command, *args = message_content.split(" ")
        command = command[len(command_prefix) :].lower().strip()

        # [] produce [''] which is not what we want (it break things)
        if args:
            args = " ".join(args).lstrip(" ").split(" ")
        else:
            args = []

        # Check if the incomming command is a "natural" command.
        handler = getattr(self, "cmd_" + command, None)
        if not handler:
            # If no natural command was found, check for aliases when enabled.
            if self.config.usealias:
                # log.debug("Checking for alias with: %s", command)
                command, alias_arg_str = self.aliases.get(command)
                handler = getattr(self, "cmd_" + command, None)
                if not handler:
                    return
                # log.debug("Alias found:  %s %s", command, alias_arg_str)
                # Complex aliases may have args of their own.
                # We assume the user args go after the alias args.
                if alias_arg_str:
                    args = alias_arg_str.split(" ") + args
            # Or ignore aliases, and this non-existent command.
            else:
                return

        if isinstance(message.channel, discord.abc.PrivateChannel):
            if not (
                message.author.id == self.config.owner_id and command == "joinserver"
            ):
                await self.safe_send_message(
                    message.channel, "You cannot use this bot in private messages."
                )
                return

        if (
            self.config.bound_channels
            and message.guild
            and message.channel.id not in self.config.bound_channels
        ):
            if self.config.unbound_servers:
                for channel in message.guild.channels:
                    if channel.id in self.config.bound_channels:
                        return
            else:
                return  # if I want to log this I just move it under the prefix check

        # check for user id or name in blacklist.
        if (
            self.config.user_blocklist.is_blocked(message.author)
            and message.author.id != self.config.owner_id
        ):
            log.warning(
                "User in block list: %s/%s  tried command: %s",
                message.author.id,
                str(message.author),
                command,
            )
            return

        log.info(
            "Message from %s/%s: %s",
            message.author.id,
            str(message.author),
            message_content.replace("\n", "\n... "),
        )

        user_permissions = self.permissions.for_user(message.author)

        argspec = inspect.signature(handler)
        params = argspec.parameters.copy()

        sentmsg = response = None

        try:
            if (
                user_permissions.ignore_non_voice
                and command in user_permissions.ignore_non_voice
            ):
                await self._check_ignore_non_voice(message)

            # populate the existing command signature args.
            handler_kwargs: Dict[str, Any] = {}
            if params.pop("message", None):
                handler_kwargs["message"] = message

            if params.pop("channel", None):
                handler_kwargs["channel"] = message.channel

            if params.pop("author", None):
                handler_kwargs["author"] = message.author

            if params.pop("guild", None):
                handler_kwargs["guild"] = message.guild

            # this is the player-required arg, it prompts to be summoned if not already in voice.
            # or otherwise denies use if non-guild voice is used.
            if params.pop("player", None):
                # however, it needs a voice channel to connect to.
                if (
                    isinstance(message.author, discord.Member)
                    and message.guild
                    and message.author.voice
                    and message.author.voice.channel
                ):
                    handler_kwargs["player"] = await self.get_player(
                        message.author.voice.channel
                    )
                else:
                    # TODO: enable ignore-non-voice commands to work here
                    # by looking for the first available VC if author has none.
                    raise exceptions.CommandError(
                        "This command requires you to be in a Guild Voice channel."
                    )

            # this is the optional-player arg.
            if params.pop("_player", None):
                if message.guild:
                    handler_kwargs["_player"] = self.get_player_in(message.guild)
                else:
                    handler_kwargs["_player"] = None

            if params.pop("permissions", None):
                handler_kwargs["permissions"] = user_permissions

            # this arg only works in guilds.
            if params.pop("user_mentions", None):

                def member_or_user(
                    uid: int,
                ) -> Optional[Union[discord.Member, discord.User]]:
                    if message.guild:
                        m = message.guild.get_member(uid)
                        if m:
                            return m
                    return self.get_user(uid)

                handler_kwargs["user_mentions"] = []
                for um_id in message.raw_mentions:
                    m = member_or_user(um_id)
                    if m is not None:
                        handler_kwargs["user_mentions"].append(m)

            # this arg only works in guilds.
            if params.pop("channel_mentions", None):
                if message.guild:
                    handler_kwargs["channel_mentions"] = list(
                        map(message.guild.get_channel, message.raw_channel_mentions)
                    )
                else:
                    handler_kwargs["channel_mentions"] = []

            if params.pop("voice_channel", None):
                if message.guild:
                    handler_kwargs["voice_channel"] = (
                        message.guild.me.voice.channel
                        if message.guild.me.voice
                        else None
                    )
                else:
                    handler_kwargs["voice_channel"] = None

            if params.pop("leftover_args", None):
                handler_kwargs["leftover_args"] = args

            args_expected = []
            for key, param in list(params.items()):
                # parse (*args) as a list of args
                if param.kind == param.VAR_POSITIONAL:
                    handler_kwargs[key] = args
                    params.pop(key)
                    continue

                # parse (*, args) as args rejoined as a string
                # multiple of these arguments will have the same value
                if param.kind == param.KEYWORD_ONLY and param.default == param.empty:
                    handler_kwargs[key] = " ".join(args)
                    params.pop(key)
                    continue

                doc_key = (
                    f"[{key}={param.default}]"
                    if param.default is not param.empty
                    else key
                )
                args_expected.append(doc_key)

                # Ignore keyword args with default values when the command had no arguments
                if not args and param.default is not param.empty:
                    params.pop(key)
                    continue

                # Assign given values to positional arguments
                if args:
                    arg_value = args.pop(0)
                    handler_kwargs[key] = arg_value
                    params.pop(key)

            # Test non-owners for command permissions.
            if message.author.id != self.config.owner_id:
                user_permissions.can_use_command(command)

            # Invalid usage, return docstring
            if params:
                docs = getattr(handler, "__doc__", None)
                if not docs:
                    doc_args = " ".join(args_expected)
                    docs = f"Usage: {command_prefix}{command} {doc_args}"

                docs = dedent(docs).format(command_prefix=command_prefix)
                await self.safe_send_message(
                    message.channel,
                    f"```\n{docs}\n```",
                    expire_in=60,
                )
                return

            response = await handler(**handler_kwargs)
            if response and isinstance(response, Response):
                if (
                    not isinstance(response.content, discord.Embed)
                    and self.config.embeds
                ):
                    content = self._gen_embed()
                    content.title = command
                    content.description = response.content

                    if response.reply:
                        content.description = (
                            f"{message.author.mention} {content.description}"
                        )
                    sentmsg = await self.safe_send_message(
                        message.channel,
                        content,
                        expire_in=(
                            response.delete_after if self.config.delete_messages else 0
                        ),
                        also_delete=message if self.config.delete_invoking else None,
                    )

                else:
                    contents = response.content
                    if response.reply:
                        contents = f"{message.author.mention}: {contents}"

                    sentmsg = await self.safe_send_message(
                        message.channel,
                        contents,
                        expire_in=(
                            response.delete_after if self.config.delete_messages else 0
                        ),
                        also_delete=message if self.config.delete_invoking else None,
                    )

        except (
            exceptions.CommandError,
            exceptions.HelpfulError,
            exceptions.ExtractionError,
        ) as e:
            log.error(
                "Error in %s: %s: %s",
                command,
                e.__class__.__name__,
                e.message,
                exc_info=True,
            )

            expirein = e.expire_in if self.config.delete_messages else 0
            alsodelete = message if self.config.delete_invoking else None

            if self.config.embeds:
                content = self._gen_embed()
                content.add_field(name="Error", value=e.message, inline=False)
                content.colour = discord.Colour(13369344)

                await self.safe_send_message(
                    message.channel, content, expire_in=expirein, also_delete=alsodelete
                )

            else:
                contents = f"```\n{e.message}\n```"

                await self.safe_send_message(
                    message.channel,
                    contents,
                    expire_in=expirein,
                    also_delete=alsodelete,
                )

        except exceptions.Signal:
            raise

        except Exception:  # pylint: disable=broad-exception-caught
            log.error("Exception in on_message", exc_info=True)
            if self.config.debug_mode:
                tb_str = traceback.format_exc()
                await self.safe_send_message(message.channel, f"```\n{tb_str}\n```")

        finally:
            if not sentmsg and not response and self.config.delete_invoking:
                await asyncio.sleep(5)
                await self.safe_delete_message(message, quiet=True)

    async def gen_cmd_list(
        self, message: discord.Message, list_all_cmds: bool = False
    ) -> List[str]:
        """
        Return a list of valid command names, without prefix, for the given message author.
        Commands marked with @dev_cmd are never included.

        Param `list_all_cmds` set True will list commands regardless of permission restrictions.
        """
        commands = []
        for att in dir(self):
            # This will always return at least cmd_help, since they needed perms to run this command
            if att.startswith("cmd_") and not hasattr(getattr(self, att), "dev_cmd"):
                user_permissions = self.permissions.for_user(message.author)
                command_name = att.replace("cmd_", "").lower()
                whitelist = user_permissions.command_whitelist
                blacklist = user_permissions.command_blacklist
                if list_all_cmds:
                    commands.append(command_name)

                elif blacklist and command_name in blacklist:
                    pass

                elif whitelist and command_name not in whitelist:
                    pass

                else:
                    commands.append(command_name)
        return commands

    async def on_inactivity_timeout_expired(
        self, voice_channel: VoiceableChannel
    ) -> None:
        """
        A generic event called by MusicBot when configured channel or player
        activity timers reach their end.
        """
        guild = voice_channel.guild

        if isinstance(voice_channel, (discord.VoiceChannel, discord.StageChannel)):
            last_np_msg = self.server_data[guild.id].last_np_msg
            if last_np_msg is not None and last_np_msg.channel:
                channel = last_np_msg.channel
                if self.config.embeds:
                    embed = self._gen_embed()
                    embed.title = "Leaving voice channel"
                    embed.description = (
                        f"Leaving voice channel {voice_channel.name} due to inactivity."
                    )
                    await self.safe_send_message(channel, embed, expire_in=30)
                else:
                    await self.safe_send_message(
                        channel,
                        f"Leaving voice channel {voice_channel.name} in due to inactivity.",
                        expire_in=30,
                    )

            log.info(
                "Leaving voice channel %s in %s due to inactivity.",
                voice_channel.name,
                voice_channel.guild,
            )
            await self.disconnect_voice_client(guild)

    async def on_connect(self) -> None:
        """Event called by discord.py when the Client has connected to the API."""
        if self.init_ok:
            log.info("MusicBot has become connected.")

    async def on_disconnect(self) -> None:
        """Event called by discord.py any time bot is disconnected, or fails to connect."""
        log.info("MusicBot has become disconnected.")

    async def on_socket_event_type(self, event_type: str) -> None:
        """Event called by discord.py on any socket event."""
        log.everything(  # type: ignore[attr-defined]
            "Got a Socket Event:  %s", event_type
        )

    async def on_voice_state_update(
        self,
        member: discord.Member,
        before: discord.VoiceState,
        after: discord.VoiceState,
    ) -> None:
        """
        Event called by discord.py when a VoiceClient changes state in any way.
        https://discordpy.readthedocs.io/en/stable/api.html#discord.on_voice_state_update
        """
        if not self.init_ok:
            if self.config.debug_mode:
                log.warning(
                    "VoiceState updated before on_ready finished"
                )  # TODO: remove after coverage testing
            return  # Ignore stuff before ready

        guild = member.guild
        follow_user = self.server_data[guild.id].follow_user

        if self.config.leave_inactive_channel and not follow_user:
            event = self.server_data[guild.id].get_event("inactive_vc_timer")

            if before.channel and self.user in before.channel.members:
                if str(before.channel.id) in str(self.config.autojoin_channels):
                    log.info(
                        "Ignoring %s in %s as it is a bound voice channel.",
                        before.channel.name,
                        before.channel.guild,
                    )

                elif is_empty_voice_channel(
                    before.channel, include_bots=self.config.bot_exception_ids
                ):
                    log.info(
                        "%s has been detected as empty. Handling timeouts.",
                        before.channel.name,
                    )
                    self.create_task(
                        self.handle_vc_inactivity(guild), name="MB_HandleInactiveVC"
                    )
            elif after.channel and member != self.user:
                if self.user in after.channel.members:
                    if event.is_active():
                        # Added to not spam the console with the message for every person that joins
                        log.info(
                            "A user joined %s, cancelling timer.",
                            after.channel.name,
                        )
                    event.set()

            if (
                member == self.user and before.channel and after.channel
            ):  # bot got moved from channel to channel
                # if not any(not user.bot for user in after.channel.members):
                if is_empty_voice_channel(
                    after.channel, include_bots=self.config.bot_exception_ids
                ):
                    log.info(
                        "The bot got moved and the voice channel %s is empty. Handling timeouts.",
                        after.channel.name,
                    )
                    self.create_task(
                        self.handle_vc_inactivity(guild), name="MB_HandleInactiveVC"
                    )
                else:
                    if event.is_active():
                        log.info(
                            "The bot got moved and the voice channel %s is not empty.",
                            after.channel.name,
                        )
                        event.set()

        # Voice stat updates for bot itself.
        if member == self.user:
            # check if bot was disconnected from a voice channel
            if not after.channel and before.channel and not self.network_outage:
                if await self._handle_api_disconnect(before):
                    return

        if before.channel:
            player = self.get_player_in(before.channel.guild)
            if player and not follow_user:
                await self._handle_guild_auto_pause(player)
        if after.channel:
            player = self.get_player_in(after.channel.guild)
            if player and not follow_user:
                await self._handle_guild_auto_pause(player)

        if follow_user and member.id == follow_user.id:
            # follow-user has left the server voice channels.
            if after.channel is None:
                log.debug("No longer following user %s", member)
                self.server_data[member.guild.id].follow_user = None
                if player and not self.server_data[member.guild.id].auto_join_channel:
                    await self._handle_guild_auto_pause(player)
                if player and self.server_data[member.guild.id].auto_join_channel:
                    if (
                        player.voice_client.channel
                        != self.server_data[member.guild.id].auto_join_channel
                    ):
                        # move_to does not support setting deafen flags nor keep
                        # the flags set from initial connection.
                        # await player.voice_client.move_to(
                        #     self.server_data[member.guild.id].auto_join_channel
                        # )
                        await member.guild.change_voice_state(
                            channel=self.server_data[member.guild.id].auto_join_channel,
                            self_deaf=self.config.self_deafen,
                        )

            # follow-user has moved to a new channel.
            elif before.channel != after.channel and player:
                log.debug("Following user `%s` to channel:  %s", member, after.channel)
                if player.is_playing:
                    player.pause()
                # using move_to does not respect the self-deafen flags from connect
                # nor does it allow us to set them...
                # await player.voice_client.move_to(after.channel)
                await member.guild.change_voice_state(
                    channel=after.channel,
                    self_deaf=self.config.self_deafen,
                )
                if player.is_paused:
                    player.resume()

<<<<<<< HEAD
=======
        # handle cases where the bot was moved into a stage channel
        if (
            before.channel
            and after.channel
            and isinstance(after.channel, discord.StageChannel)
        ):
            if after.channel != before.channel:
                await self._handle_stage_channels(after.channel)
            # handles bot moved to audience
            elif after.suppress and not before.suppress:
                log.info(f"Bot was moved  to the audience in {after.channel}.")
                if player.is_playing:
                    player.pause()
                    log.info("Player is pausing.")
                return
            # handles bot invited to speak
            elif not after.suppress and before.suppress:
                log.info(f"Bot was made speaker in {after.channel}.")
                if player.is_paused:
                    player.resume()
                    log.info("Player is resuming.")
                return

    async def _handle_stage_channels(self, channel: discord.StageChannel) -> None:
        """
        Handles actions related to a StageChannel, such as unmuting the bot
        and requesting permission to speak if necessary.

        :param channel:
            The StageChannel to handle.

        :raises: musicbot.exceptions.PermissionsError
            If MusicBot does not have permissions required to unmute or request to speak.
        """

        lock_key = f"stage_channel:{channel.id}"
        async with self.aiolocks[lock_key]:
            try:
                await channel.guild.me.edit(suppress=False)
                log.info(f"Connected to {channel} and unmuted successfully.")
                return
            except (discord.Forbidden, discord.HTTPException) as e:
                if isinstance(e, discord.Forbidden):
                    log.info(
                        "Missing permissions to unmute. Attempting to request to speak."
                    )
                    raise exceptions.PermissionsError(
                        "Missing permissions to unmute. Will try to request to speak."
                    )
                else:
                    log.debug(f"HTTP exception occured: {e}")

                try:
                    await channel.guild.me.request_to_speak()
                    log.info(f"Requested permission to speak in {channel}.")
                    return
                except discord.Forbidden:
                    log.exception(
                        "Failed to request to speak. Waiting for permission to play audio."
                    )
                    raise exceptions.PermissionsError(
                        "Unable to request to speak, missing permissions"
                    )
                except discord.HTTPException as e:
                    log.debug(f"HTTP exception occured: {e}")

>>>>>>> 32c5ff8d
    async def _handle_api_disconnect(self, before: discord.VoiceState) -> bool:
        """
        Method called from on_voice_state_update when MusicBot is disconnected from voice.
        """
        if not before.channel:
            log.debug("VoiceState disconnect before.channel is None.")
            return False

        o_guild = self.get_guild(before.channel.guild.id)
        o_vc: Optional[discord.VoiceClient] = None
        close_code: Optional[int] = None
        state: Optional[Any] = None
        if o_guild is not None and isinstance(
            o_guild.voice_client, discord.VoiceClient
        ):
            o_vc = o_guild.voice_client
            # borrow this for logging sake.
            close_code = (
                o_vc._connection.ws._close_code  # pylint: disable=protected-access
            )
            state = o_vc._connection.state  # pylint: disable=protected-access

        # These conditions are met when API terminates a voice client.
        # This could be a user initiated disconnect, but we have no way to tell.
        # Normally VoiceClients should auto-reconnect. However attempting to wait
        # by using VoiceClient.wait_until_connected() never seems to resolve.
        if (
            o_guild is not None
            and ((o_vc and not o_vc.is_connected()) or o_vc is None)
            and o_guild.id in self.players
        ):
            log.info(
                "Disconnected from voice by Discord API in: %s/%s (Code: %s) [S:%s]",
                o_guild.name,
                before.channel.name,
                close_code,
                state.name.upper() if state else None,
            )
            await self.disconnect_voice_client(o_guild)

            # reconnect if the guild is configured to auto-join.
            if self.server_data[o_guild.id].auto_join_channel is not None:
                # Look for the last channel we were in.
                target_channel = self.get_channel(before.channel.id)
                if not target_channel:
                    # fall back to the configured channel.
                    target_channel = self.server_data[o_guild.id].auto_join_channel

                if not isinstance(
                    target_channel, (discord.VoiceChannel, discord.StageChannel)
                ):
                    log.error(
                        "Cannot use auto-join channel with type: %s  in guild:  %s",
                        type(target_channel),
                        before.channel.guild,
                    )
                    return True

                if not target_channel:
                    log.error(
                        "Cannot find the auto-joined channel, was it deleted?  Guild:  %s",
                        before.channel.guild,
                    )
                    return True

                log.info(
                    "Reconnecting to auto-joined guild on channel:  %s",
                    target_channel,
                )
                try:
                    r_player = await self.get_player(
                        target_channel, create=True, deserialize=True
                    )

                    if r_player.is_stopped:
                        r_player.play()

                except (TypeError, exceptions.PermissionsError):
                    log.warning(
                        "Cannot auto join channel:  %s",
                        before.channel,
                        exc_info=True,
                    )
            return True

        # TODO: If bot has left a server but still had a client, we should kill it.
        # if o_guild is None and before.channel.guild.id in self.players:

        return False

    async def on_guild_join(self, guild: discord.Guild) -> None:
        """
        Event called by discord.py when the bot joins a new guild.
        https://discordpy.readthedocs.io/en/stable/api.html#discord.on_guild_join
        """
        log.info("Bot has been added to guild: %s", guild.name)

        # Leave guilds if the owner is not a member and configured to do so.
        if self.config.leavenonowners:
            # Get the owner so we can notify them of the leave via DM.
            owner = self._get_owner_member()
            if owner:
                # check for the owner in the guild.
                check = guild.get_member(owner.id)
                if check is None:
                    await guild.leave()
                    log.info(
                        "Left guild '%s' due to bot owner not found.",
                        guild.name,
                    )
                    await owner.send(
                        self.str.get(
                            "left-no-owner-guilds",
                            "Left `{}` due to bot owner not being found in it.",
                        ).format(guild.name)
                    )

        log.debug("Creating data folder for guild %s", guild.id)
        self.config.data_path.joinpath(str(guild.id)).mkdir(exist_ok=True)

    async def on_guild_remove(self, guild: discord.Guild) -> None:
        """
        Event called by discord.py when the bot is removed from a guild or a guild is deleted.
        https://discordpy.readthedocs.io/en/stable/api.html#discord.on_guild_remove
        """
        log.info("Bot has been removed from guild: %s", guild.name)
        log.debug("Updated guild list:")
        for s in self.guilds:
            log.debug(" - %s", s.name)

        if guild.id in self.players:
            self.players.pop(guild.id).kill()

    async def on_guild_available(self, guild: discord.Guild) -> None:
        """
        Event called by discord.py when a guild becomes available.
        https://discordpy.readthedocs.io/en/stable/api.html#discord.on_guild_available
        """
        if not self.init_ok:
            return  # Ignore pre-ready events

        log.info('Guild "%s" has become available.', guild.name)

        player = self.get_player_in(guild)

        if player and player.is_paused and player.guild_or_net_unavailable:
            log.debug(
                'Resuming player in "%s" due to availability.',
                guild.name,
            )
            player.guild_or_net_unavailable = False
            player.resume()

        if player:
            player.guild_or_net_unavailable = False

    async def on_guild_unavailable(self, guild: discord.Guild) -> None:
        """
        Event called by discord.py when Discord API says a guild is unavailable.
        https://discordpy.readthedocs.io/en/stable/api.html#discord.on_guild_unavailable
        """
        if not self.init_ok:
            return  # Ignore pre-ready events.

        log.info('Guild "%s" has become unavailable.', guild.name)

        player = self.get_player_in(guild)

        if player and player.is_playing:
            log.debug(
                'Pausing player in "%s" due to unavailability.',
                guild.name,
            )
            player.pause()

        if player:
            player.guild_or_net_unavailable = True

    async def on_guild_update(
        self, before: discord.Guild, after: discord.Guild
    ) -> None:
        """
        Event called by discord.py when guild properties are updated.
        https://discordpy.readthedocs.io/en/stable/api.html#discord.on_guild_update
        """
        if log.getEffectiveLevel() <= logging.EVERYTHING:  # type: ignore[attr-defined]
            log.info("Guild update for:  %s", before)
            for name in set(getattr(before, "__slotnames__")):
                a_val = getattr(after, name, None)
                b_val = getattr(before, name, None)
                if b_val != a_val:
                    log.everything(  # type: ignore[attr-defined]
                        f"Guild attribute {name} is now: {a_val}  -- Was: {b_val}"
                    )

    async def on_guild_channel_update(
        self, before: GuildMessageableChannels, after: GuildMessageableChannels
    ) -> None:
        """
        Event called by discord.py when a guild channel is updated.
        https://discordpy.readthedocs.io/en/stable/api.html#discord.on_guild_channel_update
        """
        # This allows us to log when certain channel properties are changed.
        # Mostly for information sake at current.
        changes = ""
        if before.name != after.name:
            changes += f" name = {after.name}"
        if isinstance(
            before, (discord.VoiceChannel, discord.StageChannel)
        ) and isinstance(after, (discord.VoiceChannel, discord.StageChannel)):
            # Splitting hairs, but we could pause playback here until voice update later.
            if before.rtc_region != after.rtc_region:
                changes += f" voice-region = {after.rtc_region}"
            if before.bitrate != after.bitrate:
                changes += f" bitrate = {after.bitrate}"
            if before.user_limit != after.user_limit:
                changes += f" user-limit = {after.user_limit}"
        # The chat delay is not currently respected by MusicBot. Is this a problem?
        if before.slowmode_delay != after.slowmode_delay:
            changes += f" slowmode = {after.slowmode_delay}"

        if changes:
            log.info("Channel update for:  %s  --  %s", before, changes)<|MERGE_RESOLUTION|>--- conflicted
+++ resolved
@@ -831,21 +831,10 @@
                     "MusicBot connection to voice was cancelled. This is odd. Maybe restart?"
                 ) from e
 
-<<<<<<< HEAD
-        # TODO: look into Stage channel handling and test this at some point.
-        # It is likely that we'll want to respond to a voice state update instead
-        # to make sure manually moving a bot to a StageChannel gives it speaker.
-        if isinstance(channel, discord.StageChannel):
-            try:
-                await channel.guild.me.edit(suppress=False)
-            except (discord.Forbidden, discord.HTTPException):
-                log.exception("Something broke in StageChannel handling.")
-=======
         # Moving the bot does not grant it permissions to speak automatically,
         # however stage mods can invite it to speak
         if isinstance(channel, discord.StageChannel):
             await self._handle_stage_channels(channel)
->>>>>>> 32c5ff8d
 
         return client
 
@@ -2020,7 +2009,6 @@
         # method used to periodically check for a signal, and process it.
         async def check_windows_signal() -> None:
             while True:
-<<<<<<< HEAD
 
                 if self.logout_called:
                     break
@@ -2069,56 +2057,6 @@
             log.exception("Exception thrown while handling interrupt signal!")
             raise KeyboardInterrupt() from e
 
-=======
-
-                if self.logout_called:
-                    break
-                if self._os_signal is None:
-                    try:
-                        await asyncio.sleep(1)
-                    except asyncio.CancelledError:
-                        break
-                else:
-                    await self.on_os_signal(self._os_signal, self.loop)
-                    self._os_signal = None
-
-        # register interrupt signal Ctrl+C to be trapped.
-        signal.signal(signal.SIGINT, set_windows_signal)
-        # and start the signal checking loop.
-        task_ref = asyncio.create_task(
-            check_windows_signal(), name="MB_WinInteruptChecker"
-        )
-        setattr(self, "_mb_win_sig_checker_task", task_ref)
-
-    async def on_os_signal(
-        self, sig: signal.Signals, _loop: asyncio.AbstractEventLoop
-    ) -> None:
-        """
-        On Unix-like/Linux OS, this method is called automatically on the event
-        loop for signals registered in run.py.
-        On Windows, this method is called by custom signal handling set up at
-        the start of run_musicbot().
-        This allows MusicBot to handle external signals and triggering a clean
-        shutdown of MusicBot in response to them.
-
-        It essentially just calls logout, and the rest of MusicBot tear-down is
-        finished up in `MusicBot.run_musicbot()` instead.
-
-        Signals handled here are registered with the event loop in run.py.
-        """
-        # This print facilitates putting '^C' on its own line in the terminal.
-        print()
-        log.warning("Caught a signal from the OS: %s", sig.name)
-
-        try:
-            if self and not self.logout_called:
-                log.info("Disconnecting and closing down MusicBot...")
-                await self.logout()
-        except Exception as e:
-            log.exception("Exception thrown while handling interrupt signal!")
-            raise KeyboardInterrupt() from e
-
->>>>>>> 32c5ff8d
     async def run_musicbot(self) -> None:
         """
         This method is to be used in an event loop to start the MusicBot.
@@ -2177,7 +2115,6 @@
                     log.debug("Will try to cancel task:  %s  (%s)", tname, coro_name)
                     task.cancel()
                     pending_tasks.append(task)
-<<<<<<< HEAD
 
             # wait on any pending tasks.
             if pending_tasks:
@@ -2197,27 +2134,6 @@
                 await self.session.close()
                 await asyncio.sleep(0.5)
 
-=======
-
-            # wait on any pending tasks.
-            if pending_tasks:
-                log.debug("Awaiting pending tasks...")
-                await asyncio.gather(*pending_tasks, return_exceptions=True)
-                await asyncio.sleep(0.5)
-
-            # ensure connector is closed.
-            if self.http.connector:
-                log.debug("Closing HTTP Connector.")
-                await self.http.connector.close()
-                await asyncio.sleep(0.5)
-
-            # ensure the session is closed.
-            if self.session:
-                log.debug("Closing aiohttp session.")
-                await self.session.close()
-                await asyncio.sleep(0.5)
-
->>>>>>> 32c5ff8d
             # if anything set an exit signal, we should raise it here.
             if self.exit_signal:
                 raise self.exit_signal
@@ -3725,7 +3641,6 @@
         """
         # TODO: perhaps a means of listing chapters and seeking to them. like `seek ch1` & `seek list`
         if not _player or not _player.current_entry:
-<<<<<<< HEAD
             raise exceptions.CommandError(
                 "Cannot use seek if there is nothing playing.",
                 expire_in=30,
@@ -3737,19 +3652,6 @@
                 expire_in=30,
             )
 
-=======
-            raise exceptions.CommandError(
-                "Cannot use seek if there is nothing playing.",
-                expire_in=30,
-            )
-
-        if _player.current_entry.duration is None:
-            raise exceptions.CommandError(
-                "Cannot use seek on current track, it has an unknown duration.",
-                expire_in=30,
-            )
-
->>>>>>> 32c5ff8d
         if not isinstance(
             _player.current_entry, (URLPlaylistEntry, LocalFilePlaylistEntry)
         ):
@@ -5024,7 +4926,6 @@
                     f"No longer following user `{author.name}`",
                     delete_after=30,
                 )
-<<<<<<< HEAD
 
             # Change to following a new user.
             self.server_data[guild.id].follow_user = author
@@ -5033,16 +4934,6 @@
                 delete_after=30,
             )
 
-=======
-
-            # Change to following a new user.
-            self.server_data[guild.id].follow_user = author
-            return Response(
-                f"Now following user `{author.name}` between voice channels.",
-                delete_after=30,
-            )
-
->>>>>>> 32c5ff8d
         # Follow the invoking user.
         # If owner mentioned a user, bind to the mentioned user instead.
         bind_to_member = author
@@ -5427,7 +5318,6 @@
                 self.server_data[guild.id].current_playing_url = ""
 
             player.skip()
-<<<<<<< HEAD
             return Response(
                 self.str.get(
                     "cmd-skip-reply-skipped-1",
@@ -5804,14 +5694,11 @@
             default = "\nThis option can only be set by editing the config file."
             if opt.editable:
                 default = f"\nBy default this option is set to: {opt.default}"
-=======
->>>>>>> 32c5ff8d
             return Response(
                 f"**Option:** `{opt}`\n{opt.comment}{default}",
                 delete_after=60,
             )
 
-<<<<<<< HEAD
         # Save the current config value to the INI file.
         if option == "save":
             if not opt.editable:
@@ -5892,451 +5779,6 @@
             # TODO look into option registry display code for use here
             reset_value_display = default_value if default_value else "an empty set"
 
-=======
-        # TODO: When a song gets skipped, delete the old x needed to skip messages
-        if not permissions.skip_looped and player.repeatsong:
-            raise exceptions.PermissionsError(
-                self.str.get(
-                    "cmd-skip-vote-noperms-looped-song",
-                    "You do not have permission to skip a looped song.",
-                )
-            )
-
-        if player.repeatsong:
-            player.repeatsong = False
-        return Response(
-            self.str.get(
-                "cmd-skip-reply-voted-1",
-                "Your skip for `{0}` was acknowledged.\n**{1}** more {2} required to vote to skip this song.",
-            ).format(
-                current_entry.title,
-                skips_remaining,
-                (
-                    self.str.get("cmd-skip-reply-voted-2", "person is")
-                    if skips_remaining == 1
-                    else self.str.get("cmd-skip-reply-voted-3", "people are")
-                ),
-            ),
-            reply=True,
-            delete_after=20,
-        )
-
-    async def cmd_volume(
-        self, player: MusicPlayer, new_volume: str = ""
-    ) -> CommandResponse:
-        """
-        Usage:
-            {command_prefix}volume (+/-)[volume]
-
-        Sets the playback volume. Accepted values are from 1 to 100.
-        Putting + or - before the volume will make the volume change relative to the current volume.
-        """
-
-        if not new_volume:
-            return Response(
-                self.str.get("cmd-volume-current", "Current volume: `%s%%`")
-                % int(player.volume * 100),
-                reply=True,
-                delete_after=20,
-            )
-
-        relative = False
-        if new_volume[0] in "+-":
-            relative = True
-
-        try:
-            int_volume = int(new_volume)
-
-        except ValueError as e:
-            raise exceptions.CommandError(
-                self.str.get(
-                    "cmd-volume-invalid", "`{0}` is not a valid number"
-                ).format(new_volume),
-                expire_in=20,
-            ) from e
-
-        vol_change = 0
-        if relative:
-            vol_change = int_volume
-            int_volume += int(player.volume * 100)
-
-        old_volume = int(player.volume * 100)
-
-        if 0 < int_volume <= 100:
-            player.volume = int_volume / 100.0
-
-            return Response(
-                self.str.get("cmd-volume-reply", "Updated volume from **%d** to **%d**")
-                % (old_volume, int_volume),
-                reply=True,
-                delete_after=20,
-            )
-
-        if relative:
-            raise exceptions.CommandError(
-                self.str.get(
-                    "cmd-volume-unreasonable-relative",
-                    "Unreasonable volume change provided: {}{:+} -> {}%.  Provide a change between {} and {:+}.",
-                ).format(
-                    old_volume,
-                    vol_change,
-                    old_volume + vol_change,
-                    1 - old_volume,
-                    100 - old_volume,
-                ),
-                expire_in=20,
-            )
-
-        raise exceptions.CommandError(
-            self.str.get(
-                "cmd-volume-unreasonable-absolute",
-                "Unreasonable volume provided: {}%. Provide a value between 1 and 100.",
-            ).format(new_volume),
-            expire_in=20,
-        )
-
-    async def cmd_speed(
-        self, guild: discord.Guild, player: MusicPlayer, new_speed: str = ""
-    ) -> CommandResponse:
-        """
-        Usage:
-            {command_prefix}speed [rate]
-
-        Apply a speed to the currently playing track.
-        The rate must be between 0.5 and 100.0 due to ffmpeg limits.
-        Stream playback does not support speed adjustments.
-        """
-        if not player.current_entry:
-            raise exceptions.CommandError(
-                "No track is playing, cannot set speed.\n"
-                "Use the config command to set a default playback speed.",
-                expire_in=30,
-            )
-
-        if not isinstance(
-            player.current_entry, (URLPlaylistEntry, LocalFilePlaylistEntry)
-        ):
-            raise exceptions.CommandError(
-                "Speed cannot be applied to streamed media.",
-                expire_in=30,
-            )
-
-        if not new_speed:
-            raise exceptions.CommandError(
-                "You must provide a speed to set.",
-                expire_in=30,
-            )
-
-        try:
-            speed = float(new_speed)
-            if speed < 0.5 or speed > 100.0:
-                raise ValueError("Value out of range.")
-        except (ValueError, TypeError) as e:
-            raise exceptions.CommandError(
-                "The speed you proivded is invalid. Use a number between 0.5 and 100.",
-                expire_in=30,
-            ) from e
-
-        # Set current playback progress and speed then restart playback.
-        entry = player.current_entry
-        entry.set_start_time(player.progress)
-        entry.set_playback_speed(speed)
-        player.playlist.insert_entry_at_index(0, entry)
-
-        # handle history playlist updates.
-        if (
-            self.config.enable_queue_history_global
-            or self.config.enable_queue_history_guilds
-        ):
-            self.server_data[guild.id].current_playing_url = ""
-
-        player.skip()
-
-        return Response(
-            f"Setting playback speed to `{speed:.3f}` for current track.",
-            delete_after=30,
-        )
-
-    @owner_only
-    async def cmd_config(
-        self,
-        user_mentions: UserMentions,
-        channel_mentions: List[discord.abc.GuildChannel],
-        option: str,
-        leftover_args: List[str],
-    ) -> CommandResponse:
-        """
-        Usage:
-            {command_prefix}config missing
-                Shows help text about any missing config options.
-
-            {command_prefix}config diff
-                Lists the names of options which have been changed since loading config file.
-
-            {command_prefix}config list
-                List the available config options and their sections.
-
-            {command_prefix}config reload
-                Reload the options.ini file from disk.
-
-            {command_prefix}config help [Section] [Option]
-                Shows help text for a specific option.
-
-            {command_prefix}config show [Section] [Option]
-                Display the current value of the option.
-
-            {command_prefix}config save [Section] [Option]
-                Saves the current current value to the options file.
-
-            {command_prefix}config set [Section] [Option] [value]
-                Validates the option and sets the config for the session, but not to file.
-
-        This command allows management of MusicBot config options file.
-        """
-        if user_mentions and channel_mentions:
-            raise exceptions.CommandError(
-                "Config cannot use channel and user mentions at the same time.",
-                expire_in=30,
-            )
-
-        option = option.lower()
-        valid_options = [
-            "missing",
-            "diff",
-            "list",
-            "save",
-            "help",
-            "show",
-            "set",
-            "reload",
-            "reset",
-        ]
-        if option not in valid_options:
-            raise exceptions.CommandError(
-                f"Invalid option for command: `{option}`",
-                expire_in=30,
-            )
-
-        # Show missing options with help text.
-        if option == "missing":
-            missing = ""
-            for opt in self.config.register.ini_missing_options:
-                missing += (
-                    f"**Missing Option:** `{opt}`\n"
-                    "```"
-                    f"{opt.comment}\n"
-                    f"Default is set to:  {opt.default}"
-                    "```\n"
-                )
-            if not missing:
-                missing = "*All config options are present and accounted for!*"
-
-            return Response(
-                missing,
-                delete_after=60,
-            )
-
-        # Show options names that have changed since loading.
-        if option == "diff":
-            changed = ""
-            for opt in self.config.register.get_updated_options():
-                changed += f"`{str(opt)}`\n"
-
-            if not changed:
-                changed = "No config options appear to be changed."
-            else:
-                changed = f"**Changed Options:**\n{changed}"
-
-            return Response(
-                changed,
-                delete_after=60,
-            )
-
-        # List all available options.
-        if option == "list":
-            non_edit_opts = ""
-            editable_opts = ""
-            for opt in self.config.register.option_list:
-                if opt.editable:
-                    editable_opts += f"`{opt}`\n"
-                else:
-                    non_edit_opts += f"`{opt}`\n"
-
-            opt_list = (
-                f"## Available Options:\n"
-                f"**Editable Options:**\n{editable_opts}\n"
-                f"**Manual Edit Only:**\n{non_edit_opts}"
-            )
-            return Response(
-                opt_list,
-                delete_after=60,
-            )
-
-        # Try to reload options.ini file from disk.
-        if option == "reload":
-            try:
-                new_conf = Config(self._config_file)
-                await new_conf.async_validate(self)
-
-                self.config = new_conf
-
-                return Response(
-                    "Config options reloaded from file successfully!",
-                    delete_after=30,
-                )
-            except Exception as e:
-                raise exceptions.CommandError(
-                    f"Unable to reload Config due to the following errror:\n{str(e)}",
-                    expire_in=30,
-                ) from e
-
-        # sub commands beyond here need 2 leftover_args
-        if option in ["help", "show", "save", "set", "reset"]:
-            largs = len(leftover_args)
-            if (
-                self.config.register.resolver_available
-                and largs != 0
-                and ((option == "set" and largs < 3) or largs < 2)
-            ):
-                # assume that section is omitted.
-                possible_sections = self.config.register.get_sections_from_option(
-                    leftover_args[0]
-                )
-                if len(possible_sections) == 0:
-                    raise exceptions.CommandError(
-                        "Could not resolve section name from option name. Please provide a valid section and option name.",
-                        expire_in=30,
-                    )
-                if len(possible_sections) > 1:
-                    raise exceptions.CommandError(
-                        "The option given is ambiguous, please provide a section name.",
-                        expire_in=30,
-                    )
-                # adjust the command arguments to include the resolved section.
-                leftover_args = [list(possible_sections)[0]] + leftover_args
-            elif largs < 2 or (option == "set" and largs < 3):
-                raise exceptions.CommandError(
-                    "You must provide a section name and option name for this command.",
-                    expire_in=30,
-                )
-
-        # Get the command args from leftovers and check them.
-        section_arg = leftover_args.pop(0)
-        option_arg = leftover_args.pop(0)
-        if user_mentions:
-            leftover_args += [str(m.id) for m in user_mentions]
-        if channel_mentions:
-            leftover_args += [str(ch.id) for ch in channel_mentions]
-        value_arg = " ".join(leftover_args)
-        p_opt = self.config.register.get_config_option(section_arg, option_arg)
-
-        if section_arg not in self.config.register.sections:
-            sects = ", ".join(self.config.register.sections)
-            raise exceptions.CommandError(
-                f"The section `{section_arg}` is not available.\n"
-                f"The available sections are:  {sects}",
-                expire_in=30,
-            )
-
-        if p_opt is None:
-            option_arg = f"[{section_arg}] > {option_arg}"
-            raise exceptions.CommandError(
-                f"The option `{option_arg}` is not available.",
-                expire_in=30,
-            )
-        opt = p_opt
-
-        # Display some commentary about the option and its default.
-        if option == "help":
-            default = "\nThis option can only be set by editing the config file."
-            if opt.editable:
-                default = f"\nBy default this option is set to: {opt.default}"
-            return Response(
-                f"**Option:** `{opt}`\n{opt.comment}{default}",
-                delete_after=60,
-            )
-
-        # Save the current config value to the INI file.
-        if option == "save":
-            if not opt.editable:
-                raise exceptions.CommandError(
-                    f"Option `{opt}` is not editable. Cannot save to disk.",
-                    expire_in=30,
-                )
-
-            async with self.aiolocks["config_edit"]:
-                saved = self.config.save_option(opt)
-
-            if not saved:
-                raise exceptions.CommandError(
-                    f"Failed to save the option:  `{opt}`",
-                    expire_in=30,
-                )
-            return Response(
-                f"Successfully saved the option:  `{opt}`",
-                delete_after=30,
-            )
-
-        # Display the current config and INI file values.
-        if option == "show":
-            if not opt.editable:
-                raise exceptions.CommandError(
-                    f"Option `{opt}` is not editable, value cannot be displayed.",
-                    expire_in=30,
-                )
-            # TODO: perhaps make use of currently unused display value for empty configs.
-            cur_val, ini_val, _disp_val = self.config.register.get_values(opt)
-            return Response(
-                f"**Option:** `{opt}`\n"
-                f"Current Value:  `{cur_val}`\n"
-                f"INI File Value:  `{ini_val}`",
-                delete_after=30,
-            )
-
-        # update a config variable, but don't save it.
-        if option == "set":
-            if not opt.editable:
-                raise exceptions.CommandError(
-                    f"Option `{opt}` is not editable. Cannot update setting.",
-                    expire_in=30,
-                )
-
-            if not value_arg:
-                raise exceptions.CommandError(
-                    "You must provide a section, option, and value for this sub command.",
-                    expire_in=30,
-                )
-
-            log.debug("Doing set with on %s == %s", opt, value_arg)
-            async with self.aiolocks["config_update"]:
-                updated = self.config.update_option(opt, value_arg)
-            if not updated:
-                raise exceptions.CommandError(
-                    f"Option `{opt}` was not updated!",
-                    expire_in=30,
-                )
-            return Response(
-                f"Option `{opt}` was updated for this session.\n"
-                f"To save the change use `config save {opt.section} {opt.option}`",
-                delete_after=30,
-            )
-
-        # reset an option to default value as defined in ConfigDefaults
-        if option == "reset":
-            if not opt.editable:
-                raise exceptions.CommandError(
-                    f"Option `{opt}` is not editable. Cannot reset to default.",
-                    expire_in=30,
-                )
-
-            # Use the default value from the option object
-            default_value = self.config.register.to_ini(opt, use_default=True)
-
-            # Prepare a user-friendly message for the reset operation
-            # TODO look into option registry display code for use here
-            reset_value_display = default_value if default_value else "an empty set"
-
->>>>>>> 32c5ff8d
             log.debug("Resetting %s to default %s", opt, default_value)
             async with self.aiolocks["config_update"]:
                 updated = self.config.update_option(opt, default_value)
@@ -6964,7 +6406,6 @@
                     ) from e
             else:
                 user = getuser
-<<<<<<< HEAD
 
         if not user:
             raise exceptions.CommandError(
@@ -7219,262 +6660,6 @@
                 delete_after=30,
             )
 
-=======
-
-        if not user:
-            raise exceptions.CommandError(
-                "Could not determine the discord User.  Try again.",
-                expire_in=30,
-            )
-
-        permissions = self.permissions.for_user(user)
-
-        if user == author:
-            perms = (
-                f"Your command permissions in {guild.name} are:\n"
-                f"```{permissions.format(for_user=True)}```"
-            )
-        else:
-            perms = (
-                f"The command permissions for {user.name} in {guild.name} are:\n"
-                f"```{permissions.format()}```"
-            )
-
-        await self.safe_send_message(author, perms, fallback_channel=channel)
-        return Response("\N{OPEN MAILBOX WITH RAISED FLAG}", delete_after=20)
-
-    @owner_only
-    async def cmd_setperms(
-        self,
-        user_mentions: UserMentions,
-        leftover_args: List[str],
-        option: str = "list",
-    ) -> CommandResponse:
-        """
-        Usage:
-            {command_prefix}setperms list
-                show loaded groups and list permission options.
-
-            {command_prefix}setperms reload
-                reloads permissions from the permissions.ini file.
-
-            {command_prefix}setperms add [GroupName]
-                add new group with defaults.
-
-            {command_prefix}setperms remove [GroupName]
-                remove existing group.
-
-            {command_prefix}setperms help [PermName]
-                show help text for the permission option.
-
-            {command_prefix}setperms show [GroupName] [PermName]
-                show permission value for given group and permission.
-
-            {command_prefix}setperms save [GroupName]
-                save permissions group to file.
-
-            {command_prefix}setperms set [GroupName] [PermName] [Value]
-                set permission value for the group.
-        """
-        if user_mentions:
-            raise exceptions.CommandError(
-                "Permissions cannot use channel and user mentions at the same time.",
-                expire_in=30,
-            )
-
-        option = option.lower()
-        valid_options = [
-            "list",
-            "add",
-            "remove",
-            "save",
-            "help",
-            "show",
-            "set",
-            "reload",
-        ]
-        if option not in valid_options:
-            raise exceptions.CommandError(
-                f"Invalid option for command: `{option}`",
-                expire_in=30,
-            )
-
-        # Reload the permissions file from disk.
-        if option == "reload":
-            try:
-                new_permissions = Permissions(self._perms_file)
-                # Set the owner ID in case it wasn't auto...
-                new_permissions.set_owner_id(self.config.owner_id)
-                await new_permissions.async_validate(self)
-
-                self.permissions = new_permissions
-
-                return Response(
-                    "Permissions reloaded from file successfully!",
-                    delete_after=30,
-                )
-            except Exception as e:
-                raise exceptions.CommandError(
-                    f"Unable to reload Permissions due to the following errror:\n{str(e)}",
-                    expire_in=30,
-                ) from e
-
-        # List permission groups and available permission options.
-        if option == "list":
-            gl = []
-            for section in self.permissions.register.sections:
-                gl.append(f"`{section}`\n")
-
-            editable_opts = ""
-            for opt in self.permissions.register.option_list:
-                if opt.section != DEFAULT_PERMS_GROUP_NAME:
-                    continue
-
-                # if opt.editable:
-                editable_opts += f"`{opt.option}`\n"
-
-            groups = "".join(gl)
-            opt_list = (
-                f"## Available Groups:\n{groups}\n"
-                f"## Available Options:\n"
-                f"{editable_opts}\n"
-            )
-            return Response(
-                opt_list,
-                delete_after=60,
-            )
-
-        # sub commands beyond here need 2 leftover_args
-        if option in ["help", "show", "save", "add", "remove"]:
-            if len(leftover_args) < 1:
-                raise exceptions.CommandError(
-                    "You must provide a group or option name for this command.",
-                    expire_in=30,
-                )
-        if option == "set" and len(leftover_args) < 3:
-            raise exceptions.CommandError(
-                "You must provide a group, option, and value to set for this command.",
-                expire_in=30,
-            )
-
-        # Get the command args from leftovers and check them.
-        group_arg = ""
-        option_arg = ""
-        if option == "help":
-            group_arg = DEFAULT_PERMS_GROUP_NAME
-            option_arg = leftover_args.pop(0)
-        else:
-            group_arg = leftover_args.pop(0)
-        if option in ["set", "show"]:
-            if not leftover_args:
-                raise exceptions.CommandError(
-                    f"The {option} sub-command requires a group and permission name.",
-                    expire_in=30,
-                )
-            option_arg = leftover_args.pop(0)
-
-        if user_mentions:
-            leftover_args += [str(m.id) for m in user_mentions]
-        value_arg = " ".join(leftover_args)
-
-        if group_arg not in self.permissions.register.sections and option != "add":
-            sects = ", ".join(self.permissions.register.sections)
-            raise exceptions.CommandError(
-                f"The group `{group_arg}` is not available.\n"
-                f"The available groups are:  {sects}",
-                expire_in=30,
-            )
-
-        # Make sure the option is set if the sub-command needs it.
-        if option in ["help", "set", "show"]:
-            p_opt = self.permissions.register.get_config_option(group_arg, option_arg)
-            if p_opt is None:
-                option_arg = f"[{group_arg}] > {option_arg}"
-                raise exceptions.CommandError(
-                    f"The permission `{option_arg}` is not available.",
-                    expire_in=30,
-                )
-            opt = p_opt
-
-        # Display some commentary about the option and its default.
-        if option == "help":
-            default = (
-                "\nThis permission can only be set by editing the permissions file."
-            )
-            # TODO:  perhaps use empty display values here.
-            if opt.editable:
-                dval = self.permissions.register.to_ini(opt, use_default=True)
-                default = f"\nBy default this permission is set to: `{dval}`"
-            return Response(
-                f"**Permission:** `{opt.option}`\n{opt.comment}{default}",
-                delete_after=60,
-            )
-
-        if option == "add":
-            if group_arg in self.permissions.register.sections:
-                raise exceptions.CommandError(
-                    f"Cannot add group `{group_arg}` it already exists.",
-                    expire_in=30,
-                )
-            async with self.aiolocks["permission_edit"]:
-                self.permissions.add_group(group_arg)
-
-            return Response(
-                f"Successfully added new group:  `{group_arg}`\n"
-                f"You can now customizse the permissions with:  `setperms set {group_arg}`\n"
-                f"Make sure to save the new group with:  `setperms save {group_arg}`",
-                delete_after=30,
-            )
-
-        if option == "remove":
-            if group_arg in [DEFAULT_OWNER_GROUP_NAME, DEFAULT_PERMS_GROUP_NAME]:
-                raise exceptions.CommandError(
-                    "Cannot remove built-in group.", expire_in=30
-                )
-
-            async with self.aiolocks["permission_edit"]:
-                self.permissions.remove_group(group_arg)
-
-            return Response(
-                f"Successfully removed group:  `{group_arg}`"
-                f"Make sure to save this change with:  `setperms save {group_arg}`",
-                delete_after=30,
-            )
-
-        # Save the current config value to the INI file.
-        if option == "save":
-            if group_arg == DEFAULT_OWNER_GROUP_NAME:
-                raise exceptions.CommandError(
-                    "The owner group is not editable.",
-                    expire_in=30,
-                )
-
-            async with self.aiolocks["permission_edit"]:
-                saved = self.permissions.save_group(group_arg)
-
-            if not saved:
-                raise exceptions.CommandError(
-                    f"Failed to save the group:  `{group_arg}`",
-                    expire_in=30,
-                )
-            return Response(
-                f"Successfully saved the group:  `{group_arg}`",
-                delete_after=30,
-            )
-
-        # Display the current permissions group and INI file values.
-        if option == "show":
-            cur_val, ini_val, empty_display_val = self.permissions.register.get_values(
-                opt
-            )
-            return Response(
-                f"**Permission:** `{opt}`\n"
-                f"Current Value:  `{cur_val}` {empty_display_val}\n"
-                f"INI File Value:  `{ini_val}`",
-                delete_after=30,
-            )
-
->>>>>>> 32c5ff8d
         # update a permission, but don't save it.
         if option == "set":
             if group_arg == DEFAULT_OWNER_GROUP_NAME:
@@ -7482,7 +6667,6 @@
                     "The owner group is not editable.",
                     expire_in=30,
                 )
-<<<<<<< HEAD
 
             if not value_arg:
                 raise exceptions.CommandError(
@@ -7504,29 +6688,6 @@
                 delete_after=30,
             )
 
-=======
-
-            if not value_arg:
-                raise exceptions.CommandError(
-                    "You must provide a section, option, and value for this sub command.",
-                    expire_in=30,
-                )
-
-            log.debug("Doing set with on %s == %s", opt, value_arg)
-            async with self.aiolocks["permission_update"]:
-                updated = self.permissions.update_option(opt, value_arg)
-            if not updated:
-                raise exceptions.CommandError(
-                    f"Permission `{opt}` was not updated!",
-                    expire_in=30,
-                )
-            return Response(
-                f"Permission `{opt}` was updated for this session.\n"
-                f"To save the change use `setperms save {opt.section} {opt.option}`",
-                delete_after=30,
-            )
-
->>>>>>> 32c5ff8d
         return None
 
     @owner_only
@@ -8917,8 +8078,6 @@
                 if player.is_paused:
                     player.resume()
 
-<<<<<<< HEAD
-=======
         # handle cases where the bot was moved into a stage channel
         if (
             before.channel
@@ -8985,7 +8144,6 @@
                 except discord.HTTPException as e:
                     log.debug(f"HTTP exception occured: {e}")
 
->>>>>>> 32c5ff8d
     async def _handle_api_disconnect(self, before: discord.VoiceState) -> bool:
         """
         Method called from on_voice_state_update when MusicBot is disconnected from voice.
