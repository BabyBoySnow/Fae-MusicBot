import asyncio
import inspect
import json
import logging
import math
import os
import pathlib
import random
import re
import shlex
import shutil
import sys
import time
import traceback
from collections import defaultdict
from datetime import timedelta
from functools import wraps
from io import BytesIO, StringIO
from textwrap import dedent
from typing import Optional

import aiohttp
import colorlog
import discord

from . import downloader
from . import exceptions
from .aliases import Aliases, AliasesDefault
from .config import Config, ConfigDefaults
from .constants import DISCORD_MSG_CHAR_LIMIT, AUDIO_CACHE_PATH
from .constants import VERSION as BOTVERSION
from .constructs import SkipState, Response
from .entry import StreamPlaylistEntry
from .json import Json, I18nJson
from .opus_loader import load_opus_lib
from .permissions import Permissions, PermissionsDefaults
from .player import MusicPlayer
from .playlist import Playlist
from .spotify import Spotify
from .utils import (
    load_file,
    write_file,
    fixg,
    ftimedelta,
    _func_,
    _get_variable,
    format_song_duration,
    format_size_bytes,
)

load_opus_lib()

log = logging.getLogger(__name__)

intents = discord.Intents.all()
intents.typing = False
intents.presences = False


class MusicBot(discord.Client):
    def __init__(self, config_file=None, perms_file=None, aliases_file=None):
        try:
            sys.stdout.write("\x1b]2;MusicBot {}\x07".format(BOTVERSION))
        except Exception:
            pass

        print()

        if config_file is None:
            config_file = ConfigDefaults.options_file

        if perms_file is None:
            perms_file = PermissionsDefaults.perms_file

        if aliases_file is None:
            aliases_file = AliasesDefault.aliases_file

        self.players = {}
        self.exit_signal = None
        self.init_ok = False
        self.cached_app_info = None
        self.cached_audio_bytes = 0  # Only used with SaveVideos option.
        self.last_status = None

        self.config = Config(config_file)

        self._setup_logging()

        self.permissions = Permissions(perms_file, grant_all=[self.config.owner_id])
        self.str = I18nJson(self.config.i18n_file)

        if self.config.usealias:
            self.aliases = Aliases(aliases_file)

        self.blacklist = set(load_file(self.config.blacklist_file))
        self.autoplaylist = load_file(self.config.auto_playlist_file)

        self.aiolocks = defaultdict(asyncio.Lock)
        self.downloader = downloader.Downloader(download_folder=AUDIO_CACHE_PATH)

        log.info("Starting MusicBot {}".format(BOTVERSION))

        if not self.autoplaylist:
            log.warning("Autoplaylist is empty, disabling.")
            self.config.auto_playlist = False
        else:
            log.info(
                "Loaded autoplaylist with {} entries".format(len(self.autoplaylist))
            )

        if self.blacklist:
            log.debug("Loaded blacklist with {} entries".format(len(self.blacklist)))

        # TODO: Do these properly
        ssd_defaults = {
            "command_prefix": None,
            "last_np_msg": None,
            "availability_paused": False,
            "auto_paused": False,
            "inactive_player_timer": (
                asyncio.Event(),
                False,  # event state tracking.
            ),
<<<<<<< HEAD
            "timeout_event": (
=======
            "inactive_vc_timer": (
>>>>>>> fd0e4170
                asyncio.Event(),
                False,
            ),  # The boolean is going show if the timeout is active or not
        }
        self.server_specific_data = defaultdict(ssd_defaults.copy)

        super().__init__(intents=intents)

    async def _doBotInit(self):
        self.http.user_agent = "MusicBot/%s" % BOTVERSION
        self.session = aiohttp.ClientSession(
            headers={"User-Agent": self.http.user_agent}
        )

        self.spotify = None
        if self.config._spotify:
            try:
                self.spotify = Spotify(
                    self.config.spotify_clientid,
                    self.config.spotify_clientsecret,
                    aiosession=self.session,
                    loop=self.loop,
                )
                await self.spotify.get_token()
                if not self.spotify.token:
                    log.warning("Spotify did not provide us with a token. Disabling.")
                    self.config._spotify = False
                else:
                    log.info(
                        "Authenticated with Spotify successfully using client ID and secret."
                    )
            except exceptions.SpotifyError as e:
                log.warning(
                    "There was a problem initialising the connection to Spotify. Is your client ID and secret correct? Details: {0}. Continuing anyway in 5 seconds...".format(
                        e
                    )
                )
                self.config._spotify = False
                time.sleep(5)  # make sure they see the problem
        else:
            try:
                log.warning(
                    "The config did not have Spotify app credentials, attempting to use guest mode."
                )
                self.spotify = Spotify(
                    None, None, aiosession=self.session, loop=self.loop
                )
                await self.spotify.get_token()
                if not self.spotify.token:
                    log.warning("Spotify did not provide us with a token. Disabling.")
                    self.config._spotify = False
                else:
                    log.info(
                        "Authenticated with Spotify successfully using guest mode."
                    )
                    self.config._spotify = True
            except exceptions.SpotifyError as e:
                log.warning(
                    "There was a problem initialising the connection to Spotify using guest mode. Details: {0}.".format(
                        e
                    )
                )
                self.config._spotify = False

    # TODO: Add some sort of `denied` argument for a message to send when someone else tries to use it
    def owner_only(func):
        @wraps(func)
        async def wrapper(self, *args, **kwargs):
            # Only allow the owner to use these commands
            orig_msg = _get_variable("message")

            if not orig_msg or orig_msg.author.id == self.config.owner_id:
                # noinspection PyCallingNonCallable
                return await func(self, *args, **kwargs)
            else:
                raise exceptions.PermissionsError(
                    "Only the owner can use this command.", expire_in=30
                )

        return wrapper

    def dev_only(func):
        @wraps(func)
        async def wrapper(self, *args, **kwargs):
            orig_msg = _get_variable("message")

            if str(orig_msg.author.id) in self.config.dev_ids:
                # noinspection PyCallingNonCallable
                return await func(self, *args, **kwargs)
            else:
                raise exceptions.PermissionsError(
                    "Only dev users can use this command.", expire_in=30
                )

        wrapper.dev_cmd = True
        return wrapper

    def ensure_appinfo(func):
        @wraps(func)
        async def wrapper(self, *args, **kwargs):
            await self._cache_app_info()
            # noinspection PyCallingNonCallable
            return await func(self, *args, **kwargs)

        return wrapper

    def _get_owner(self, *, server=None, voice=False):
        return discord.utils.find(
            lambda m: m.id == self.config.owner_id and (m.voice if voice else True),
            server.members if server else self.get_all_members(),
        )

    def _delete_old_audiocache(self, path=AUDIO_CACHE_PATH, remove_dir=False):
        def _unlink_path(path: pathlib.Path):
            try:
                path.unlink(missing_ok=True)
                return True
            except Exception:
                log.exception(f"Failed to delete cache file:  {path}")
                return False

        if self.config.save_videos:
            if (
                self.config.storage_limit_bytes == 0
                and self.config.storage_limit_days == 0
            ):
                log.debug("Skip delete audio cache, no limits set.")
                return False

            # Sort cache by access-time and delete any that are older than set limit.
            # Accumulate file sizes until a set limit is reached and purge remaining files.
            max_age = time.time() - (86400 * self.config.storage_limit_days)
            cached_size = 0
            if os.name == "nt":
                # On Windows, creation time (ctime) is the only reliable way to do this.
                # mtime is usually older than download time. atime is changed on multiple files by some part of the player.
                # To make this consistent everywhere, we need to store last-played times for songs on our own.
                cached_files = sorted(
                    pathlib.Path(path).iterdir(), key=os.path.getctime, reverse=True
                )
            else:
                cached_files = sorted(
                    pathlib.Path(path).iterdir(), key=os.path.getatime, reverse=True
                )

            removed_count = 0
            removed_size = 0
            for cache_file in cached_files:
                file_size = os.path.getsize(cache_file)
                if os.name == "nt":
                    file_time = os.path.getctime(cache_file)
                else:
                    file_time = os.path.getatime(cache_file)

                if (
                    self.config.storage_limit_bytes
                    and self.config.storage_limit_bytes <= (cached_size + file_size)
                ):
                    _unlink_path(cache_file)
                    removed_count += 1
                    removed_size += file_size
                    continue

                if self.config.storage_limit_days:
                    if file_time < max_age:
                        _unlink_path(cache_file)
                        removed_count += 1
                        removed_size += file_size
                        continue

                cached_size += file_size
            self.cached_audio_bytes = cached_size
            log.debug(
                "Deleted {0} files from cache, total of {1}.  Cache is now {2} over {3} file(s).".format(
                    removed_count,
                    format_size_bytes(removed_size),
                    format_size_bytes(cached_size),
                    len(cached_files) - removed_count,
                )
            )
        elif remove_dir:
            try:
                shutil.rmtree(path)
                self.cached_audio_bytes = 0
                return True
            except Exception:
                try:
                    os.rename(path, path + "__")
                except Exception:
                    return False
                try:
                    shutil.rmtree(path)
                except Exception:
                    os.rename(path + "__", path)
                    return False

        return True

    def _setup_logging(self):
        if len(logging.getLogger(__package__).handlers) > 1:
            log.debug("Skipping logger setup, already set up")
            return

        shandler = logging.StreamHandler(stream=sys.stdout)
        sformatter = colorlog.LevelFormatter(
            fmt={
                "DEBUG": "{log_color}[{levelname}:{module}] {message}",
                "INFO": "{log_color}{message}",
                "WARNING": "{log_color}{levelname}: {message}",
                "ERROR": "{log_color}[{levelname}:{module}] {message}",
                "CRITICAL": "{log_color}[{levelname}:{module}] {message}",
                "EVERYTHING": "{log_color}[{levelname}:{module}] {message}",
                "NOISY": "{log_color}[{levelname}:{module}] {message}",
                "VOICEDEBUG": "{log_color}[{levelname}:{module}][{relativeCreated:.9f}] {message}",
                "FFMPEG": "{log_color}[{levelname}:{module}][{relativeCreated:.9f}] {message}",
            },
            log_colors={
                "DEBUG": "cyan",
                "INFO": "white",
                "WARNING": "yellow",
                "ERROR": "red",
                "CRITICAL": "bold_red",
                "EVERYTHING": "white",
                "NOISY": "white",
                "FFMPEG": "bold_purple",
                "VOICEDEBUG": "purple",
            },
            style="{",
            datefmt="",
        )
        shandler.setFormatter(sformatter)
        shandler.setLevel(self.config.debug_level)
        logging.getLogger(__package__).addHandler(shandler)

        log.debug("Set logging level to {}".format(self.config.debug_level_str))

        if self.config.debug_mode:
            dlogger = logging.getLogger("discord")
            dlogger.setLevel(logging.DEBUG)
            dhandler = logging.FileHandler(
                filename="logs/discord.log", encoding="utf-8", mode="w"
            )
            dhandler.setFormatter(
                logging.Formatter("{asctime}:{levelname}:{name}: {message}", style="{")
            )
            dlogger.addHandler(dhandler)

    @staticmethod
    def _check_if_empty(
        vchannel: discord.abc.GuildChannel, *, excluding_me=True, excluding_deaf=False
    ):
        def check(member):
            if excluding_me and member == vchannel.guild.me:
                return False

            if excluding_deaf and any([member.deaf, member.self_deaf]):
                return False

            if member.bot:
                return False

            return True

        return not sum(1 for m in vchannel.members if check(m))

    async def _join_startup_channels(self, channels, *, autosummon=True):
        joined_servers = set()
        channel_map = {c.guild: c for c in channels}

        def _autopause(player):
            if self._check_if_empty(player.voice_client.channel):
                log.info("Initial autopause in empty channel")

                player.pause()
                self.server_specific_data[player.voice_client.channel.guild][
                    "auto_paused"
                ] = True

        for guild in self.guilds:
            if guild.unavailable or guild in channel_map:
                continue

            if guild.me.voice:
                log.info(
                    "Found resumable voice channel {0.guild.name}/{0.name}".format(
                        guild.me.voice.channel
                    )
                )
                channel_map[guild] = guild.me.voice.channel

            if autosummon:
                owner = self._get_owner(server=guild, voice=True)
                if owner:
                    log.info('Found owner in "{}"'.format(owner.voice.channel.name))
                    channel_map[guild] = owner.voice.channel

        for guild, channel in channel_map.items():
            if guild in joined_servers:
                log.info(
                    'Already joined a channel in "{}", skipping'.format(guild.name)
                )
                continue

            if channel and isinstance(channel, discord.VoiceChannel):
                log.info("Attempting to join {0.guild.name}/{0.name}".format(channel))

                chperms = channel.permissions_for(guild.me)

                if not chperms.connect:
                    log.info(
                        'Cannot join channel "{}", no permission.'.format(channel.name)
                    )
                    continue

                elif not chperms.speak:
                    log.info(
                        'Will not join channel "{}", no permission to speak.'.format(
                            channel.name
                        )
                    )
                    continue

                try:
                    player = await self.get_player(
                        channel, create=True, deserialize=self.config.persistent_queue
                    )
                    joined_servers.add(guild)

                    log.info("Joined {0.guild.name}/{0.name}".format(channel))

                    if player.is_stopped:
                        player.play()

                    if self.config.auto_playlist:
                        if self.config.auto_pause:
                            player.once("play", lambda player, **_: _autopause(player))
                        if not player.playlist.entries:
                            await self.on_player_finished_playing(player)

                except Exception:
                    log.debug(
                        "Error joining {0.guild.name}/{0.name}".format(channel),
                        exc_info=True,
                    )
                    log.error("Failed to join {0.guild.name}/{0.name}".format(channel))

            elif channel:
                log.warning(
                    "Not joining {0.guild.name}/{0.name}, that's a text channel.".format(
                        channel
                    )
                )

            else:
                log.warning("Invalid channel thing: {}".format(channel))

    async def _wait_delete_msg(self, message, after):
        await asyncio.sleep(after)
        await self.safe_delete_message(message, quiet=True)

    async def _check_ignore_non_voice(self, msg):
        if msg.guild.me.voice:
            vc = msg.guild.me.voice.channel
        else:
            vc = None

        # If we've connected to a voice chat and we're in the same voice channel
        if not vc or (msg.author.voice and vc == msg.author.voice.channel):
            return True
        else:
            raise exceptions.PermissionsError(
                "you cannot use this command when not in the voice channel (%s)"
                % vc.name,
                expire_in=30,
            )

    async def _cache_app_info(self, *, update=False):
        if not self.cached_app_info and not update and self.user.bot:
            log.debug("Caching app info")
            self.cached_app_info = await self.application_info()

        return self.cached_app_info

    async def remove_from_autoplaylist(
        self, song_url: str, *, ex: Exception = None, delete_from_ap=False
    ):
        if song_url not in self.autoplaylist:
            log.debug('URL "{}" not in autoplaylist, ignoring'.format(song_url))
            return

        async with self.aiolocks[_func_()]:
            self.autoplaylist.remove(song_url)
            log.info(
                "Removing unplayable song from session autoplaylist: %s" % song_url
            )

            with open(
                self.config.auto_playlist_removed_file, "a", encoding="utf8"
            ) as f:
                f.write(
                    "# Entry removed {ctime}\n"
                    "# Reason: {ex}\n"
                    "{url}\n\n{sep}\n\n".format(
                        ctime=time.ctime(),
                        ex=str(ex).replace(
                            "\n", "\n#" + " " * 10
                        ),  # 10 spaces to line up with # Reason:
                        url=song_url,
                        sep="#" * 32,
                    )
                )

            if delete_from_ap:
                log.info("Updating autoplaylist")
                write_file(self.config.auto_playlist_file, self.autoplaylist)

    @ensure_appinfo
    async def generate_invite_link(
        self, *, permissions=discord.Permissions(70380544), guild=discord.utils.MISSING
    ):
        return discord.utils.oauth_url(
            self.cached_app_info.id, permissions=permissions, guild=guild
        )

    async def get_voice_client(self, channel: discord.abc.GuildChannel):
        if isinstance(channel, discord.Object):
            channel = self.get_channel(channel.id)

        if not isinstance(channel, discord.VoiceChannel):
            raise AttributeError("Channel passed must be a voice channel")

        if channel.guild.voice_client:
            return channel.guild.voice_client
        else:
            client = await channel.connect(timeout=60, reconnect=True)
            await channel.guild.change_voice_state(
                channel=channel, self_mute=False, self_deaf=self.config.self_deafen
            )
            return client

    async def disconnect_voice_client(self, guild):
        vc = self.voice_client_in(guild)
        if not vc:
            return

        if guild.id in self.players:
            player = self.players.pop(guild.id)
            if self.config.leave_player_inactive_for > 0:
                await self.reset_player_inactivity(player)
            player.kill()

        await vc.disconnect()

    async def disconnect_all_voice_clients(self):
        for vc in list(self.voice_clients).copy():
            await self.disconnect_voice_client(vc.channel.guild)

    def get_player_in(self, guild: discord.Guild) -> Optional[MusicPlayer]:
        return self.players.get(guild.id)

    async def get_player(
        self, channel, create=False, *, deserialize=False
    ) -> MusicPlayer:
        guild = channel.guild

        async with self.aiolocks[_func_() + ":" + str(guild.id)]:
            if deserialize:
                voice_client = await self.get_voice_client(channel)
                player = await self.deserialize_queue(guild, voice_client)

                if player:
                    log.debug(
                        "Created player via deserialization for guild %s with %s entries",
                        guild.id,
                        len(player.playlist),
                    )
                    # Since deserializing only happens when the bot starts, I should never need to reconnect
                    return self._init_player(player, guild=guild)

            if guild.id not in self.players:
                if not create:
                    raise exceptions.CommandError(
                        "The bot is not in a voice channel.  "
                        "Use %ssummon to summon it to your voice channel."
                        % self._get_guild_cmd_prefix(channel.guild)
                    )

                voice_client = await self.get_voice_client(channel)

                playlist = Playlist(self)
                player = MusicPlayer(self, voice_client, playlist)
                self._init_player(player, guild=guild)

        return self.players[guild.id]

    def _init_player(self, player, *, guild=None):
        player = (
            player.on("play", self.on_player_play)
            .on("resume", self.on_player_resume)
            .on("pause", self.on_player_pause)
            .on("stop", self.on_player_stop)
            .on("finished-playing", self.on_player_finished_playing)
            .on("entry-added", self.on_player_entry_added)
            .on("error", self.on_player_error)
        )

        player.skip_state = SkipState()

        if guild:
            self.players[guild.id] = player

        return player

    async def on_player_play(self, player, entry):
        log.debug("Running on_player_play")
        await self.reset_player_inactivity(player)
        await self.update_now_playing_status(entry)
        player.skip_state.reset()

        # This is the one event where it's ok to serialize autoplaylist entries
        await self.serialize_queue(player.voice_client.channel.guild)

        if self.config.write_current_song:
            await self.write_current_song(player.voice_client.channel.guild, entry)

        channel = entry.meta.get("channel", None)
        author = entry.meta.get("author", None)

        if channel and author:
            author_perms = self.permissions.for_user(author)

            if (
                author not in player.voice_client.channel.members
                and author_perms.skip_when_absent
            ):
                newmsg = self.str.get(
                    "on_player_play-onChannel_authorNotInChannel_skipWhenAbsent",
                    "Skipping next song in {channel}: {title} added by {author} as queuer not in voice!",
                ).format(
                    channel=player.voice_client.channel.name,
                    title=entry.title,
                    author=entry.meta["author"].name,
                )
                player.skip()
            elif self.config.now_playing_mentions:
                newmsg = self.str.get(
                    "on_player_play-onChannel_playingMention",
                    "{author} - your song {title} is now playing in {channel}!",
                ).format(
                    author=entry.meta["author"].mention,
                    title=entry.title,
                    channel=player.voice_client.channel.name,
                )
            else:
                newmsg = self.str.get(
                    "on_player_play-onChannel",
                    "Now playing in {channel}: {title} added by {author}!",
                ).format(
                    channel=player.voice_client.channel.name,
                    title=entry.title,
                    author=entry.meta["author"].name,
                )

        else:
            # no author (and channel), it's an autoplaylist (or autostream from my other PR) entry.
            newmsg = self.str.get(
                "on_player_play-onChannel_noAuthor_autoplaylist",
                "Now playing automatically added entry {title} in {channel}!",
            ).format(title=entry.title, channel=player.voice_client.channel.name)

        if newmsg:
            if self.config.dm_nowplaying and author:
                await self.safe_send_message(author, newmsg)
                return

            if self.config.no_nowplaying_auto and not author:
                return

            guild = player.voice_client.guild
            last_np_msg = self.server_specific_data[guild]["last_np_msg"]

            if self.config.nowplaying_channels:
                for potential_channel_id in self.config.nowplaying_channels:
                    potential_channel = self.get_channel(potential_channel_id)
                    if potential_channel and potential_channel.guild == guild:
                        channel = potential_channel
                        break

            if channel:
                pass
            elif not channel and last_np_msg:
                channel = last_np_msg.channel
            else:
                log.debug("no channel to put now playing message into")
                return

        if self.config.embeds:
            url = player.current_entry.url
            # Attempt to grab video ID from possible link names
            match = re.search(
                r"(?:youtu\.be/|youtube\.com/watch\?v=|youtube\.com/embed/)([\w-]+)",
                url,
            )

            if match:
                videoID = match.group(1)
            else:
                log.error("Unkknown link or unable to get video ID.")
            content = self._gen_embed()
            if self.config.now_playing_mentions:
                content.title = None
                content.add_field(name="\n", value=newmsg, inline=True)
            else:
                content.title = newmsg
            content.set_image(url=f"https://i1.ytimg.com/vi/{videoID}/hqdefault.jpg")

        # send it in specified channel
        self.server_specific_data[guild]["last_np_msg"] = await self.safe_send_message(
            channel,
            content if self.config.embeds else newmsg,
            expire_in=30 if self.config.delete_nowplaying else 0,
        )

        # TODO: Check channel voice state?

        if self.config.save_videos and self.config.storage_limit_bytes:
            # TODO: Improve this so it isn't called every song when cache is full.
            #  ideal second option for keeping cache between min and max.
            self.cached_audio_bytes = self.cached_audio_bytes + entry.downloaded_bytes
            if self.cached_audio_bytes > self.config.storage_limit_bytes:
                log.debug(
                    f"Cache level requires cleanup. {format_size_bytes(self.cached_audio_bytes)}"
                )
                self._delete_old_audiocache()

    async def on_player_resume(self, player, entry, **_):
        log.debug("Running on_player_resume")
        await self.reset_player_inactivity(player)
        await self.update_now_playing_status(entry)

    async def on_player_pause(self, player, entry, **_):
        log.debug("Running on_player_pause")
        await self.update_now_playing_status(entry, True)
        await self.handle_player_inactivity(player)
        # await self.serialize_queue(player.voice_client.channel.guild)

    async def on_player_stop(self, player, **_):
        log.debug("Running on_player_stop")
        await self.handle_player_inactivity(player)
        await self.update_now_playing_status()

    async def on_player_finished_playing(self, player, **_):
        log.debug("Running on_player_finished_playing")
        if self.config.leave_after_song:
            guild = player.voice_client.guild
            if player.playlist.entries.__len__() == 0:
                log.info("Player finished and queue is empty, leaving voice channel...")
                await self.disconnect_voice_client(guild)

        # delete last_np_msg somewhere if we have cached it
        if self.config.delete_nowplaying:
            guild = player.voice_client.guild
            last_np_msg = self.server_specific_data[guild]["last_np_msg"]
            if last_np_msg:
                await self.safe_delete_message(last_np_msg)

        def _autopause(player):
            if self._check_if_empty(player.voice_client.channel):
                log.info("Player finished playing, autopaused in empty channel")

                player.pause()
                self.server_specific_data[player.voice_client.channel.guild][
                    "auto_paused"
                ] = True

        if (
            not player.playlist.entries
            and not player.current_entry
            and self.config.auto_playlist
        ):
            if not player.autoplaylist:
                if not self.autoplaylist:
                    # TODO: When I add playlist expansion, make sure that's not happening during this check
                    log.warning("No playable songs in the autoplaylist, disabling.")
                    self.config.auto_playlist = False
                else:
                    log.debug(
                        "No content in current autoplaylist. Filling with new music..."
                    )
                    player.autoplaylist = list(self.autoplaylist)

            while player.autoplaylist:
                if self.config.auto_playlist_random:
                    random.shuffle(player.autoplaylist)
                    song_url = random.choice(player.autoplaylist)
                else:
                    song_url = player.autoplaylist[0]
                player.autoplaylist.remove(song_url)

                info = {}

                try:
                    info = await self.downloader.extract_info(
                        player.playlist.loop, song_url, download=False, process=False
                    )
                except downloader.youtube_dl.utils.DownloadError as e:
                    if "YouTube said:" in e.args[0]:
                        # url is bork, remove from list and put in removed list
                        log.error("Error processing youtube url:\n{}".format(e.args[0]))

                    else:
                        # Probably an error from a different extractor, but I've only seen youtube's
                        log.error(
                            'Error processing "{url}": {ex}'.format(url=song_url, ex=e)
                        )

                    await self.remove_from_autoplaylist(
                        song_url, ex=e, delete_from_ap=self.config.remove_ap
                    )
                    continue

                except Exception as e:
                    log.error(
                        'Error processing "{url}": {ex}'.format(url=song_url, ex=e)
                    )
                    log.exception()

                    self.autoplaylist.remove(song_url)
                    continue

                if info.get("entries", None):  # or .get('_type', '') == 'playlist'
                    log.debug(
                        "Playlist found but is unsupported at this time, skipping."
                    )
                    # TODO: Playlist expansion

                # Do I check the initial conditions again?
                # not (not player.playlist.entries and not player.current_entry and self.config.auto_playlist)

                if self.config.auto_pause:
                    player.once("play", lambda player, **_: _autopause(player))

                try:
                    await player.playlist.add_entry(
                        song_url, channel=None, author=None, head=False
                    )
                except exceptions.ExtractionError as e:
                    log.error("Error adding song from autoplaylist: {}".format(e))
                    log.debug("", exc_info=True)
                    continue

                break

            if not self.autoplaylist:
                # TODO: When I add playlist expansion, make sure that's not happening during this check
                log.warning("No playable songs in the autoplaylist, disabling.")
                self.config.auto_playlist = False

        else:  # Don't serialize for autoplaylist events
            await self.serialize_queue(player.voice_client.channel.guild)

        if not player.is_stopped and not player.is_dead:
            player.play(_continue=True)

    async def on_player_entry_added(self, player, playlist, entry, **_):
        log.debug("Running on_player_entry_added")
        if entry.meta.get("author") and entry.meta.get("channel"):
            await self.serialize_queue(player.voice_client.channel.guild)

    async def on_player_error(self, player, entry, ex, **_):
        if "channel" in entry.meta:
            await self.safe_send_message(
                entry.meta["channel"], "```\nError while playing:\n{}\n```".format(ex)
            )
        else:
            log.exception("Player error", exc_info=ex)

    async def update_now_playing_status(self, entry=None, is_paused=False):
        game = None

        if not self.config.status_message:
            if self.user.bot:
                activeplayers = sum(1 for p in self.players.values() if p.is_playing)
                if activeplayers > 1:
                    game = discord.Game(
                        type=0, name="music on %s guilds" % activeplayers
                    )
                    entry = None

                elif activeplayers == 1:
                    player = discord.utils.get(self.players.values(), is_playing=True)
                    entry = player.current_entry

            if entry:
                prefix = "\u275A\u275A " if is_paused else ""

                name = "{}{}".format(prefix, entry.title)[:128]
                game = discord.Game(type=0, name=name)
        else:
            game = discord.Game(type=0, name=self.config.status_message.strip()[:128])

        async with self.aiolocks[_func_()]:
            if game != self.last_status:
                await self.change_presence(activity=game)
                self.last_status = game

    async def update_now_playing_message(self, guild, message, *, channel=None):
        lnp = self.server_specific_data[guild]["last_np_msg"]
        m = None

        if message is None and lnp:
            await self.safe_delete_message(lnp, quiet=True)

        elif lnp:  # If there was a previous lp message
            oldchannel = lnp.channel

            if lnp.channel == oldchannel:  # If we have a channel to update it in
                async for lmsg in lnp.channel.history(limit=1):
                    if lmsg != lnp and lnp:  # If we need to resend it
                        await self.safe_delete_message(lnp, quiet=True)
                        m = await self.safe_send_message(channel, message, quiet=True)
                    else:
                        m = await self.safe_edit_message(
                            lnp, message, send_if_fail=True, quiet=False
                        )

            elif channel:  # If we have a new channel to send it to
                await self.safe_delete_message(lnp, quiet=True)
                m = await self.safe_send_message(channel, message, quiet=True)

            else:  # we just resend it in the old channel
                await self.safe_delete_message(lnp, quiet=True)
                m = await self.safe_send_message(oldchannel, message, quiet=True)

        elif channel:  # No previous message
            m = await self.safe_send_message(channel, message, quiet=True)

        self.server_specific_data[guild]["last_np_msg"] = m

    async def serialize_queue(self, guild, *, dir=None):
        """
        Serialize the current queue for a server's player to json.
        """

        player = self.get_player_in(guild)
        if not player:
            return

        if dir is None:
            dir = "data/%s/queue.json" % guild.id

        async with self.aiolocks["queue_serialization" + ":" + str(guild.id)]:
            log.debug("Serializing queue for %s", guild.id)

            with open(dir, "w", encoding="utf8") as f:
                f.write(player.serialize(sort_keys=True))

    async def serialize_all_queues(self, *, dir=None):
        coros = [self.serialize_queue(s, dir=dir) for s in self.guilds]
        await asyncio.gather(*coros, return_exceptions=True)

    async def deserialize_queue(
        self, guild, voice_client, playlist=None, *, directory=None
    ) -> MusicPlayer:
        """
        Deserialize a saved queue for a server into a MusicPlayer.  If no queue is saved, returns None.
        """

        if playlist is None:
            playlist = Playlist(self)

        if directory is None:
            directory = "data/%s/queue.json" % guild.id

        async with self.aiolocks["queue_serialization" + ":" + str(guild.id)]:
            if not os.path.isfile(directory):
                return None

            log.debug("Deserializing queue for %s", guild.id)

            with open(directory, "r", encoding="utf8") as f:
                data = f.read()

        return MusicPlayer.from_json(data, self, voice_client, playlist)

    async def write_current_song(self, guild, entry, *, directory=None):
        """
        Writes the current song to file
        """
        player = self.get_player_in(guild)
        if not player:
            return

        if directory is None:
            directory = "data/%s/current.txt" % guild.id

        async with self.aiolocks["current_song" + ":" + str(guild.id)]:
            log.debug("Writing current song for %s", guild.id)

            with open(directory, "w", encoding="utf8") as f:
                f.write(entry.title)

    @ensure_appinfo
    async def _on_ready_sanity_checks(self):
        # Ensure folders exist
        await self._scheck_ensure_env()

        # Server permissions check
        await self._scheck_server_permissions()

        # playlists in autoplaylist
        await self._scheck_autoplaylist()

        # config/permissions async validate?
        await self._scheck_configs()

    async def _scheck_ensure_env(self):
        log.debug("Ensuring data folders exist")
        for guild in self.guilds:
            pathlib.Path("data/%s/" % guild.id).mkdir(exist_ok=True)

        with open("data/server_names.txt", "w", encoding="utf8") as f:
            for guild in sorted(self.guilds, key=lambda s: int(s.id)):
                f.write("{:<22} {}\n".format(guild.id, guild.name))

        if os.path.isdir(AUDIO_CACHE_PATH):
            if self._delete_old_audiocache(remove_dir=True):
                log.debug("Deleted old audio cache")
            else:
                log.debug("Could not delete old audio cache, moving on.")

    async def _scheck_server_permissions(self):
        log.debug("Checking server permissions")
        pass  # TODO

    async def _scheck_autoplaylist(self):
        log.debug("Auditing autoplaylist")
        pass  # TODO

    async def _scheck_configs(self):
        log.debug("Validating config")
        await self.config.async_validate(self)

        log.debug("Validating permissions config")
        await self.permissions.async_validate(self)

    async def _load_guild_options(self, guild: discord.Guild):
        opt_file = f"data/{guild.id}/options.json"
        if not os.path.exists(opt_file):
            return
        options = Json(opt_file)
        guild_prefix = options.get("command_prefix", None)
        if guild_prefix:
            self.server_specific_data[guild]["command_prefix"] = guild_prefix
            log.info(f"Custom command prefix for: {guild.name}  Prefix: {guild_prefix}")

    async def _save_guild_options(self, guild: discord.Guild):
        opt_file = f"data/{guild.id}/options.json"
        opt_dict = {
            "command_prefix": self.server_specific_data[guild]["command_prefix"]
        }
        with open(opt_file, "w") as fh:
            fh.write(json.dumps(opt_dict))

    def _get_guild_cmd_prefix(self, guild: discord.Guild):
        if self.config.enable_options_per_guild:
            prefix = self.server_specific_data[guild]["command_prefix"]
            if not prefix:
                return self.config.command_prefix
            else:
                return prefix
        else:
            return self.config.command_prefix

    #######################################################################################################################

    async def safe_send_message(self, dest, content, **kwargs):
        tts = kwargs.pop("tts", False)
        quiet = kwargs.pop("quiet", False)
        expire_in = kwargs.pop("expire_in", 0)
        allow_none = kwargs.pop("allow_none", True)
        also_delete = kwargs.pop("also_delete", None)

        msg = None
        lfunc = log.debug if quiet else log.warning

        try:
            if content is not None or allow_none:
                if isinstance(content, discord.Embed):
                    msg = await dest.send(embed=content)
                else:
                    msg = await dest.send(content, tts=tts)

        except discord.Forbidden:
            lfunc('Cannot send message to "%s", no permission', dest.name)

        except discord.NotFound:
            lfunc('Cannot send message to "%s", invalid channel?', dest.name)

        except discord.HTTPException:
            if len(content) > DISCORD_MSG_CHAR_LIMIT:
                lfunc(
                    "Message is over the message size limit (%s)",
                    DISCORD_MSG_CHAR_LIMIT,
                )
            else:
                lfunc("Failed to send message")
                log.noise(
                    "Got HTTPException trying to send message to %s: %s", dest, content
                )

        finally:
            if self.config.delete_messages:
                if msg and expire_in:
                    asyncio.ensure_future(self._wait_delete_msg(msg, expire_in))

            if self.config.delete_invoking:
                if also_delete and isinstance(also_delete, discord.Message):
                    asyncio.ensure_future(self._wait_delete_msg(also_delete, expire_in))

        return msg

    async def safe_delete_message(self, message, *, quiet=False):
        lfunc = log.debug if quiet else log.warning

        try:
            return await message.delete()

        except discord.Forbidden:
            lfunc(
                'Cannot delete message "{}", no permission'.format(
                    message.clean_content
                )
            )

        except discord.NotFound:
            lfunc(
                'Cannot delete message "{}", message not found'.format(
                    message.clean_content
                )
            )

    async def safe_edit_message(self, message, new, *, send_if_fail=False, quiet=False):
        lfunc = log.debug if quiet else log.warning

        try:
            return await message.edit(content=new)

        except discord.NotFound:
            lfunc(
                'Cannot edit message "{}", message not found'.format(
                    message.clean_content
                )
            )
            if send_if_fail:
                lfunc("Sending message instead")
                return await self.safe_send_message(message.channel, new)

    async def restart(self):
        self.exit_signal = exceptions.RestartSignal()
        await self.close()

    def restart_threadsafe(self):
        asyncio.run_coroutine_threadsafe(self.restart(), self.loop)

    async def _cleanup(self):
        try:
            await self.logout()
            await self.session.close()
        except Exception:
            pass

        pending = asyncio.all_tasks(loop=self.loop)

        for task in pending:
            task.cancel()
        try:
            await task
        except asyncio.CancelledError:
            pass

    # noinspection PyMethodOverriding
    async def run(self):
        try:
            await self.start(*self.config.auth)

        except discord.errors.LoginFailure:
            # Add if token, else
            raise exceptions.HelpfulError(
                "Bot cannot login, bad credentials.",
                "Fix your token in the options file.  "
                "Remember that each field should be on their own line.",
                #     ^^^^ In theory self.config.auth should never have no items
            )

        finally:
            try:
                await self._cleanup()
            except Exception:
                log.error("Error in cleanup", exc_info=True)

            if self.exit_signal:
                raise self.exit_signal  # pylint: disable=E0702

    async def logout(self):
        await self.disconnect_all_voice_clients()
        return await super().close()

    async def on_error(self, event, *args, **kwargs):
        ex_type, ex, stack = sys.exc_info()

        if ex_type == exceptions.HelpfulError:
            log.error("Exception in {}:\n{}".format(event, ex.message))

            await asyncio.sleep(2)  # don't ask
            await self.logout()

        elif issubclass(ex_type, exceptions.Signal):
            self.exit_signal = ex_type
            await self.logout()

        else:
            log.error("Exception in {}".format(event), exc_info=True)

    async def on_resumed(self):
        log.info("\nReconnected to discord.\n")

    async def on_ready(self):
        dlogger = logging.getLogger("discord")
        for h in dlogger.handlers:
            if getattr(h, "terminator", None) == "":
                dlogger.removeHandler(h)
                print()

        log.debug("Connection established, ready to go.")

        self.ws._keep_alive.name = "Gateway Keepalive"

        if self.init_ok:
            log.debug("Received additional READY event, may have failed to resume")
            return

        await self._on_ready_sanity_checks()

        self.init_ok = True

        ################################

        log.info(
            "Connected: {0}/{1}#{2}".format(
                self.user.id, self.user.name, self.user.discriminator
            )
        )

        owner = self._get_owner(voice=True) or self._get_owner()
        if owner and self.guilds:
            log.info(
                "Owner:     {0}/{1}#{2}\n".format(
                    owner.id, owner.name, owner.discriminator
                )
            )

            log.info("Guild List:")
            unavailable_servers = 0
            for s in self.guilds:
                ser = "{} (unavailable)".format(s.name) if s.unavailable else s.name
                log.info(" - " + ser)
                if self.config.leavenonowners:
                    if s.unavailable:
                        unavailable_servers += 1
                    else:
                        check = s.get_member(owner.id)
                        if check is None:
                            await s.leave()
                            log.info(
                                "Left {} due to bot owner not found".format(s.name)
                            )
            if unavailable_servers != 0:
                log.info(
                    "Not proceeding with checks in {} servers due to unavailability".format(
                        str(unavailable_servers)
                    )
                )

        elif self.guilds:
            log.warning(
                "Owner could not be found on any guild (id: %s)\n"
                % self.config.owner_id
            )

            log.info("Guild List:")
            for s in self.guilds:
                ser = "{} (unavailable)".format(s.name) if s.unavailable else s.name
                log.info(" - " + ser)

        else:
            log.warning("Owner unknown, bot is not on any guilds.")
            if self.user.bot:
                log.warning(
                    "To make the bot join a guild, paste this link in your browser. \n"
                    "Note: You should be logged into your main account and have \n"
                    "manage server permissions on the guild you want the bot to join.\n"
                    "  " + await self.generate_invite_link()
                )

        print(flush=True)

        if self.config.enable_options_per_guild:
            for s in self.guilds:
                await self._load_guild_options(s)

        if self.config.bound_channels:
            chlist = set(self.get_channel(i) for i in self.config.bound_channels if i)
            chlist.discard(None)

            invalids = set()
            invalids.update(c for c in chlist if isinstance(c, discord.VoiceChannel))

            chlist.difference_update(invalids)
            self.config.bound_channels.difference_update(invalids)

            if chlist:
                log.info("Bound to text channels:")
                [
                    log.info(" - {}/{}".format(ch.guild.name.strip(), ch.name.strip()))
                    for ch in chlist
                    if ch
                ]
            else:
                print("Not bound to any text channels")

            if invalids and self.config.debug_mode:
                print(flush=True)
                log.info("Not binding to voice channels:")
                [
                    log.info(" - {}/{}".format(ch.guild.name.strip(), ch.name.strip()))
                    for ch in invalids
                    if ch
                ]

            print(flush=True)

        else:
            log.info("Not bound to any text channels")

        if self.config.autojoin_channels:
            chlist = set(
                self.get_channel(i) for i in self.config.autojoin_channels if i
            )
            chlist.discard(None)

            invalids = set()
            invalids.update(c for c in chlist if isinstance(c, discord.TextChannel))

            chlist.difference_update(invalids)
            self.config.autojoin_channels.difference_update(invalids)

            if chlist:
                log.info("Autojoining voice channels:")
                [
                    log.info(" - {}/{}".format(ch.guild.name.strip(), ch.name.strip()))
                    for ch in chlist
                    if ch
                ]
            else:
                log.info("Not autojoining any voice channels")

            if invalids and self.config.debug_mode:
                print(flush=True)
                log.info("Cannot autojoin text channels:")
                [
                    log.info(" - {}/{}".format(ch.guild.name.strip(), ch.name.strip()))
                    for ch in invalids
                    if ch
                ]

            self.autojoin_channels = chlist

        else:
            log.info("Not autojoining any voice channels")
            self.autojoin_channels = set()

        if self.config.show_config_at_start:
            print(flush=True)
            log.info("Options:")

            log.info("  Command prefix: " + self.config.command_prefix)
            log.info(
                "  Default volume: {}%".format(int(self.config.default_volume * 100))
            )
            log.info(
                "  Skip threshold: {} votes or {}%".format(
                    self.config.skips_required,
                    fixg(self.config.skip_ratio_required * 100),
                )
            )
            log.info(
                "  Now Playing @mentions: "
                + ["Disabled", "Enabled"][self.config.now_playing_mentions]
            )
            log.info(
                "  Auto-Summon: " + ["Disabled", "Enabled"][self.config.auto_summon]
            )
            log.info(
                "  Auto-Playlist: "
                + ["Disabled", "Enabled"][self.config.auto_playlist]
                + " (order: "
                + ["sequential", "random"][self.config.auto_playlist_random]
                + ")"
            )
            log.info("  Auto-Pause: " + ["Disabled", "Enabled"][self.config.auto_pause])
            log.info(
                "  Delete Messages: "
                + ["Disabled", "Enabled"][self.config.delete_messages]
            )
            if self.config.delete_messages:
                log.info(
                    "    Delete Invoking: "
                    + ["Disabled", "Enabled"][self.config.delete_invoking]
                )
                log.info(
                    f"    Delete Nowplaying: {['Disabled', 'Enabled'][self.config.delete_nowplaying]}"
                )
            log.info("  Debug Mode: " + ["Disabled", "Enabled"][self.config.debug_mode])
            log.info(
                "  Downloaded songs will be "
                + ["deleted", "saved"][self.config.save_videos]
            )
            if self.config.save_videos and self.config.storage_limit_days:
                log.info(
                    f"    Delete if unused for {self.config.storage_limit_days} days"
                )
            if self.config.save_videos and self.config.storage_limit_bytes:
                size = format_size_bytes(self.config.storage_limit_bytes)
                log.info(f"    Delete if size exceeds {size}")

            if self.config.status_message:
                log.info("  Status message: " + self.config.status_message)
            log.info(
                "  Write current songs to file: "
                + ["Disabled", "Enabled"][self.config.write_current_song]
            )
            log.info(
                "  Author insta-skip: "
                + ["Disabled", "Enabled"][self.config.allow_author_skip]
            )
            log.info("  Embeds: " + ["Disabled", "Enabled"][self.config.embeds])
            log.info(
                "  Spotify integration: "
                + ["Disabled", "Enabled"][self.config._spotify]
            )
            log.info(
                "  Legacy skip: " + ["Disabled", "Enabled"][self.config.legacy_skip]
            )
            log.info(
                "  Leave non owners: "
                + ["Disabled", "Enabled"][self.config.leavenonowners]
            )
            log.info(
                "  Leave inactive VC: "
                + ["Disabled", "Enabled"][self.config.leave_inactive_channel]
            )
            log.info(
                f"    Timeout: {self.config.leave_inactive_channel_timeout} seconds"
            )
            log.info(
                "  Leave at song end/empty queue: "
                + ["Disabled", "Enabled"][self.config.leave_after_song]
            )
            log.info(
                f"  Leave when player idles: {'Disabled' if self.config.leave_player_inactive_for == 0 else 'Enabled'}"
            )
            log.info(f"    Timeout: {self.config.leave_player_inactive_for} seconds")
            log.info(
                "  Self Deafen: " + ["Disabled", "Enabled"][self.config.self_deafen]
            )
            log.info(
                "  Per-server command prefix: "
                + ["Disabled", "Enabled"][self.config.enable_options_per_guild]
            )

        print(flush=True)

        await self.update_now_playing_status()

        # maybe option to leave the ownerid blank and generate a random command for the owner to use
        # wait_for_message is pretty neato

        await self._join_startup_channels(
            self.autojoin_channels, autosummon=self.config.auto_summon
        )

        # we do this after the config stuff because it's a lot easier to notice here
        if self.config.missing_keys:
            log.warning(
                "Your config file is missing some options. If you have recently updated, "
                "check the example_options.ini file to see if there are new options available to you. "
                "The options missing are: {0}".format(self.config.missing_keys)
            )
            print(flush=True)

        # t-t-th-th-that's all folks!

    def _gen_embed(self):
        """Provides a basic template for embeds"""
        e = discord.Embed()
        e.colour = 7506394
        e.set_footer(
            text=self.config.footer_text, icon_url="https://i.imgur.com/gFHBoZA.png"
        )
        e.set_author(
            name=self.user.name,
            url="https://github.com/Just-Some-Bots/MusicBot",
            icon_url=self.user.avatar.url if self.user.avatar else None,
        )
        return e

    @staticmethod
    def _get_song_url_or_none(url, player):
        """Return song url if provided or one is currently playing, else returns None"""
        if url or (
            player.current_entry
            and not isinstance(player.current_entry, StreamPlaylistEntry)
        ):
            if not url:
                url = player.current_entry.url

            return url

    def _add_url_to_autoplaylist(self, url):
        self.autoplaylist.append(url)
        write_file(self.config.auto_playlist_file, self.autoplaylist)
        log.debug("Appended {} to autoplaylist".format(url))

    def _remove_url_from_autoplaylist(self, url):
        self.autoplaylist.remove(url)
        write_file(self.config.auto_playlist_file, self.autoplaylist)
        log.debug("Removed {} from autoplaylist".format(url))

    async def handle_vc_inactivity(self, guild: discord.Guild):
        event, active = self.server_specific_data[guild]["inactive_vc_timer"]

        self.server_specific_data[guild]["inactive_vc_timer"] = (event, True)

        try:
            log.debug(
                f"Channel activity waiting {self.config.leave_inactive_channel_timeout} seconds to leave channel: {guild.me.voice.channel.name}"
            )
            await discord.utils.sane_wait_for(
                [event.wait()], timeout=self.config.leave_inactive_channel_timeout
            )
        except asyncio.TimeoutError:
            log.debug(
                f"Channel activity timer for {guild.name} has expired. Disconnecting."
            )
<<<<<<< HEAD
            await self.on_timeout_expired(guild.me.voice.channel)
        else:
            log.debug(
                f"Channel activity timer canceled for: {guild.me.voice.channel.name} in {guild.name}"
            )
        finally:
            log.debug(f"Cleaning up channel activity timer for guild {guild.name}.")
            self.server_specific_data[guild]["timeout_event"] = (event, False)
            event.clear()

    async def handle_player_inactivity(self, player):
        if not self.config.leave_player_inactive_for:
            return
        channel = player.voice_client.channel
        guild = channel.guild
        event, event_active = self.server_specific_data[guild]["inactive_player_timer"]

        if str(channel.id) in str(self.config.autojoin_channels):
            log.debug(
                f"Ignoring player inactivity in auto-joined channel:  {channel.name}"
            )
            return

        if event_active:
            log.debug(f"Player activity timer already waiting in guild: {guild}")
            return
        self.server_specific_data[guild]["inactive_player_timer"] = (event, True)

        try:
            log.debug(
                f"Player activity timer waiting {self.config.leave_player_inactive_for} seconds to leave channel: {guild.me.voice.channel.name}"
            )
            await discord.utils.sane_wait_for(
                [event.wait()], timeout=self.config.leave_player_inactive_for
            )
        except asyncio.TimeoutError:
            log.debug(
                f"Player activity timer for {guild.name} has expired. Disconnecting."
            )
            await self.on_timeout_expired(guild.me.voice.channel)
        else:
            log.debug(
                f"Player activity timer canceled for: {guild.me.voice.channel.name} in {guild.name}"
            )
        finally:
            log.debug(f"Cleaning up player activity timer for guild {guild.name}.")
            self.server_specific_data[guild]["inactive_player_timer"] = (event, False)
            event.clear()

=======
            await self.on_inactivity_timeout_expired(guild.me.voice.channel)
        else:
            log.debug(
                f"Channel activity timer canceled for: {guild.me.voice.channel.name} in {guild.name}"
            )
        finally:
            log.debug(f"Cleaning up channel activity timer for guild {guild.name}.")
            self.server_specific_data[guild]["inactive_vc_timer"] = (event, False)
            event.clear()

    async def handle_player_inactivity(self, player):
        if not self.config.leave_player_inactive_for:
            return
        channel = player.voice_client.channel
        guild = channel.guild
        event, event_active = self.server_specific_data[guild]["inactive_player_timer"]

        if str(channel.id) in str(self.config.autojoin_channels):
            log.debug(
                f"Ignoring player inactivity in auto-joined channel:  {channel.name}"
            )
            return

        if event_active:
            log.debug(f"Player activity timer already waiting in guild: {guild}")
            return
        self.server_specific_data[guild]["inactive_player_timer"] = (event, True)

        try:
            log.debug(
                f"Player activity timer waiting {self.config.leave_player_inactive_for} seconds to leave channel: {channel.name}"
            )
            await discord.utils.sane_wait_for(
                [event.wait()], timeout=self.config.leave_player_inactive_for
            )
        except asyncio.TimeoutError:
            log.debug(
                f"Player activity timer for {guild.name} has expired. Disconnecting."
            )
            await self.on_inactivity_timeout_expired(channel)
        else:
            log.debug(
                f"Player activity timer canceled for: {channel.name} in {guild.name}"
            )
        finally:
            log.debug(f"Cleaning up player activity timer for guild {guild.name}.")
            self.server_specific_data[guild]["inactive_player_timer"] = (event, False)
            event.clear()

>>>>>>> fd0e4170
    async def reset_player_inactivity(self, player):
        if not self.config.leave_player_inactive_for:
            return
        guild = player.voice_client.channel.guild
        event, active = self.server_specific_data[guild]["inactive_player_timer"]
<<<<<<< HEAD
        if active:
=======
        if active and not event.is_set():
>>>>>>> fd0e4170
            event.set()
            log.debug("Player activity timer is being reset.")

    async def cmd_resetplaylist(self, player, channel):
        """
        Usage:
            {command_prefix}resetplaylist

        Resets all songs in the server's autoplaylist
        """
        player.autoplaylist = list(set(self.autoplaylist))
        return Response(
            self.str.get("cmd-resetplaylist-response", "\N{OK HAND SIGN}"),
            delete_after=15,
        )

    async def cmd_help(self, message, channel, command=None):
        """
        Usage:
            {command_prefix}help [command]

        Prints a help message.
        If a command is specified, it prints a help message for that command.
        Otherwise, it lists the available commands.
        """
        self.commands = []
        self.is_all = False
        prefix = self._get_guild_cmd_prefix(channel.guild)

        if command:
            if command.lower() == "all":
                self.is_all = True
                await self.gen_cmd_list(message, list_all_cmds=True)

            else:
                cmd = getattr(self, "cmd_" + command, None)
                if cmd and not hasattr(cmd, "dev_cmd"):
                    return Response(
                        "```\n{}```".format(dedent(cmd.__doc__)).format(
                            command_prefix=self._get_guild_cmd_prefix(channel.guild)
                        ),
                        delete_after=60,
                    )
                else:
                    raise exceptions.CommandError(
                        self.str.get("cmd-help-invalid", "No such command"),
                        expire_in=10,
                    )

        elif message.author.id == self.config.owner_id:
            await self.gen_cmd_list(message, list_all_cmds=True)

        else:
            await self.gen_cmd_list(message)

        desc = (
            "```\n"
            + ", ".join(self.commands)
            + "\n```\n"
            + self.str.get(
                "cmd-help-response",
                "For information about a particular command, run `{}help [command]`\n"
                "For further help, see https://just-some-bots.github.io/MusicBot/",
            ).format(prefix)
        )
        if not self.is_all:
            desc += self.str.get(
                "cmd-help-all",
                "\nOnly showing commands you can use, for a list of all commands, run `{}help all`",
            ).format(prefix)

        return Response(desc, reply=True, delete_after=60)

    async def cmd_blacklist(self, message, user_mentions, option, something):
        """
        Usage:
            {command_prefix}blacklist [ + | - | add | remove ] @UserName [@UserName2 ...]

        Add or remove users to the blacklist.
        Blacklisted users are forbidden from using bot commands.
        """

        if not user_mentions:
            raise exceptions.CommandError("No users listed.", expire_in=20)

        if option not in ["+", "-", "add", "remove"]:
            raise exceptions.CommandError(
                self.str.get(
                    "cmd-blacklist-invalid",
                    'Invalid option "{0}" specified, use +, -, add, or remove',
                ).format(option),
                expire_in=20,
            )

        for user in user_mentions.copy():
            if user.id == self.config.owner_id:
                print("[Commands:Blacklist] The owner cannot be blacklisted.")
                user_mentions.remove(user)

        old_len = len(self.blacklist)

        if option in ["+", "add"]:
            self.blacklist.update(user.id for user in user_mentions)

            write_file(self.config.blacklist_file, self.blacklist)

            return Response(
                self.str.get(
                    "cmd-blacklist-added", "{0} users have been added to the blacklist"
                ).format(len(self.blacklist) - old_len),
                reply=True,
                delete_after=10,
            )

        else:
            if self.blacklist.isdisjoint(user.id for user in user_mentions):
                return Response(
                    self.str.get(
                        "cmd-blacklist-none",
                        "None of those users are in the blacklist.",
                    ),
                    reply=True,
                    delete_after=10,
                )

            else:
                self.blacklist.difference_update(user.id for user in user_mentions)
                write_file(self.config.blacklist_file, self.blacklist)

                return Response(
                    self.str.get(
                        "cmd-blacklist-removed",
                        "{0} users have been removed from the blacklist",
                    ).format(old_len - len(self.blacklist)),
                    reply=True,
                    delete_after=10,
                )

    async def cmd_id(self, author, user_mentions):
        """
        Usage:
            {command_prefix}id [@user]

        Tells the user their id or the id of another user.
        """
        if not user_mentions:
            return Response(
                self.str.get("cmd-id-self", "Your ID is `{0}`").format(author.id),
                reply=True,
                delete_after=35,
            )
        else:
            usr = user_mentions[0]
            return Response(
                self.str.get("cmd-id-other", "**{0}**s ID is `{1}`").format(
                    usr.name, usr.id
                ),
                reply=True,
                delete_after=35,
            )

    async def cmd_autoplaylist(self, player, option, url=None):
        """
        Usage:
            {command_prefix}autoplaylist [ + | - | add | remove] [url]

        Adds or removes the specified song or currently playing song to/from the playlist.
        """
        url = self._get_song_url_or_none(url, player)

        if url:
            if option in ["+", "add"]:
                if url not in self.autoplaylist:
                    self._add_url_to_autoplaylist(url)
                    return Response(
                        self.str.get(
                            "cmd-save-success", "Added <{0}> to the autoplaylist."
                        ).format(url),
                        delete_after=35,
                    )
                else:
                    raise exceptions.CommandError(
                        self.str.get(
                            "cmd-save-exists",
                            "This song is already in the autoplaylist.",
                        ),
                        expire_in=20,
                    )
            elif option in ["-", "remove"]:
                if url in self.autoplaylist:
                    self._remove_url_from_autoplaylist(url)
                    return Response(
                        self.str.get(
                            "cmd-unsave-success", "Removed <{0}> from the autoplaylist."
                        ).format(url),
                        delete_after=35,
                    )
                else:
                    raise exceptions.CommandError(
                        self.str.get(
                            "cmd-unsave-does-not-exist",
                            "This song is not yet in the autoplaylist.",
                        ),
                        expire_in=20,
                    )
            else:
                raise exceptions.CommandError(
                    self.str.get(
                        "cmd-autoplaylist-option-invalid",
                        'Invalid option "{0}" specified, use +, -, add, or remove',
                    ).format(option),
                    expire_in=20,
                )
        else:
            raise exceptions.CommandError(
                self.str.get(
                    "cmd-autoplaylist-invalid", "The supplied song link is invalid"
                ),
                expire_in=20,
            )

    @owner_only
    async def cmd_joinserver(self, message, server_link=None):
        """
        Usage:
            {command_prefix}joinserver invite_link

        Asks the bot to join a server.  Note: Bot accounts cannot use invite links.
        """

        url = await self.generate_invite_link()
        return Response(
            self.str.get(
                "cmd-joinserver-response", "Click here to add me to a server: \n{}"
            ).format(url),
            reply=True,
            delete_after=30,
        )

    async def cmd_karaoke(self, player, channel, author):
        """
        Usage:
            {command_prefix}karaoke

        Activates karaoke mode. During karaoke mode, only groups with the BypassKaraokeMode
        permission in the config file can queue music.
        """
        player.karaoke_mode = not player.karaoke_mode
        return Response(
            "\N{OK HAND SIGN} Karaoke mode is now "
            + ["disabled", "enabled"][player.karaoke_mode],
            delete_after=15,
        )

    async def _do_playlist_checks(self, permissions, player, author, testobj):
        num_songs = sum(1 for _ in testobj)

        # I have to do exe extra checks anyways because you can request an arbitrary number of search results
        if not permissions.allow_playlists and num_songs > 1:
            raise exceptions.PermissionsError(
                self.str.get(
                    "playlists-noperms", "You are not allowed to request playlists"
                ),
                expire_in=30,
            )

        if (
            permissions.max_playlist_length
            and num_songs > permissions.max_playlist_length
        ):
            raise exceptions.PermissionsError(
                self.str.get(
                    "playlists-big", "Playlist has too many entries ({0} > {1})"
                ).format(num_songs, permissions.max_playlist_length),
                expire_in=30,
            )

        # This is a little bit weird when it says (x + 0 > y), I might add the other check back in
        if (
            permissions.max_songs
            and player.playlist.count_for_user(author) + num_songs
            > permissions.max_songs
        ):
            raise exceptions.PermissionsError(
                self.str.get(
                    "playlists-limit",
                    "Playlist entries + your already queued songs reached limit ({0} + {1} > {2})",
                ).format(
                    num_songs,
                    player.playlist.count_for_user(author),
                    permissions.max_songs,
                ),
                expire_in=30,
            )
        return True

    async def cmd_play(
        self, message, _player, channel, author, permissions, leftover_args, song_url
    ):
        """
        Usage:
            {command_prefix}play song_link
            {command_prefix}play text to search for
            {command_prefix}play spotify_uri

        Adds the song to the playlist.  If a link is not provided, the first
        result from a youtube search is added to the queue.

        If enabled in the config, the bot will also support Spotify URIs, however
        it will use the metadata (e.g song name and artist) to find a YouTube
        equivalent of the song. Streaming from Spotify is not possible.
        """

        return await self._cmd_play(
            message,
            _player,
            channel,
            author,
            permissions,
            leftover_args,
            song_url,
            head=False,
        )

    async def cmd_shuffleplay(
        self, message, _player, channel, author, permissions, leftover_args, song_url
    ):
        """
        Usage:
            {command_prefix}shuffleplay playlist_link
        Adds a playlist to be shhuffled then played. Shorthand for doing {command_prefix}play and then {command_prefix}shuffle
        If nothing is playing, then the first few songs will be played in order while the rest of the playlist downloads.
        """
        # TO-DO, don't play the first few songs so the entire playlist can be shuffled
        # In my test run it's only 2-3 songs that get played in the order this is because of how the _cmd_play works.
        player = self.get_player_in(channel.guild)

        await self._cmd_play(
            message,
            _player,
            channel,
            author,
            permissions,
            leftover_args,
            song_url,
            head=False,
        )

        player.playlist.shuffle()
        return Response(
            self.str.get("cmd-shuffleplay-shuffled", "Shuffled {0}'s playlist").format(
                message.guild
            ),
            delete_after=30,
        )

    async def cmd_playnext(
        self, message, _player, channel, author, permissions, leftover_args, song_url
    ):
        """
        Usage:
            {command_prefix}playnext song_link
            {command_prefix}playnext text to search for
            {command_prefix}playnext spotify_uri

        Adds the song to the playlist next.  If a link is not provided, the first
        result from a youtube search is added to the queue.

        If enabled in the config, the bot will also support Spotify URIs, however
        it will use the metadata (e.g song name and artist) to find a YouTube
        equivalent of the song. Streaming from Spotify is not possible.
        """

        return await self._cmd_play(
            message,
            _player,
            channel,
            author,
            permissions,
            leftover_args,
            song_url,
            head=True,
        )

    async def cmd_repeat(self, channel, option=None):
        """
        Usage:
            {command_prefix}repeat [all | song]

        Toggles playlist or song looping.
        If no option is provided the current song will be repeated.
        If no option is provided and the song is already repeating, repeating will be turned off.
        """

        player = self.get_player_in(channel.guild)
        option = option.lower() if option else ""

        if not player:
            raise exceptions.CommandError(
                self.str.get(
                    "cmd-repeat-no-voice",
                    "The bot is not in a voice channel.  "
                    "Use %ssummon to summon it to your voice channel.",
                )
                % self._get_guild_cmd_prefix(channel.guild),
            )

        if not player.current_entry:
            return Response(
                self.str.get(
                    "cmd-repeat-no-songs",
                    "No songs are currently playing. Play something with {}play.",
                ).format(self._get_guild_cmd_prefix(channel.guild)),
                delete_after=30,
            )

        if option == "all":
            player.loopqueue = not player.loopqueue
            if player.loopqueue:
                return Response(
                    self.str.get(
                        "cmd-repeat-playlist-looping", "Playlist is now repeating."
                    ),
                    delete_after=30,
                )

            else:
                return Response(
                    self.str.get(
                        "cmd-repeat-playlist-not-looping",
                        "Playlist is no longer repeating.",
                    ),
                    delete_after=30,
                )

        elif option == "song":
            player.repeatsong = not player.repeatsong
            if player.repeatsong:
                return Response(
                    self.str.get("cmd-repeat-song-looping", "Song is now repeating."),
                    delete_after=30,
                )

            else:
                return Response(
                    self.str.get(
                        "cmd-repeat-song-not-looping", "Song is no longer repeating."
                    ),
                    delete_after=30,
                )
        else:
            if player.repeatsong:
                player.loopqueue = True
                player.repeatsong = False
                return Response(
                    self.str.get(
                        "cmd-repeat-noOption-playlist-looping",
                        "Playlist is now repeating.",
                    )
                )
            elif player.loopqueue:
                if player.playlist.entries.__len__() > 0:
                    message = self.str.get(
                        "cmd-repeat-noOption-playlist-not-looping",
                        "Playlist is no longer repeating.",
                    )
                else:
                    message = self.str.get(
                        "cmd-repeat-noOption-song-not-looping",
                        "Song is no longer repeating.",
                    )
                player.loopqueue = False
            else:
                player.repeatsong = True
                message = self.str.get(
                    "cmd-repeat-noOption-song-looping", "Song is now repeating."
                )

        return Response(message, delete_after=30)

    async def cmd_move(self, channel, command, leftover_args):
        """
        Usage:
            {command_prefix}move [Index of song to move] [Index to move song to]
            Ex: !move 1 3

        Swaps the location of a song within the playlist.
        """
        player = self.get_player_in(channel.guild)
        if not player:
            raise exceptions.CommandError(
                self.str.get(
                    "cmd-move-no-voice",
                    "The bot is not in a voice channel.  "
                    "Use %ssummon to summon it to your voice channel."
                    % self._get_guild_cmd_prefix(channel.guild),
                )
            )

        if not player.current_entry:
            return Response(
                self.str.get(
                    "cmd-move-no-songs",
                    "There are no songs queued. Play something with {}play".format(
                        self._get_guild_cmd_prefix(channel.guild)
                    ),
                ),
            )

        indexes = []
        try:
            indexes.append(int(command) - 1)
            indexes.append(int(leftover_args[0]) - 1)
        except Exception:
            return Response(
                self.str.get(
                    "cmd-move-indexes_not_intergers", "Song indexes must be integers!"
                ),
                delete_after=30,
            )

        for i in indexes:
            if i < 0 or i > player.playlist.entries.__len__() - 1:
                return Response(
                    self.str.get(
                        "cmd-move-invalid-indexes",
                        "Sent indexes are outside of the playlist scope!",
                    ),
                    delete_after=30,
                )

        await self.safe_send_message(
            channel,
            self.str.get(
                "cmd-move-success",
                "Successfully moved the requested song from positon number {} in queue to position {}!",
            ).format(indexes[0] + 1, indexes[1] + 1),
            expire_in=30,
        ),

        song = player.playlist.delete_entry_at_index(indexes[0])

        player.playlist.insert_entry_at_index(indexes[1], song)

    async def _cmd_play(
        self,
        message,
        _player,
        channel,
        author,
        permissions,
        leftover_args,
        song_url,
        head,
    ):
        player = _player if _player else None

        if permissions.summonplay and not player:
            voice_channel = author.voice.channel if author.voice else None
            response = await self.cmd_summon(
                channel, channel.guild, author, voice_channel
            )  # @TheerapakG: As far as I know voice_channel param is unused
            if self.config.embeds:
                content = self._gen_embed()
                content.title = "summon"
                content.description = response.content
            else:
                content = response.content
            await self.safe_send_message(
                channel,
                content,
                expire_in=response.delete_after if self.config.delete_messages else 0,
            )
            player = self.get_player_in(channel.guild)

        if not player:
            raise exceptions.CommandError(
                "The bot is not in a voice channel.  "
                "Use %ssummon to summon it to your voice channel."
                % self._get_guild_cmd_prefix(channel.guild)
            )

        song_url = song_url.strip("<>")

        async with channel.typing():
            if leftover_args:
                song_url = " ".join([song_url, *leftover_args])
            leftover_args = None  # prevent some crazy shit happening down the line

            # Make sure forward slashes work properly in search queries
            links_regex = r"((http(s)*:[/][/]|www.)([a-z]|[A-Z]|[0-9]|[/.]|[~])*)"
            match_url = re.compile(links_regex).match(song_url)
            song_url = song_url.replace("/", "%2F") if match_url is None else song_url

            # Rewrite YouTube playlist URLs if the wrong URL type is given
            playlist_regex = r"watch\?v=.+&(list=[^&]+)"
            matches = re.search(playlist_regex, song_url)
            groups = matches.groups() if matches is not None else []
            song_url = (
                "https://www.youtube.com/playlist?" + groups[0]
                if len(groups) > 0
                else song_url
            )

            if self.config._spotify:
                if "open.spotify.com" in song_url:
                    song_url = "spotify:" + re.sub(
                        r"(https?:\/\/)?(open.spotify.com)\/", "", song_url
                    ).replace("/", ":")
                    # remove session id (and other query stuff)
                    song_url = re.sub(r"\?.*", "", song_url)
                if song_url.startswith("spotify:"):
                    parts = song_url.split(":")
                    try:
                        if "track" in parts:
                            res = await self.spotify.get_track(parts[-1])
                            song_url = res["artists"][0]["name"] + " " + res["name"]

                        elif "album" in parts:
                            res = await self.spotify.get_album(parts[-1])

                            await self._do_playlist_checks(
                                permissions, player, author, res["tracks"]["items"]
                            )
                            procmesg = await self.safe_send_message(
                                channel,
                                self.str.get(
                                    "cmd-play-spotify-album-process",
                                    "Processing album `{0}` (`{1}`)",
                                ).format(res["name"], song_url),
                            )
                            for i in res["tracks"]["items"]:
                                song_url = i["name"] + " " + i["artists"][0]["name"]
                                log.debug("Processing {0}".format(song_url))
                                await self.cmd_play(
                                    message,
                                    player,
                                    channel,
                                    author,
                                    permissions,
                                    leftover_args,
                                    song_url,
                                )

                            await self.safe_delete_message(procmesg)
                            return Response(
                                self.str.get(
                                    "cmd-play-spotify-album-queued",
                                    "Enqueued `{0}` with **{1}** songs.",
                                ).format(res["name"], len(res["tracks"]["items"]))
                            )

                        elif "playlist" in parts:
                            res = []
                            r = await self.spotify.get_playlist_tracks(parts[-1])
                            while True:
                                res.extend(r["items"])
                                if r["next"] is not None:
                                    r = await self.spotify.make_spotify_req(r["next"])
                                    continue
                                else:
                                    break
                            await self._do_playlist_checks(
                                permissions, player, author, res
                            )
                            procmesg = await self.safe_send_message(
                                channel,
                                self.str.get(
                                    "cmd-play-spotify-playlist-process",
                                    "Processing playlist `{0}` (`{1}`)",
                                ).format(parts[-1], song_url),
                            )
                            for i in res:
                                song_url = (
                                    i["track"]["name"]
                                    + " "
                                    + i["track"]["artists"][0]["name"]
                                )
                                log.debug("Processing {0}".format(song_url))
                                await self.cmd_play(
                                    message,
                                    player,
                                    channel,
                                    author,
                                    permissions,
                                    leftover_args,
                                    song_url,
                                )

                            await self.safe_delete_message(procmesg)
                            return Response(
                                self.str.get(
                                    "cmd-play-spotify-playlist-queued",
                                    "Enqueued `{0}` with **{1}** songs.",
                                ).format(parts[-1], len(res))
                            )

                        else:
                            raise exceptions.CommandError(
                                self.str.get(
                                    "cmd-play-spotify-unsupported",
                                    "That is not a supported Spotify URI.",
                                ),
                                expire_in=30,
                            )
                    except exceptions.SpotifyError:
                        raise exceptions.CommandError(
                            self.str.get(
                                "cmd-play-spotify-invalid",
                                "You either provided an invalid URI, or there was a problem.",
                            )
                        )

        async def get_info(song_url):
            info = await self.downloader.extract_info(
                player.playlist.loop, song_url, download=False, process=False
            )
            # If there is an exception arise when processing we go on and let extract_info down the line report it
            # because info might be a playlist and thing that's broke it might be individual entry
            try:
                info_process = await self.downloader.extract_info(
                    player.playlist.loop, song_url, download=False
                )
                info_process_err = None
            except Exception as e:
                info_process = None
                info_process_err = e

            return (info, info_process, info_process_err)

        # This lock prevent spamming play command to add entries that exceeds time limit/ maximum song limit
        async with self.aiolocks[_func_() + ":" + str(author.id)]:
            if (
                permissions.max_songs
                and player.playlist.count_for_user(author) >= permissions.max_songs
            ):
                raise exceptions.PermissionsError(
                    self.str.get(
                        "cmd-play-limit",
                        "You have reached your enqueued song limit ({0})",
                    ).format(permissions.max_songs),
                    expire_in=30,
                )

            if player.karaoke_mode and not permissions.bypass_karaoke_mode:
                raise exceptions.PermissionsError(
                    self.str.get(
                        "karaoke-enabled",
                        "Karaoke mode is enabled, please try again when its disabled!",
                    ),
                    expire_in=30,
                )

            # Try to determine entry type, if _type is playlist then there should be entries
            while True:
                try:
                    info, info_process, info_process_err = await get_info(song_url)
                    log.debug(info)

                    if (
                        info_process
                        and info
                        and info_process.get("_type", None) == "playlist"
                        and "entries" not in info
                        and not info.get("url", "").startswith("ytsearch")
                    ):
                        use_url = info_process.get(
                            "webpage_url", None
                        ) or info_process.get("url", None)
                        if use_url == song_url:
                            log.warning(
                                "Determined incorrect entry type, but suggested url is the same.  Help."
                            )
                            break  # If we break here it will break things down the line and give "This is a playlist" exception as a result

                        log.debug(
                            'Assumed url "%s" was a single entry, was actually a playlist'
                            % song_url
                        )
                        log.debug('Using "%s" instead' % use_url)
                        song_url = use_url
                    else:
                        break

                except Exception as e:
                    if "unknown url type" in str(e):
                        song_url = song_url.replace(
                            ":", ""
                        )  # it's probably not actually an extractor
                        info, info_process, info_process_err = await get_info(song_url)
                    else:
                        raise exceptions.CommandError(e, expire_in=30)

            if not info:
                raise exceptions.CommandError(
                    self.str.get(
                        "cmd-play-noinfo",
                        "That video cannot be played. Try using the {0}stream command.",
                    ).format(self._get_guild_cmd_prefix(channel.guild)),
                    expire_in=30,
                )

            if (
                info.get("extractor", "") not in permissions.extractors
                and permissions.extractors
            ):
                raise exceptions.PermissionsError(
                    self.str.get(
                        "cmd-play-badextractor",
                        "You do not have permission to play media from this service.",
                    ),
                    expire_in=30,
                )

            # abstract the search handling away from the user
            # our ytdl options allow us to use search strings as input urls
            if info.get("url", "").startswith("ytsearch"):
                # print("[Command:play] Searching for \"%s\"" % song_url)
                if info_process:
                    info = info_process
                else:
                    await self.safe_send_message(
                        channel, "```\n%s\n```" % info_process_err, expire_in=120
                    )
                    raise exceptions.CommandError(
                        self.str.get(
                            "cmd-play-nodata",
                            "Error extracting info from search string, youtubedl returned no data. "
                            "You may need to restart the bot if this continues to happen.",
                        ),
                        expire_in=30,
                    )

                song_url = info_process.get("webpage_url", None) or info_process.get(
                    "url", None
                )

                if "entries" in info:
                    # if entry is playlist then only get the first one
                    song_url = info["entries"][0]["webpage_url"]
                    info = info["entries"][0]

            # If it's playlist
            if "entries" in info:
                await self._do_playlist_checks(
                    permissions, player, author, info["entries"]
                )

                num_songs = sum(1 for _ in info["entries"])

                if info["extractor"].lower() in [
                    "youtube:playlist",
                    "soundcloud:set",
                    "bandcamp:album",
                ]:
                    try:
                        return await self._cmd_play_playlist_async(
                            player,
                            channel,
                            author,
                            permissions,
                            song_url,
                            info["extractor"],
                        )
                    except exceptions.CommandError:
                        raise
                    except Exception as e:
                        log.error("Error queuing playlist", exc_info=True)
                        raise exceptions.CommandError(
                            self.str.get(
                                "cmd-play-playlist-error",
                                "Error queuing playlist:\n`{0}`",
                            ).format(e),
                            expire_in=30,
                        )

                t0 = time.time()

                # My test was 1.2 seconds per song, but we maybe should fudge it a bit, unless we can
                # monitor it and edit the message with the estimated time, but that's some ADVANCED SHIT
                # I don't think we can hook into it anyways, so this will have to do.
                # It would probably be a thread to check a few playlists and get the speed from that
                # Different playlists might download at different speeds though
                wait_per_song = 1.2

                procmesg = await self.safe_send_message(
                    channel,
                    self.str.get(
                        "cmd-play-playlist-gathering-1",
                        "Gathering playlist information for {0} songs{1}",
                    ).format(
                        num_songs,
                        self.str.get(
                            "cmd-play-playlist-gathering-2", ", ETA: {0} seconds"
                        ).format(fixg(num_songs * wait_per_song))
                        if num_songs >= 10
                        else ".",
                    ),
                )

                # We don't have a pretty way of doing this yet.  We need either a loop
                # that sends these every 10 seconds or a nice context manager.
                await channel.typing()

                # TODO: I can create an event emitter object instead, add event functions, and every play list might be asyncified
                # Also have a "verify_entry" hook with the entry as an arg and returns the entry if its ok

                entry_list, position = await player.playlist.import_from(
                    song_url, channel=channel, author=author, head=False
                )

                tnow = time.time()
                ttime = tnow - t0
                listlen = len(entry_list)
                drop_count = 0

                if permissions.max_song_length:
                    for e in entry_list.copy():
                        if e.duration > permissions.max_song_length:
                            player.playlist.entries.remove(e)
                            entry_list.remove(e)
                            drop_count += 1
                            # Im pretty sure there's no situation where this would ever break
                            # Unless the first entry starts being played, which would make this a race condition
                    if drop_count:
                        print("Dropped %s songs" % drop_count)

                log.info(
                    "Processed {} songs in {} seconds at {:.2f}s/song, {:+.2g}/song from expected ({}s)".format(
                        listlen,
                        fixg(ttime),
                        ttime / listlen if listlen else 0,
                        ttime / listlen - wait_per_song
                        if listlen - wait_per_song
                        else 0,
                        fixg(wait_per_song * num_songs),
                    )
                )

                await self.safe_delete_message(procmesg)

                if not listlen - drop_count:
                    raise exceptions.CommandError(
                        self.str.get(
                            "cmd-play-playlist-maxduration",
                            "No songs were added, all songs were over max duration (%ss)",
                        )
                        % permissions.max_song_length,
                        expire_in=30,
                    )

                reply_text = self.str.get(
                    "cmd-play-playlist-reply",
                    "Enqueued **%s** songs to be played. Position in queue: %s",
                )
                btext = str(listlen - drop_count)

            # If it's an entry
            else:
                # youtube:playlist extractor but it's actually an entry
                if info.get("extractor", "").startswith("youtube:playlist"):
                    try:
                        info = await self.downloader.extract_info(
                            player.playlist.loop,
                            "https://www.youtube.com/watch?v=%s" % info.get("url", ""),
                            download=False,
                            process=False,
                        )
                    except Exception as e:
                        raise exceptions.CommandError(e, expire_in=30)

                if (
                    permissions.max_song_length
                    and info.get("duration", 0) > permissions.max_song_length
                ):
                    raise exceptions.PermissionsError(
                        self.str.get(
                            "cmd-play-song-limit",
                            "Song duration exceeds limit ({0} > {1})",
                        ).format(info["duration"], permissions.max_song_length),
                        expire_in=30,
                    )

                entry, position = await player.playlist.add_entry(
                    song_url, channel=channel, author=author, head=head
                )

                reply_text = self.str.get(
                    "cmd-play-song-reply",
                    "Enqueued `%s` to be played. Position in queue: %s",
                )
                btext = entry.title

            if position == 1 and player.is_stopped:
                position = self.str.get("cmd-play-next", "Up next!")
                reply_text %= (btext, position)

            else:
                reply_text %= (btext, position)
                try:
                    time_until = await player.playlist.estimate_time_until(
                        position, player
                    )
                    reply_text += self.str.get(
                        "cmd-play-eta", " - estimated time until playing: %s"
                    ) % ftimedelta(time_until)
                except exceptions.InvalidDataError:
                    reply_text += self.str.get(
                        "cmd-play-eta-error", " - cannot estimate time until playing"
                    )
                except Exception:
                    traceback.print_exc()

        return Response(reply_text, delete_after=30)

    async def _cmd_play_playlist_async(
        self, player, channel, author, permissions, playlist_url, extractor_type
    ):
        """
        Secret handler to use the async wizardry to make playlist queuing non-"blocking"
        """

        await channel.typing()
        info = await self.downloader.extract_info(
            player.playlist.loop, playlist_url, download=False, process=False
        )

        if not info:
            raise exceptions.CommandError(
                self.str.get(
                    "cmd-play-playlist-invalid", "That playlist cannot be played."
                )
            )

        num_songs = sum(1 for _ in info["entries"])
        t0 = time.time()

        busymsg = await self.safe_send_message(
            channel,
            self.str.get("cmd-play-playlist-process", "Processing {0} songs...").format(
                num_songs
            ),
        )  # TODO: From playlist_title
        await channel.typing()

        entries_added = 0
        if extractor_type == "youtube:playlist":
            try:
                entries_added = await player.playlist.async_process_youtube_playlist(
                    playlist_url, channel=channel, author=author
                )
                # TODO: Add hook to be called after each song
                # TODO: Add permissions

            except Exception:
                log.error("Error processing playlist", exc_info=True)
                raise exceptions.CommandError(
                    self.str.get(
                        "cmd-play-playlist-queueerror",
                        "Error handling playlist {0} queuing.",
                    ).format(playlist_url),
                    expire_in=30,
                )

        elif extractor_type.lower() in ["soundcloud:set", "bandcamp:album"]:
            try:
                entries_added = await player.playlist.async_process_sc_bc_playlist(
                    playlist_url, channel=channel, author=author
                )
                # TODO: Add hook to be called after each song
                # TODO: Add permissions

            except Exception:
                log.error("Error processing playlist", exc_info=True)
                raise exceptions.CommandError(
                    self.str.get(
                        "cmd-play-playlist-queueerror",
                        "Error handling playlist {0} queuing.",
                    ).format(playlist_url),
                    expire_in=30,
                )

        songs_processed = len(entries_added)
        drop_count = 0
        skipped = False

        if permissions.max_song_length:
            for e in entries_added.copy():
                if e.duration > permissions.max_song_length:
                    try:
                        player.playlist.entries.remove(e)
                        entries_added.remove(e)
                        drop_count += 1
                    except Exception:
                        pass

            if drop_count:
                log.debug("Dropped %s songs" % drop_count)

            if (
                player.current_entry
                and player.current_entry.duration > permissions.max_song_length
            ):
                await self.safe_delete_message(
                    self.server_specific_data[channel.guild]["last_np_msg"]
                )
                self.server_specific_data[channel.guild]["last_np_msg"] = None
                skipped = True
                player.skip()
                entries_added.pop()

        await self.safe_delete_message(busymsg)

        songs_added = len(entries_added)
        tnow = time.time()
        ttime = tnow - t0
        wait_per_song = 1.2
        # TODO: actually calculate wait per song in the process function and return that too

        # This is technically inaccurate since bad songs are ignored but still take up time
        log.info(
            "Processed {}/{} songs in {} seconds at {:.2f}s/song, {:+.2g}/song from expected ({}s)".format(
                songs_processed,
                num_songs,
                fixg(ttime),
                ttime / num_songs if num_songs else 0,
                ttime / num_songs - wait_per_song if num_songs - wait_per_song else 0,
                fixg(wait_per_song * num_songs),
            )
        )

        if not songs_added:
            basetext = (
                self.str.get(
                    "cmd-play-playlist-maxduration",
                    "No songs were added, all songs were over max duration (%ss)",
                )
                % permissions.max_song_length
            )
            if skipped:
                basetext += self.str.get(
                    "cmd-play-playlist-skipped",
                    "\nAdditionally, the current song was skipped for being too long.",
                )

            raise exceptions.CommandError(basetext, expire_in=30)

        return Response(
            self.str.get(
                "cmd-play-playlist-reply-secs",
                "Enqueued {0} songs to be played in {1} seconds",
            ).format(songs_added, fixg(ttime, 1)),
            delete_after=30,
        )

    async def cmd_stream(self, _player, channel, author, permissions, song_url):
        """
        Usage:
            {command_prefix}stream song_link

        Enqueue a media stream.
        This could mean an actual stream like Twitch or shoutcast, or simply streaming
        media without predownloading it.  Note: FFmpeg is notoriously bad at handling
        streams, especially on poor connections.  You have been warned.
        """

        if _player:
            player = _player
        elif permissions.summonplay:
            vc = author.voice.channel if author.voice else None
            response = await self.cmd_summon(
                channel, channel.guild, author, vc
            )  # @TheerapakG: As far as I know voice_channel param is unused
            if self.config.embeds:
                content = self._gen_embed()
                content.title = "summon"
                content.description = response.content
            else:
                content = response.content
            await self.safe_send_message(
                channel,
                content,
                expire_in=response.delete_after if self.config.delete_messages else 0,
            )
            player = self.get_player_in(channel.guild)

        if not player:
            raise exceptions.CommandError(
                "The bot is not in a voice channel.  "
                "Use %ssummon to summon it to your voice channel."
                % self._get_guild_cmd_prefix(channel.guild)
            )

        song_url = song_url.strip("<>")

        if (
            permissions.max_songs
            and player.playlist.count_for_user(author) >= permissions.max_songs
        ):
            raise exceptions.PermissionsError(
                self.str.get(
                    "cmd-stream-limit",
                    "You have reached your enqueued song limit ({0})",
                ).format(permissions.max_songs),
                expire_in=30,
            )

        if player.karaoke_mode and not permissions.bypass_karaoke_mode:
            raise exceptions.PermissionsError(
                self.str.get(
                    "karaoke-enabled",
                    "Karaoke mode is enabled, please try again when its disabled!",
                ),
                expire_in=30,
            )

        async with channel.typing():
            await player.playlist.add_stream_entry(
                song_url, channel=channel, author=author
            )

        return Response(
            self.str.get("cmd-stream-success", "Streaming."), delete_after=6
        )

    async def cmd_search(
        self, message, player, channel, author, permissions, leftover_args
    ):
        """
        Usage:
            {command_prefix}search [service] [number] query

        Searches a service for a video and adds it to the queue.
        - service: any one of the following services:
            - youtube (yt) (default if unspecified)
            - soundcloud (sc)
            - yahoo (yh)
        - number: return a number of video results and waits for user to choose one
          - defaults to 3 if unspecified
          - note: If your search query starts with a number,
                  you must put your query in quotes
            - ex: {command_prefix}search 2 "I ran seagulls"
        The command issuer can use reactions to indicate their response to each result.
        """

        if (
            permissions.max_songs
            and player.playlist.count_for_user(author) > permissions.max_songs
        ):
            raise exceptions.PermissionsError(
                self.str.get(
                    "cmd-search-limit",
                    "You have reached your playlist item limit ({0})",
                ).format(permissions.max_songs),
                expire_in=30,
            )

        if player.karaoke_mode and not permissions.bypass_karaoke_mode:
            raise exceptions.PermissionsError(
                self.str.get(
                    "karaoke-enabled",
                    "Karaoke mode is enabled, please try again when its disabled!",
                ),
                expire_in=30,
            )

        def argcheck():
            if not leftover_args:
                # noinspection PyUnresolvedReferences
                raise exceptions.CommandError(
                    self.str.get(
                        "cmd-search-noquery", "Please specify a search query.\n%s"
                    )
                    % dedent(
                        self.cmd_search.__doc__.format(
                            command_prefix=self._get_guild_cmd_prefix(channel.guild)
                        )
                    ),
                    expire_in=60,
                )

        argcheck()

        try:
            leftover_args = shlex.split(" ".join(leftover_args))
        except ValueError:
            raise exceptions.CommandError(
                self.str.get(
                    "cmd-search-noquote", "Please quote your search query properly."
                ),
                expire_in=30,
            )

        service = "youtube"
        items_requested = self.config.defaultsearchresults
        max_items = permissions.max_search_items
        services = {
            "youtube": "ytsearch",
            "soundcloud": "scsearch",
            "yahoo": "yvsearch",
            "yt": "ytsearch",
            "sc": "scsearch",
            "yh": "yvsearch",
        }

        if leftover_args[0] in services:
            service = leftover_args.pop(0)
            argcheck()

        if leftover_args[0].isdigit():
            items_requested = int(leftover_args.pop(0))
            argcheck()

            if items_requested > max_items:
                raise exceptions.CommandError(
                    self.str.get(
                        "cmd-search-searchlimit",
                        "You cannot search for more than %s videos",
                    )
                    % max_items
                )

        # Look jake, if you see this and go "what the fuck are you doing"
        # and have a better idea on how to do this, i'd be delighted to know.
        # I don't want to just do ' '.join(leftover_args).strip("\"'")
        # Because that eats both quotes if they're there
        # where I only want to eat the outermost ones
        if leftover_args[0][0] in "'\"":
            lchar = leftover_args[0][0]
            leftover_args[0] = leftover_args[0].lstrip(lchar)
            leftover_args[-1] = leftover_args[-1].rstrip(lchar)

        search_query = "%s%s:%s" % (
            services[service],
            items_requested,
            " ".join(leftover_args),
        )

        search_msg = await self.safe_send_message(
            channel, self.str.get("cmd-search-searching", "Searching for videos...")
        )
        await channel.typing()

        try:
            info = await self.downloader.extract_info(
                player.playlist.loop, search_query, download=False, process=True
            )

        except Exception as e:
            await self.safe_edit_message(search_msg, str(e), send_if_fail=True)
            return
        else:
            await self.safe_delete_message(search_msg)

        if not info:
            return Response(
                self.str.get("cmd-search-none", "No videos found."), delete_after=30
            )

        # Decide if the list approach or the reaction approach should be used
        if self.config.searchlist:
            result_message_array = []

            if self.config.embeds:
                content = self._gen_embed()
                content.title = self.str.get(
                    "cmd-search-title", "{0} search results:"
                ).format(service.capitalize())
                content.description = "To select a song, type the corresponding number"
            else:
                result_header = self.str.get(
                    "cmd-search-title", "{0} search results:"
                ).format(service.capitalize())
                result_header += "\n\n"

            for e in info["entries"]:
                # This formats the results and adds it to an array
                # format_song_duration removes the hour section
                # if the song is shorter than an hour
                result_message_array.append(
                    self.str.get(
                        "cmd-search-list-entry", "**{0}**. **{1}** | {2}"
                    ).format(
                        info["entries"].index(e) + 1,
                        e["title"],
                        format_song_duration(
                            ftimedelta(timedelta(seconds=e["duration"]))
                        ),
                    )
                )
            # This combines the formatted result strings into one list.
            result_string = "\n".join(
                "{0}".format(result) for result in result_message_array
            )
            result_string += "\n**0.** Cancel"

            if self.config.embeds:
                # Add the result entries to the embedded message and send it to the channel
                content.add_field(
                    name=self.str.get("cmd-search-field-name", "Pick a song"),
                    value=result_string,
                    inline=False,
                )
                result_message = await self.safe_send_message(channel, content)
            else:
                # Construct the complete message and send it to the channel.
                result_string = result_header + result_string
                result_string += "\n\nSelect song by typing the corresponding number or type cancel to cancel search"
                result_message = await self.safe_send_message(
                    channel,
                    self.str.get("cmd-search-result-list-noembed", "{0}").format(
                        result_string
                    ),
                )

            # Check to verify that recived message is valid.
            def check(reply):
                return (
                    reply.channel.id == channel.id
                    and reply.author == message.author
                    and reply.content.isdigit()
                    and -1 <= int(reply.content) - 1 <= len(info["entries"])
                )

            # Wait for a response from the author.
            try:
                choice = await self.wait_for("message", timeout=30.0, check=check)
            except asyncio.TimeoutError:
                await self.safe_delete_message(result_message)
                return

            if choice.content == "0":
                # Choice 0 will cancel the search
                if self.config.delete_invoking:
                    await self.safe_delete_message(choice)
                await self.safe_delete_message(result_message)
            else:
                # Here we have a valid choice lets queue it.
                if self.config.delete_invoking:
                    await self.safe_delete_message(choice)
                await self.safe_delete_message(result_message)
                await self.cmd_play(
                    message,
                    player,
                    channel,
                    author,
                    permissions,
                    [],
                    info["entries"][int(choice.content) - 1]["webpage_url"],
                )
                if self.config.embeds:
                    return Response(
                        self.str.get(
                            "cmd-search-accept-list-embed", "[{0}]({1}) added to queue"
                        ).format(
                            info["entries"][int(choice.content) - 1]["title"],
                            info["entries"][int(choice.content) - 1]["webpage_url"],
                        ),
                        delete_after=30,
                    )
                else:
                    return Response(
                        self.str.get(
                            "cmd-search-accept-list-noembed", "{0} added to queue"
                        ).format(info["entries"][int(choice.content) - 1]["title"]),
                        delete_after=30,
                    )
        else:
            # Original code
            for e in info["entries"]:
                result_message = await self.safe_send_message(
                    channel,
                    self.str.get("cmd-search-result", "Result {0}/{1}: {2}").format(
                        info["entries"].index(e) + 1,
                        len(info["entries"]),
                        e["webpage_url"],
                    ),
                )

                def check(reaction, user):
                    return (
                        user == message.author
                        and reaction.message.id == result_message.id
                    )  # why can't these objs be compared directly?

                reactions = ["\u2705", "\U0001F6AB", "\U0001F3C1"]
                for r in reactions:
                    await result_message.add_reaction(r)

                try:
                    reaction, user = await self.wait_for(
                        "reaction_add", timeout=30.0, check=check
                    )
                except asyncio.TimeoutError:
                    await self.safe_delete_message(result_message)
                    return

                if str(reaction.emoji) == "\u2705":  # check
                    await self.safe_delete_message(result_message)
                    await self.cmd_play(
                        message,
                        player,
                        channel,
                        author,
                        permissions,
                        [],
                        e["webpage_url"],
                    )
                    return Response(
                        self.str.get("cmd-search-accept", "Alright, coming right up!"),
                        delete_after=30,
                    )
                elif str(reaction.emoji) == "\U0001F6AB":  # cross
                    await self.safe_delete_message(result_message)
                else:
                    await self.safe_delete_message(result_message)

        return Response(
            self.str.get("cmd-search-decline", "Oh well :("), delete_after=30
        )

    async def cmd_np(self, player, channel, guild, message):
        """
        Usage:
            {command_prefix}np

        Displays the current song in chat.
        """

        if player.current_entry:
            if self.server_specific_data[guild]["last_np_msg"]:
                await self.safe_delete_message(
                    self.server_specific_data[guild]["last_np_msg"]
                )
                self.server_specific_data[guild]["last_np_msg"] = None

            # TODO: Fix timedelta garbage with util function
            song_progress = ftimedelta(timedelta(seconds=player.progress))
            song_total = (
                ftimedelta(timedelta(seconds=player.current_entry.duration))
                if player.current_entry.duration is not None
                else "(no duration data)"
            )

            streaming = isinstance(player.current_entry, StreamPlaylistEntry)
            prog_str = (
                "`[{progress}]`" if streaming else "`[{progress}/{total}]`"
            ).format(progress=song_progress, total=song_total)
            prog_bar_str = ""

            # percentage shows how much of the current song has already been played
            percentage = 0.0
            if player.current_entry.duration and player.current_entry.duration > 0:
                percentage = player.progress / player.current_entry.duration

            # create the actual bar
            progress_bar_length = 30
            for i in range(progress_bar_length):
                if percentage < 1 / progress_bar_length * i:
                    prog_bar_str += "□"
                else:
                    prog_bar_str += "■"

            action_text = (
                self.str.get("cmd-np-action-streaming", "Streaming")
                if streaming
                else self.str.get("cmd-np-action-playing", "Playing")
            )

            if player.current_entry.meta.get(
                "channel", False
            ) and player.current_entry.meta.get("author", False):
                np_text = self.str.get(
                    "cmd-np-reply-author",
                    "Now {action}: **{title}** added by **{author}**\nProgress: {progress_bar} {progress}\n\N{WHITE RIGHT POINTING BACKHAND INDEX} <{url}>",
                ).format(
                    action=action_text,
                    title=player.current_entry.title,
                    author=player.current_entry.meta["author"].name,
                    progress_bar=prog_bar_str,
                    progress=prog_str,
                    url=player.current_entry.url,
                )
            else:
                np_text = self.str.get(
                    "cmd-np-reply-noauthor",
                    "Now {action}: **{title}**\nProgress: {progress_bar} {progress}\n\N{WHITE RIGHT POINTING BACKHAND INDEX} <{url}>",
                ).format(
                    action=action_text,
                    title=player.current_entry.title,
                    progress_bar=prog_bar_str,
                    progress=prog_str,
                    url=player.current_entry.url,
                )
            if self.config.embeds:
                url = player.current_entry.url
                # Attempt to grab video ID from possible link names
                match = re.search(
                    r"(?:youtu\.be/|youtube\.com/watch\?v=|youtube\.com/embed/)([\w-]+)",
                    url,
                )

                if match:
                    videoID = match.group(1)
                else:
                    log.error("Unknown link or unable to get video ID.")

                np_text = (
                    np_text.replace("Now ", "")
                    .replace(action_text, "")
                    .replace(": ", "", 1)
                )
                content = self._gen_embed()
                content.title = action_text
                content.add_field(name="** **", value=np_text, inline=True)
                content.set_image(
                    url=f"https://i1.ytimg.com/vi/{videoID}/hqdefault.jpg"
                )

            self.server_specific_data[guild][
                "last_np_msg"
            ] = await self.safe_send_message(
                channel, content if self.config.embeds else np_text, expire_in=30
            )
        else:
            return Response(
                self.str.get(
                    "cmd-np-none",
                    "There are no songs queued! Queue something with {0}play.",
                ).format(self._get_guild_cmd_prefix(channel.guild)),
                delete_after=30,
            )

    async def cmd_summon(self, channel, guild, author, voice_channel):
        """
        Usage:
            {command_prefix}summon

        Call the bot to the summoner's voice channel.
        """

        # @TheerapakG: Maybe summon should have async lock?

        if not author.voice:
            raise exceptions.CommandError(
                self.str.get(
                    "cmd-summon-novc",
                    "You are not connected to voice. Try joining a voice channel!",
                )
            )

        voice_client = self.voice_client_in(guild)
        if voice_client and guild == author.voice.channel.guild:
            await voice_client.move_to(author.voice.channel)
        else:
            # move to _verify_vc_perms?
            chperms = author.voice.channel.permissions_for(guild.me)

            if not chperms.connect:
                log.warning(
                    "Cannot join channel '{0}', no permission.".format(
                        author.voice.channel.name
                    )
                )
                raise exceptions.CommandError(
                    self.str.get(
                        "cmd-summon-noperms-connect",
                        "Cannot join channel `{0}`, no permission to connect.",
                    ).format(author.voice.channel.name),
                    expire_in=25,
                )

            elif not chperms.speak:
                log.warning(
                    "Cannot join channel '{0}', no permission to speak.".format(
                        author.voice.channel.name
                    )
                )
                raise exceptions.CommandError(
                    self.str.get(
                        "cmd-summon-noperms-speak",
                        "Cannot join channel `{0}`, no permission to speak.",
                    ).format(author.voice.channel.name),
                    expire_in=25,
                )

            player = await self.get_player(
                author.voice.channel,
                create=True,
                deserialize=self.config.persistent_queue,
            )

            if player.is_stopped:
                player.play()

            if self.config.auto_playlist:
                await self.on_player_finished_playing(player)

        log.info("Joining {0.guild.name}/{0.name}".format(author.voice.channel))

        return Response(
            self.str.get("cmd-summon-reply", "Connected to `{0.name}`").format(
                author.voice.channel
            ),
            delete_after=30,
        )

    async def cmd_pause(self, player):
        """
        Usage:
            {command_prefix}pause

        Pauses playback of the current song.
        """

        if player.is_playing:
            player.pause()
            return Response(
                self.str.get("cmd-pause-reply", "Paused music in `{0.name}`").format(
                    player.voice_client.channel
                )
            )

        else:
            raise exceptions.CommandError(
                self.str.get("cmd-pause-none", "Player is not playing."), expire_in=30
            )

    async def cmd_resume(self, player):
        """
        Usage:
            {command_prefix}resume

        Resumes playback of a paused song.
        """

        if player.is_paused:
            player.resume()
            return Response(
                self.str.get("cmd-resume-reply", "Resumed music in `{0.name}`").format(
                    player.voice_client.channel
                ),
                delete_after=15,
            )
        elif player.is_stopped and player.playlist:
            player.play()
        else:
            raise exceptions.CommandError(
                self.str.get("cmd-resume-none", "Player is not paused."), expire_in=30
            )

    async def cmd_shuffle(self, channel, player):
        """
        Usage:
            {command_prefix}shuffle

        Shuffles the server's queue.
        """

        player.playlist.shuffle()

        cards = [
            "\N{BLACK SPADE SUIT}",
            "\N{BLACK CLUB SUIT}",
            "\N{BLACK HEART SUIT}",
            "\N{BLACK DIAMOND SUIT}",
        ]
        random.shuffle(cards)

        hand = await self.safe_send_message(channel, " ".join(cards))
        await asyncio.sleep(0.6)

        for x in range(4):
            random.shuffle(cards)
            await self.safe_edit_message(hand, " ".join(cards))
            await asyncio.sleep(0.6)

        await self.safe_delete_message(hand, quiet=True)
        return Response(
            self.str.get("cmd-shuffle-reply", "Shuffled `{0}`'s queue.").format(
                player.voice_client.channel.guild
            ),
            delete_after=15,
        )

    async def cmd_clear(self, player, author):
        """
        Usage:
            {command_prefix}clear

        Clears the playlist.
        """

        player.playlist.clear()
        return Response(
            self.str.get("cmd-clear-reply", "Cleared `{0}`'s queue").format(
                player.voice_client.channel.guild
            ),
            delete_after=20,
        )

    async def cmd_remove(
        self, user_mentions, message, author, permissions, channel, player, index=None
    ):
        """
        Usage:
            {command_prefix}remove [# in queue]

        Removes queued songs. If a number is specified, removes that song in the queue, otherwise removes the most recently queued song.
        """

        if not player.playlist.entries:
            raise exceptions.CommandError(
                self.str.get("cmd-remove-none", "There's nothing to remove!"),
                expire_in=20,
            )

        if user_mentions:
            for user in user_mentions:
                if permissions.remove or author == user:
                    try:
                        entry_indexes = [
                            e
                            for e in player.playlist.entries
                            if e.meta.get("author", None) == user
                        ]
                        for entry in entry_indexes:
                            player.playlist.entries.remove(entry)
                        entry_text = "%s " % len(entry_indexes) + "item"
                        if len(entry_indexes) > 1:
                            entry_text += "s"
                        return Response(
                            self.str.get(
                                "cmd-remove-reply", "Removed `{0}` added by `{1}`"
                            )
                            .format(entry_text, user.name)
                            .strip()
                        )

                    except ValueError:
                        raise exceptions.CommandError(
                            self.str.get(
                                "cmd-remove-missing",
                                "Nothing found in the queue from user `%s`",
                            )
                            % user.name,
                            expire_in=20,
                        )

                raise exceptions.PermissionsError(
                    self.str.get(
                        "cmd-remove-noperms",
                        "You do not have the valid permissions to remove that entry from the queue, make sure you're the one who queued it or have instant skip permissions",
                    ),
                    expire_in=20,
                )

        if not index:
            index = len(player.playlist.entries)

        try:
            index = int(index)
        except (TypeError, ValueError):
            raise exceptions.CommandError(
                self.str.get(
                    "cmd-remove-invalid",
                    "Invalid number. Use {}queue to find queue positions.",
                ).format(self._get_guild_cmd_prefix(channel.guild)),
                expire_in=20,
            )

        if index > len(player.playlist.entries):
            raise exceptions.CommandError(
                self.str.get(
                    "cmd-remove-invalid",
                    "Invalid number. Use {}queue to find queue positions.",
                ).format(self._get_guild_cmd_prefix(channel.guild)),
                expire_in=20,
            )

        if permissions.remove or author == player.playlist.get_entry_at_index(
            index - 1
        ).meta.get("author", None):
            entry = player.playlist.delete_entry_at_index((index - 1))
            if entry.meta.get("channel", False) and entry.meta.get("author", False):
                return Response(
                    self.str.get(
                        "cmd-remove-reply-author", "Removed entry `{0}` added by `{1}`"
                    )
                    .format(entry.title, entry.meta["author"].name)
                    .strip()
                )
            else:
                return Response(
                    self.str.get("cmd-remove-reply-noauthor", "Removed entry `{0}`")
                    .format(entry.title)
                    .strip()
                )
        else:
            raise exceptions.PermissionsError(
                self.str.get(
                    "cmd-remove-noperms",
                    "You do not have the valid permissions to remove that entry from the queue, make sure you're the one who queued it or have instant skip permissions",
                ),
                expire_in=20,
            )

    async def cmd_skip(
        self, player, channel, author, message, permissions, voice_channel, param=""
    ):
        """
        Usage:
            {command_prefix}skip [force/f]

        Skips the current song when enough votes are cast.
        Owners and those with the instaskip permission can add 'force' or 'f' after the command to force skip.
        """

        if player.is_stopped:
            raise exceptions.CommandError(
                self.str.get("cmd-skip-none", "Can't skip! The player is not playing!"),
                expire_in=20,
            )

        if not player.current_entry:
            if player.playlist.peek():
                if player.playlist.peek()._is_downloading:
                    return Response(
                        self.str.get(
                            "cmd-skip-dl",
                            "The next song (`%s`) is downloading, please wait.",
                        )
                        % player.playlist.peek().title
                    )

                elif player.playlist.peek().is_downloaded:
                    print("The next song will be played shortly.  Please wait.")
                else:
                    print(
                        "Something odd is happening.  "
                        "You might want to restart the bot if it doesn't start working."
                    )
            else:
                print(
                    "Something strange is happening.  "
                    "You might want to restart the bot if it doesn't start working."
                )

        current_entry = player.current_entry

        permission_force_skip = permissions.instaskip or (
            self.config.allow_author_skip
            and author == player.current_entry.meta.get("author", None)
        )
        force_skip = param.lower() in ["force", "f"]

        if permission_force_skip and (force_skip or self.config.legacy_skip):
            if not permissions.skiplooped and player.repeatsong:
                raise exceptions.PermissionsError(
                    self.str.get(
                        "cmd-skip-force-noperms-looped-song",
                        "You do not have permission to force skip a looped song.",
                    )
                )
            else:
                if player.repeatsong:
                    player.repeatsong = False
                player.skip()
                return Response(
                    self.str.get("cmd-skip-force", "Force skipped `{}`.").format(
                        current_entry.title
                    ),
                    reply=True,
                    delete_after=30,
                )

        if not permission_force_skip and force_skip:
            raise exceptions.PermissionsError(
                self.str.get(
                    "cmd-skip-force-noperms",
                    "You do not have permission to force skip.",
                ),
                expire_in=30,
            )

        # TODO: ignore person if they're deaf or take them out of the list or something?
        # Currently is recounted if they vote, deafen, then vote

        num_voice = sum(
            1
            for m in voice_channel.members
            if not (m.voice.deaf or m.voice.self_deaf or m == self.user)
        )
        if num_voice == 0:
            num_voice = 1  # incase all users are deafened, to avoid divison by zero

        num_skips = player.skip_state.add_skipper(author.id, message)

        skips_remaining = (
            min(
                self.config.skips_required,
                math.ceil(
                    self.config.skip_ratio_required / (1 / num_voice)
                ),  # Number of skips from config ratio
            )
            - num_skips
        )

        if skips_remaining <= 0:
            if not permissions.skiplooped and player.repeatsong:
                raise exceptions.PermissionsError(
                    self.str.get(
                        "cmd-skip-vote-noperms-looped-song",
                        "You do not have permission to skip a looped song.",
                    )
                )
            else:
                if player.repeatsong:
                    player.repeatsong = False
            # check autopause stuff here
            # @TheerapakG: Check for pausing state in the player.py make more sense
            player.skip()
            return Response(
                self.str.get(
                    "cmd-skip-reply-skipped-1",
                    "Your skip for `{0}` was acknowledged.\nThe vote to skip has been passed.{1}",
                ).format(
                    current_entry.title,
                    self.str.get("cmd-skip-reply-skipped-2", " Next song coming up!")
                    if player.playlist.peek()
                    else "",
                ),
                reply=True,
                delete_after=20,
            )

        else:
            # TODO: When a song gets skipped, delete the old x needed to skip messages
            if not permissions.skiplooped and player.repeatsong:
                raise exceptions.PermissionsError(
                    self.str.get(
                        "cmd-skip-vote-noperms-looped-song",
                        "You do not have permission to skip a looped song.",
                    )
                )
            else:
                if player.repeatsong:
                    player.repeatsong = False
                return Response(
                    self.str.get(
                        "cmd-skip-reply-voted-1",
                        "Your skip for `{0}` was acknowledged.\n**{1}** more {2} required to vote to skip this song.",
                    ).format(
                        current_entry.title,
                        skips_remaining,
                        self.str.get("cmd-skip-reply-voted-2", "person is")
                        if skips_remaining == 1
                        else self.str.get("cmd-skip-reply-voted-3", "people are"),
                    ),
                    reply=True,
                    delete_after=20,
                )

    async def cmd_volume(self, message, player, new_volume=None):
        """
        Usage:
            {command_prefix}volume (+/-)[volume]

        Sets the playback volume. Accepted values are from 1 to 100.
        Putting + or - before the volume will make the volume change relative to the current volume.
        """

        if not new_volume:
            return Response(
                self.str.get("cmd-volume-current", "Current volume: `%s%%`")
                % int(player.volume * 100),
                reply=True,
                delete_after=20,
            )

        relative = False
        if new_volume[0] in "+-":
            relative = True

        try:
            new_volume = int(new_volume)

        except ValueError:
            raise exceptions.CommandError(
                self.str.get(
                    "cmd-volume-invalid", "`{0}` is not a valid number"
                ).format(new_volume),
                expire_in=20,
            )

        vol_change = None
        if relative:
            vol_change = new_volume
            new_volume += player.volume * 100

        old_volume = int(player.volume * 100)

        if 0 < new_volume <= 100:
            player.volume = new_volume / 100.0

            return Response(
                self.str.get("cmd-volume-reply", "Updated volume from **%d** to **%d**")
                % (old_volume, new_volume),
                reply=True,
                delete_after=20,
            )

        else:
            if relative:
                raise exceptions.CommandError(
                    self.str.get(
                        "cmd-volume-unreasonable-relative",
                        "Unreasonable volume change provided: {}{:+} -> {}%.  Provide a change between {} and {:+}.",
                    ).format(
                        old_volume,
                        vol_change,
                        old_volume + vol_change,
                        1 - old_volume,
                        100 - old_volume,
                    ),
                    expire_in=20,
                )
            else:
                raise exceptions.CommandError(
                    self.str.get(
                        "cmd-volume-unreasonable-absolute",
                        "Unreasonable volume provided: {}%. Provide a value between 1 and 100.",
                    ).format(new_volume),
                    expire_in=20,
                )

    @owner_only
    async def cmd_option(self, player, option, value):
        """
        Usage:
            {command_prefix}option [option] [on/y/enabled/off/n/disabled]

        Changes a config option without restarting the bot. Changes aren't permanent and
        only last until the bot is restarted. To make permanent changes, edit the
        config file.

        Valid options:
            autoplaylist, save_videos, now_playing_mentions, auto_playlist_random, auto_pause,
            delete_messages, delete_invoking, write_current_song, round_robin_queue

        For information about these options, see the option's comment in the config file.
        """
        option = option.lower()
        value = value.lower()
        bool_y = ["on", "y", "enabled"]
        bool_n = ["off", "n", "disabled"]
        generic = [
            "save_videos",
            "now_playing_mentions",
            "auto_playlist_random",
            "auto_pause",
            "delete_messages",
            "delete_invoking",
            "write_current_song",
            "round_robin_queue",
        ]  # these need to match attribute names in the Config class
        if option in ["autoplaylist", "auto_playlist"]:
            if value in bool_y:
                if self.config.auto_playlist:
                    raise exceptions.CommandError(
                        self.str.get(
                            "cmd-option-autoplaylist-enabled",
                            "The autoplaylist is already enabled!",
                        )
                    )
                else:
                    if not self.autoplaylist:
                        raise exceptions.CommandError(
                            self.str.get(
                                "cmd-option-autoplaylist-none",
                                "There are no entries in the autoplaylist file.",
                            )
                        )
                    self.config.auto_playlist = True
            elif value in bool_n:
                if not self.config.auto_playlist:
                    raise exceptions.CommandError(
                        self.str.get(
                            "cmd-option-autoplaylist-disabled",
                            "The autoplaylist is already disabled!",
                        )
                    )
                else:
                    self.config.auto_playlist = False
            else:
                raise exceptions.CommandError(
                    self.str.get(
                        "cmd-option-invalid-value", "The value provided was not valid."
                    )
                )
            return Response(
                "The autoplaylist is now "
                + ["disabled", "enabled"][self.config.auto_playlist]
                + "."
            )
        else:
            is_generic = [
                o for o in generic if o == option
            ]  # check if it is a generic bool option
            if is_generic and (value in bool_y or value in bool_n):
                name = is_generic[0]
                log.debug("Setting attribute {0}".format(name))
                setattr(
                    self.config, name, True if value in bool_y else False
                )  # this is scary but should work
                attr = getattr(self.config, name)
                res = (
                    "The option {0} is now ".format(option)
                    + ["disabled", "enabled"][attr]
                    + "."
                )
                log.warning("Option overriden for this session: {0}".format(res))
                return Response(res)
            else:
                raise exceptions.CommandError(
                    self.str.get(
                        "cmd-option-invalid-param",
                        "The parameters provided were invalid.",
                    )
                )

    @owner_only
    async def cmd_cache(self, leftover_args, opt="info"):
        """
        Usage:
            {command_prefix}cache

        Display cache storage info or clear cache files.
        Valid options are:  info, clear
        """
        opt = opt.lower()
        if opt not in ["info", "clear"]:
            raise exceptions.CommandError(
                self.str.get(
                    "cmd-cache-invalid-arg",
                    'Invalid option "{0}" specified, use info or clear',
                ).format(opt),
                expire_in=30,
            )

        if opt == "info":
            save_videos = ["Disabled", "Enabled"][self.config.save_videos]
            time_limit = f"{self.config.storage_limit_days} days"
            size_limit = format_size_bytes(self.config.storage_limit_bytes)
            size_now = ""

            if not self.config.storage_limit_bytes:
                size_limit = "Unlimited"

            if not self.config.storage_limit_days:
                time_limit = "Unlimited"

            if os.path.isdir(AUDIO_CACHE_PATH):
                cached_bytes = 0
                cached_files = 0
                for cache_file in pathlib.Path(AUDIO_CACHE_PATH).iterdir():
                    cached_files += 1
                    cached_bytes += os.path.getsize(cache_file)
                self.cached_audio_bytes = cached_bytes
                cached_size = format_size_bytes(cached_bytes)
                size_now = self.str.get(
                    "cmd-cache-size-now", "\n\n**Cached Now:**  {0} in {1} file(s)"
                ).format(cached_size, cached_files)

            return Response(
                self.str.get(
                    "cmd-cache-info",
                    "**Video Cache:** *{0}*\n**Storage Limit:** *{1}*\n**Time Limit:** *{2}*{3}",
                ).format(save_videos, size_limit, time_limit, size_now),
                delete_after=60,
            )

        if opt == "clear":
            if os.path.isdir(AUDIO_CACHE_PATH):
                if self._delete_old_audiocache():
                    return Response(
                        self.str.get(
                            "cmd-cache-clear-success",
                            "Cache has been cleared.",
                        ),
                        delete_after=30,
                    )
                else:
                    raise exceptions.CommandError(
                        self.str.get(
                            "cmd-cache-clear-failed",
                            "**Failed** to delete cache, check logs for more info...",
                        ),
                        expire_in=30,
                    )
            return Response(
                self.str.get(
                    "cmd-cache-clear-no-cache",
                    "No cache found to clear.",
                ),
                delete_after=30,
            )

    async def cmd_queue(self, channel, player):
        """
        Usage:
            {command_prefix}queue

        Prints the current song queue.
        """

        lines = []
        unlisted = 0
        andmoretext = "* ... and %s more*" % ("x" * len(player.playlist.entries))

        if player.is_playing:
            # TODO: Fix timedelta garbage with util function
            song_progress = ftimedelta(timedelta(seconds=player.progress))
            song_total = (
                ftimedelta(timedelta(seconds=player.current_entry.duration))
                if player.current_entry.duration is not None
                else "(no duration data)"
            )
            prog_str = "`[%s/%s]`" % (song_progress, song_total)

            if player.current_entry.meta.get(
                "channel", False
            ) and player.current_entry.meta.get("author", False):
                lines.append(
                    self.str.get(
                        "cmd-queue-playing-author",
                        "Currently playing: `{0}` added by `{1}` {2}\n",
                    ).format(
                        player.current_entry.title,
                        player.current_entry.meta["author"].name,
                        prog_str,
                    )
                )
            else:
                lines.append(
                    self.str.get(
                        "cmd-queue-playing-noauthor", "Currently playing: `{0}` {1}\n"
                    ).format(player.current_entry.title, prog_str)
                )

        for i, item in enumerate(player.playlist, 1):
            if item.meta.get("channel", False) and item.meta.get("author", False):
                nextline = (
                    self.str.get("cmd-queue-entry-author", "{0} -- `{1}` by `{2}`")
                    .format(i, item.title, item.meta["author"].name)
                    .strip()
                )
            else:
                nextline = (
                    self.str.get("cmd-queue-entry-noauthor", "{0} -- `{1}`")
                    .format(i, item.title)
                    .strip()
                )

            currentlinesum = sum(len(x) + 1 for x in lines)  # +1 is for newline char

            if (
                currentlinesum + len(nextline) + len(andmoretext)
                > DISCORD_MSG_CHAR_LIMIT
            ) or (i > self.config.queue_length):
                if currentlinesum + len(andmoretext):
                    unlisted += 1
                    continue

            lines.append(nextline)

        if unlisted:
            lines.append(self.str.get("cmd-queue-more", "\n... and %s more") % unlisted)

        if not lines:
            lines.append(
                self.str.get(
                    "cmd-queue-none",
                    "There are no songs queued! Queue something with {}play.",
                ).format(self._get_guild_cmd_prefix(channel.guild))
            )

        message = "\n".join(lines)
        return Response(message, delete_after=30)

    async def cmd_clean(self, message, channel, guild, author, search_range=50):
        """
        Usage:
            {command_prefix}clean [range]

        Removes up to [range] messages the bot has posted in chat. Default: 50, Max: 1000
        """

        try:
            float(search_range)  # lazy check
            search_range = min(int(search_range), 1000)
        except Exception:
            return Response(
                self.str.get(
                    "cmd-clean-invalid",
                    "Invalid parameter. Please provide a number of messages to search.",
                ),
                reply=True,
                delete_after=8,
            )

        await self.safe_delete_message(message, quiet=True)

        def is_possible_command_invoke(entry):
            valid_call = any(
                entry.content.startswith(prefix)
                for prefix in [self._get_guild_cmd_prefix(channel.guild)]
            )  # can be expanded
            return valid_call and not entry.content[1:2].isspace()

        delete_invokes = True
        delete_all = (
            channel.permissions_for(author).manage_messages
            or self.config.owner_id == author.id
        )

        def check(message):
            if is_possible_command_invoke(message) and delete_invokes:
                return delete_all or message.author == author
            return message.author == self.user

        if self.user.bot:
            if channel.permissions_for(guild.me).manage_messages:
                deleted = await channel.purge(
                    check=check, limit=search_range, before=message
                )
                return Response(
                    self.str.get(
                        "cmd-clean-reply", "Cleaned up {0} message{1}."
                    ).format(len(deleted), "s" * bool(deleted)),
                    delete_after=15,
                )

    async def cmd_pldump(self, channel, author, song_url):
        """
        Usage:
            {command_prefix}pldump url

        Dumps the individual urls of a playlist
        """

        try:
            info = await self.downloader.extract_info(
                self.loop, song_url.strip("<>"), download=False, process=False
            )
        except Exception as e:
            raise exceptions.CommandError(
                "Could not extract info from input url\n%s\n" % e, expire_in=25
            )

        if not info:
            raise exceptions.CommandError(
                "Could not extract info from input url, no data.", expire_in=25
            )

        if not info.get("entries", None):
            # TODO: Retarded playlist checking
            # set(url, webpageurl).difference(set(url))

            if info.get("url", None) != info.get("webpage_url", info.get("url", None)):
                raise exceptions.CommandError(
                    "This does not seem to be a playlist.", expire_in=25
                )
            else:
                return await self.cmd_pldump(channel, info.get(""))

        linegens = defaultdict(
            lambda: None,
            **{
                "youtube": lambda d: "https://www.youtube.com/watch?v=%s" % d["id"],
                "soundcloud": lambda d: d["url"],
                "bandcamp": lambda d: d["url"],
            },
        )

        exfunc = linegens[info["extractor"].split(":")[0]]

        if not exfunc:
            raise exceptions.CommandError(
                "Could not extract info from input url, unsupported playlist type.",
                expire_in=25,
            )

        with BytesIO() as fcontent:
            for item in info["entries"]:
                fcontent.write(exfunc(item).encode("utf8") + b"\n")

            fcontent.seek(0)
            await author.send(
                "Here's the playlist dump for <%s>" % song_url,
                file=discord.File(fcontent, filename="playlist.txt"),
            )

        return Response("Sent a message with a playlist file.", delete_after=20)

    async def cmd_listids(self, guild, author, leftover_args, cat="all"):
        """
        Usage:
            {command_prefix}listids [categories]

        Lists the ids for various things.  Categories are:
           all, users, roles, channels
        """

        cats = ["channels", "roles", "users"]

        if cat not in cats and cat != "all":
            return Response(
                "Valid categories: " + " ".join(["`%s`" % c for c in cats]),
                reply=True,
                delete_after=25,
            )

        if cat == "all":
            requested_cats = cats
        else:
            requested_cats = [cat] + [c.strip(",") for c in leftover_args]

        data = ["Your ID: %s" % author.id]

        for cur_cat in requested_cats:
            rawudata = None

            if cur_cat == "users":
                data.append("\nUser IDs:")
                rawudata = [
                    "%s #%s: %s" % (m.name, m.discriminator, m.id)
                    for m in guild.members
                ]

            elif cur_cat == "roles":
                data.append("\nRole IDs:")
                rawudata = ["%s: %s" % (r.name, r.id) for r in guild.roles]

            elif cur_cat == "channels":
                data.append("\nText Channel IDs:")
                tchans = [
                    c for c in guild.channels if isinstance(c, discord.TextChannel)
                ]
                rawudata = ["%s: %s" % (c.name, c.id) for c in tchans]

                rawudata.append("\nVoice Channel IDs:")
                vchans = [
                    c for c in guild.channels if isinstance(c, discord.VoiceChannel)
                ]
                rawudata.extend("%s: %s" % (c.name, c.id) for c in vchans)

            if rawudata:
                data.extend(rawudata)

        with BytesIO() as sdata:
            sdata.writelines(d.encode("utf8") + b"\n" for d in data)
            sdata.seek(0)

            # TODO: Fix naming (Discord20API-ids.txt)
            await author.send(
                file=discord.File(
                    sdata,
                    filename="%s-ids-%s.txt" % (guild.name.replace(" ", "_"), cat),
                )
            )

        return Response("Sent a message with a list of IDs.", delete_after=20)

    async def cmd_perms(
        self, author, user_mentions, channel, guild, message, permissions, target=None
    ):
        """
        Usage:
            {command_prefix}perms [@user]
        Sends the user a list of their permissions, or the permissions of the user specified.
        """

        if user_mentions:
            user = user_mentions[0]

        if not user_mentions and not target:
            user = author

        if not user_mentions and target:
            user = guild.get_member_named(target)
            if user is None:
                try:
                    user = await self.fetch_user(target)
                except discord.NotFound:
                    return Response(
                        "Invalid user ID or server nickname, please double check all typing and try again.",
                        reply=False,
                        delete_after=30,
                    )

        permissions = self.permissions.for_user(user)

        if user == author:
            lines = ["Command permissions in %s\n" % guild.name, "```", "```"]
        else:
            lines = [
                "Command permissions for {} in {}\n".format(user.name, guild.name),
                "```",
                "```",
            ]

        for perm in permissions.__dict__:
            if perm in ["user_list"] or permissions.__dict__[perm] == set():
                continue
            lines.insert(len(lines) - 1, "%s: %s" % (perm, permissions.__dict__[perm]))

        await self.safe_send_message(author, "\n".join(lines))
        return Response("\N{OPEN MAILBOX WITH RAISED FLAG}", delete_after=20)

    @owner_only
    async def cmd_setname(self, leftover_args, name):
        """
        Usage:
            {command_prefix}setname name

        Changes the bot's username.
        Note: This operation is limited by discord to twice per hour.
        """

        name = " ".join([name, *leftover_args])

        try:
            await self.user.edit(username=name)

        except discord.HTTPException:
            raise exceptions.CommandError(
                "Failed to change name. Did you change names too many times?  "
                "Remember name changes are limited to twice per hour."
            )

        except Exception as e:
            raise exceptions.CommandError(e, expire_in=20)

        return Response(
            "Set the bot's username to **{0}**".format(name), delete_after=20
        )

    async def cmd_setnick(self, guild, channel, leftover_args, nick):
        """
        Usage:
            {command_prefix}setnick nick

        Changes the bot's nickname.
        """

        if not channel.permissions_for(guild.me).change_nickname:
            raise exceptions.CommandError("Unable to change nickname: no permission.")

        nick = " ".join([nick, *leftover_args])

        try:
            await guild.me.edit(nick=nick)
        except Exception as e:
            raise exceptions.CommandError(e, expire_in=20)

        return Response("Set the bot's nickname to `{0}`".format(nick), delete_after=20)

    async def cmd_setprefix(self, channel, leftover_args, prefix):
        """
        Usage:
            {command_prefix}setprefix prefix

        If enabled by owner, set an override for command prefix with a custom prefix.
        """
        if self.config.enable_options_per_guild:
            if " " in prefix:
                raise exceptions.CommandError(
                    "Cannot set command prefix containing spaces.", expire_in=20
                )
            if "clear" == prefix:
                self.server_specific_data[channel.guild]["command_prefix"] = None
                await self._save_guild_options(channel.guild)
                return Response("Command Prefix is cleared.")

            self.server_specific_data[channel.guild]["command_prefix"] = prefix
            await self._save_guild_options(channel.guild)
            return Response(
                "Command Prefix is now:  {0}".format(prefix), delete_after=60
            )
        else:
            raise exceptions.CommandError(
                "Prefix per server is not enabled!", expire_in=20
            )

    @owner_only
    async def cmd_setavatar(self, message, url=None):
        """
        Usage:
            {command_prefix}setavatar [url]

        Changes the bot's avatar.
        Attaching a file and leaving the url parameter blank also works.
        """

        if message.attachments:
            thing = message.attachments[0].url
        elif url:
            thing = url.strip("<>")
        else:
            raise exceptions.CommandError(
                "You must provide a URL or attach a file.", expire_in=20
            )

        try:
            timeout = aiohttp.ClientTimeout(total=10)
            async with self.session.get(thing, timeout=timeout) as res:
                await self.user.edit(avatar=await res.read())

        except Exception as e:
            raise exceptions.CommandError(
                "Unable to change avatar: {}".format(e), expire_in=20
            )

        return Response("Changed the bot's avatar.", delete_after=20)

    async def cmd_disconnect(self, guild):
        """
        Usage:
            {command_prefix}disconnect

        Forces the bot leave the current voice channel.
        """
        await self.disconnect_voice_client(guild)
        return Response("Disconnected from `{0.name}`".format(guild), delete_after=20)

    async def cmd_restart(self, channel):
        """
        Usage:
            {command_prefix}restart

        Restarts the bot.
        Will not properly load new dependencies or file updates unless fully shutdown
        and restarted.
        """
        await self.safe_send_message(
            channel,
            "\N{WAVING HAND SIGN} Restarting. If you have updated your bot "
            "or its dependencies, you need to restart the bot properly, rather than using this command.",
        )

        player = self.get_player_in(channel.guild)
        if player and player.is_paused:
            player.resume()

        await self.disconnect_all_voice_clients()
        raise exceptions.RestartSignal()

    async def cmd_shutdown(self, channel):
        """
        Usage:
            {command_prefix}shutdown

        Disconnects from voice channels and closes the bot process.
        """
        await self.safe_send_message(channel, "\N{WAVING HAND SIGN}")

        player = self.get_player_in(channel.guild)
        if player and player.is_paused:
            player.resume()

        await self.disconnect_all_voice_clients()
        raise exceptions.TerminateSignal()

    async def cmd_leaveserver(self, val, leftover_args):
        """
        Usage:
            {command_prefix}leaveserver <name/ID>

        Forces the bot to leave a server.
        When providing names, names are case-sensitive.
        """
        if leftover_args:
            val = " ".join([val, *leftover_args])

        t = self.get_guild(val)
        if t is None:
            # Get guild by name
            t = discord.utils.get(self.guilds, name=val)
            if t is None:
                # Get guild by snowflake
                try:
                    t = discord.utils.get(self.guilds, id=int(val))
                except ValueError:
                    pass

                if t is None:
                    raise exceptions.CommandError(
                        "No guild was found with the ID or name as `{0}`".format(val)
                    )
        await t.leave()
        return Response(
            "Left the guild: `{0.name}` (Owner: `{0.owner.name}`, ID: `{0.id}`)".format(
                t
            )
        )

    @dev_only
    async def cmd_breakpoint(self, message):
        log.critical("Activating debug breakpoint")
        return

    @dev_only
    async def cmd_objgraph(self, channel, func="most_common_types()"):
        import objgraph

        await channel.typing()

        if func == "growth":
            f = StringIO()
            objgraph.show_growth(limit=10, file=f)
            f.seek(0)
            data = f.read()
            f.close()

        elif func == "leaks":
            f = StringIO()
            objgraph.show_most_common_types(
                objects=objgraph.get_leaking_objects(), file=f
            )
            f.seek(0)
            data = f.read()
            f.close()

        elif func == "leakstats":
            data = objgraph.typestats(objects=objgraph.get_leaking_objects())

        else:
            data = eval("objgraph." + func)

        return Response(data, codeblock="py")

    @dev_only
    async def cmd_debug(self, message, _player, *, data):
        codeblock = "```py\n{}\n```"
        result = None

        if data.startswith("```") and data.endswith("```"):
            data = "\n".join(data.rstrip("`\n").split("\n")[1:])

        code = data.strip("` \n")

        scope = globals().copy()
        scope.update({"self": self})

        try:
            result = eval(code, scope)
        except Exception:
            try:
                exec(code, scope)
            except Exception as e:
                traceback.print_exc(chain=False)
                return Response("{}: {}".format(type(e).__name__, e))

        if asyncio.iscoroutine(result):
            result = await result

        return Response(codeblock.format(result))

    async def on_message(self, message):
        await self.wait_until_ready()

        command_prefix = self._get_guild_cmd_prefix(message.channel.guild)
        message_content = message.content.strip()
        if not message_content.startswith(command_prefix):
            return

        if message.author == self.user:
            log.warning("Ignoring command from myself ({})".format(message.content))
            return

        if (
            message.author.bot
            and message.author.id not in self.config.bot_exception_ids
        ):
            log.warning("Ignoring command from other bot ({})".format(message.content))
            return

        if (not isinstance(message.channel, discord.abc.GuildChannel)) and (
            not isinstance(message.channel, discord.abc.PrivateChannel)
        ):
            return

        command, *args = message_content.split(
            " "
        )  # Uh, doesn't this break prefixes with spaces in them (it doesn't, config parser already breaks them)
        command = command[len(command_prefix) :].lower().strip()

        # [] produce [''] which is not what we want (it break things)
        if args:
            args = " ".join(args).lstrip(" ").split(" ")
        else:
            args = []

        handler = getattr(self, "cmd_" + command, None)
        if not handler:
            # alias handler
            if self.config.usealias:
                command = self.aliases.get(command)
                handler = getattr(self, "cmd_" + command, None)
                if not handler:
                    return
            else:
                return

        if isinstance(message.channel, discord.abc.PrivateChannel):
            if not (
                message.author.id == self.config.owner_id and command == "joinserver"
            ):
                await self.safe_send_message(
                    message.channel, "You cannot use this bot in private messages."
                )
                return

        if (
            self.config.bound_channels
            and message.channel.id not in self.config.bound_channels
        ):
            if self.config.unbound_servers:
                for channel in message.guild.channels:
                    if channel.id in self.config.bound_channels:
                        return
            else:
                return  # if I want to log this I just move it under the prefix check

        if (
            message.author.id in self.blacklist
            and message.author.id != self.config.owner_id
        ):
            log.warning(
                "User blacklisted: {0.id}/{0!s} ({1})".format(message.author, command)
            )
            return

        else:
            log.info(
                "{0.id}/{0!s}: {1}".format(
                    message.author, message_content.replace("\n", "\n... ")
                )
            )

        user_permissions = self.permissions.for_user(message.author)

        argspec = inspect.signature(handler)
        params = argspec.parameters.copy()

        sentmsg = response = None

        # noinspection PyBroadException
        try:
            if (
                user_permissions.ignore_non_voice
                and command in user_permissions.ignore_non_voice
            ):
                await self._check_ignore_non_voice(message)

            handler_kwargs = {}
            if params.pop("message", None):
                handler_kwargs["message"] = message

            if params.pop("channel", None):
                handler_kwargs["channel"] = message.channel

            if params.pop("author", None):
                handler_kwargs["author"] = message.author

            if params.pop("guild", None):
                handler_kwargs["guild"] = message.guild

            if params.pop("player", None):
                handler_kwargs["player"] = await self.get_player(message.channel)

            if params.pop("_player", None):
                handler_kwargs["_player"] = self.get_player_in(message.guild)

            if params.pop("permissions", None):
                handler_kwargs["permissions"] = user_permissions

            if params.pop("user_mentions", None):
                handler_kwargs["user_mentions"] = list(
                    map(message.guild.get_member, message.raw_mentions)
                )

            if params.pop("channel_mentions", None):
                handler_kwargs["channel_mentions"] = list(
                    map(message.guild.get_channel, message.raw_channel_mentions)
                )

            if params.pop("voice_channel", None):
                handler_kwargs["voice_channel"] = (
                    message.guild.me.voice.channel if message.guild.me.voice else None
                )

            if params.pop("leftover_args", None):
                handler_kwargs["leftover_args"] = args

            args_expected = []
            for key, param in list(params.items()):
                # parse (*args) as a list of args
                if param.kind == param.VAR_POSITIONAL:
                    handler_kwargs[key] = args
                    params.pop(key)
                    continue

                # parse (*, args) as args rejoined as a string
                # multiple of these arguments will have the same value
                if param.kind == param.KEYWORD_ONLY and param.default == param.empty:
                    handler_kwargs[key] = " ".join(args)
                    params.pop(key)
                    continue

                doc_key = (
                    "[{}={}]".format(key, param.default)
                    if param.default is not param.empty
                    else key
                )
                args_expected.append(doc_key)

                # Ignore keyword args with default values when the command had no arguments
                if not args and param.default is not param.empty:
                    params.pop(key)
                    continue

                # Assign given values to positional arguments
                if args:
                    arg_value = args.pop(0)
                    handler_kwargs[key] = arg_value
                    params.pop(key)

            if message.author.id != self.config.owner_id:
                if (
                    user_permissions.command_whitelist
                    and command not in user_permissions.command_whitelist
                ):
                    raise exceptions.PermissionsError(
                        "This command is not enabled for your group ({}).".format(
                            user_permissions.name
                        ),
                        expire_in=20,
                    )

                elif (
                    user_permissions.command_blacklist
                    and command in user_permissions.command_blacklist
                ):
                    raise exceptions.PermissionsError(
                        "This command is disabled for your group ({}).".format(
                            user_permissions.name
                        ),
                        expire_in=20,
                    )

            # Invalid usage, return docstring
            if params:
                docs = getattr(handler, "__doc__", None)
                if not docs:
                    docs = "Usage: {}{} {}".format(
                        command_prefix, command, " ".join(args_expected)
                    )

                docs = dedent(docs)
                await self.safe_send_message(
                    message.channel,
                    "```\n{}\n```".format(docs.format(command_prefix=command_prefix)),
                    expire_in=60,
                )
                return

            response = await handler(**handler_kwargs)
            if response and isinstance(response, Response):
                if (
                    not isinstance(response.content, discord.Embed)
                    and self.config.embeds
                ):
                    content = self._gen_embed()
                    content.title = command
                    content.description = response.content
                else:
                    content = response.content

                if response.reply:
                    if isinstance(content, discord.Embed):
                        content.description = "{} {}".format(
                            message.author.mention,
                            content.description,
                        )
                    else:
                        content = "{}: {}".format(message.author.mention, content)

                sentmsg = await self.safe_send_message(
                    message.channel,
                    content,
                    expire_in=response.delete_after
                    if self.config.delete_messages
                    else 0,
                    also_delete=message if self.config.delete_invoking else None,
                )

        except (
            exceptions.CommandError,
            exceptions.HelpfulError,
            exceptions.ExtractionError,
        ) as e:
            log.error(
                "Error in {0}: {1.__class__.__name__}: {1.message}".format(command, e),
                exc_info=True,
            )

            expirein = e.expire_in if self.config.delete_messages else None
            alsodelete = message if self.config.delete_invoking else None

            if self.config.embeds:
                content = self._gen_embed()
                content.add_field(name="Error", value=e.message, inline=False)
                content.colour = 13369344
            else:
                content = "```\n{}\n```".format(e.message)

            await self.safe_send_message(
                message.channel, content, expire_in=expirein, also_delete=alsodelete
            )

        except exceptions.Signal:
            raise

        except Exception:
            log.error("Exception in on_message", exc_info=True)
            if self.config.debug_mode:
                await self.safe_send_message(
                    message.channel, "```\n{}\n```".format(traceback.format_exc())
                )

        finally:
            if not sentmsg and not response and self.config.delete_invoking:
                await asyncio.sleep(5)
                await self.safe_delete_message(message, quiet=True)

    async def gen_cmd_list(self, message, list_all_cmds=False):
        for att in dir(self):
            # This will always return at least cmd_help, since they needed perms to run this command
            if att.startswith("cmd_") and not hasattr(getattr(self, att), "dev_cmd"):
                user_permissions = self.permissions.for_user(message.author)
                command_prefix = self._get_guild_cmd_prefix(message.channel.guild)
                command_name = att.replace("cmd_", "").lower()
                whitelist = user_permissions.command_whitelist
                blacklist = user_permissions.command_blacklist
                if list_all_cmds:
                    self.commands.append("{}{}".format(command_prefix, command_name))

                elif blacklist and command_name in blacklist:
                    pass

                elif whitelist and command_name not in whitelist:
                    pass

                else:
                    self.commands.append("{}{}".format(command_prefix, command_name))

    async def on_inactivity_timeout_expired(self, voice_channel):
        guild = voice_channel.guild

        if voice_channel:
            try:
                last_np_msg = self.server_specific_data[guild]["last_np_msg"]
                channel = last_np_msg.channel
                if self.config.embeds:
                    embed = self._gen_embed()
                    embed.title = "Leaving voice channel"
                    embed.description = f"Leaving voice channel {voice_channel.name} in {voice_channel.guild} due to inactivity."
                    await self.safe_send_message(channel, embed, expire_in=30)
                else:
                    await self.safe_send_message(
                        channel,
                        f"Leaving voice channel {voice_channel.name} in {voice_channel.guild} due to inactivity.",
                        expire_in=30,
                    )
            except Exception:
                log.info(
                    f"Leaving voice channel {voice_channel.name} in {voice_channel.guild} due to inactivity."
                )
            await self.disconnect_voice_client(guild)

    async def on_voice_state_update(self, member, before, after):
        if not self.init_ok:
            return  # Ignore stuff before ready

        if self.config.leave_inactive_channel:
            guild = member.guild
            event, active = self.server_specific_data[guild]["inactive_vc_timer"]

            if before.channel and self.user in before.channel.members:
                if str(before.channel.id) in str(self.config.autojoin_channels):
                    log.info(
                        f"Ignoring {before.channel.name} in {before.channel.guild} as it is a binded voice channel."
                    )

                elif not any(not user.bot for user in before.channel.members):
                    log.info(
                        f"{before.channel.name} has been detected as empty. Handling timeouts."
                    )
                    await self.handle_vc_inactivity(guild)
            elif after.channel and member != self.user:
                if self.user in after.channel.members:
                    if (
                        active
                    ):  # Added to not spam the console with the message for every person that joins
                        log.info(
                            f"A user joined {after.channel.name}, cancelling timer."
                        )
                    event.set()

            if (
                member == self.user and before.channel and after.channel
            ):  # bot got moved from channel to channel
                if not any(not user.bot for user in after.channel.members):
                    log.info(
                        f"The bot got moved and the voice channel {after.channel.name} is empty. Handling timeouts."
                    )
                    await self.handle_vc_inactivity(guild)
                else:
                    if active:
                        log.info(
                            f"The bot got moved and the voice channel {after.channel.name} is not empty."
                        )
                        event.set()

        if before.channel:
            channel = before.channel
        elif after.channel:
            channel = after.channel
        else:
            return

        if (
            member == self.user and not after.channel
        ):  # if bot was disconnected from channel
            await self.disconnect_voice_client(before.channel.guild)
            return

        if not self.config.auto_pause:
            return

        autopause_msg = "{state} in {channel.guild.name}/{channel.name} {reason}"

        auto_paused = self.server_specific_data[channel.guild]["auto_paused"]

        try:
            player = await self.get_player(channel)
        except exceptions.CommandError:
            return

        def is_active(member):
            if not member.voice:
                return False

            if any([member.voice.deaf, member.voice.self_deaf, member.bot]):
                return False

            return True

        if not member == self.user and is_active(member):  # if the user is not inactive
            if (
                player.voice_client.channel != before.channel
                and player.voice_client.channel == after.channel
            ):  # if the person joined
                if auto_paused and player.is_paused:
                    log.info(
                        autopause_msg.format(
                            state="Unpausing",
                            channel=player.voice_client.channel,
                            reason="",
                        ).strip()
                    )

                    self.server_specific_data[player.voice_client.guild][
                        "auto_paused"
                    ] = False
                    player.resume()
            elif (
                player.voice_client.channel == before.channel
                and player.voice_client.channel != after.channel
            ):
                if not any(
                    is_active(m) for m in player.voice_client.channel.members
                ):  # channel is empty
                    if not auto_paused and player.is_playing:
                        log.info(
                            autopause_msg.format(
                                state="Pausing",
                                channel=player.voice_client.channel,
                                reason="(empty channel)",
                            ).strip()
                        )

                        self.server_specific_data[player.voice_client.guild][
                            "auto_paused"
                        ] = True
                        player.pause()
            elif (
                player.voice_client.channel == before.channel
                and player.voice_client.channel == after.channel
            ):  # if the person undeafen
                if auto_paused and player.is_paused:
                    log.info(
                        autopause_msg.format(
                            state="Unpausing",
                            channel=player.voice_client.channel,
                            reason="(member undeafen)",
                        ).strip()
                    )

                    self.server_specific_data[player.voice_client.guild][
                        "auto_paused"
                    ] = False
                    player.resume()
        else:
            if any(
                is_active(m) for m in player.voice_client.channel.members
            ):  # channel is not empty
                if auto_paused and player.is_paused:
                    log.info(
                        autopause_msg.format(
                            state="Unpausing",
                            channel=player.voice_client.channel,
                            reason="",
                        ).strip()
                    )

                    self.server_specific_data[player.voice_client.guild][
                        "auto_paused"
                    ] = False
                    player.resume()

            else:
                if not auto_paused and player.is_playing:
                    log.info(
                        autopause_msg.format(
                            state="Pausing",
                            channel=player.voice_client.channel,
                            reason="(empty channel or member deafened)",
                        ).strip()
                    )

                    self.server_specific_data[player.voice_client.guild][
                        "auto_paused"
                    ] = True
                    player.pause()

    async def on_guild_update(self, before: discord.Guild, after: discord.Guild):
        if before.region != after.region:
            log.warning(
                'Guild "%s" changed regions: %s -> %s'
                % (after.name, before.region, after.region)
            )

    async def on_guild_join(self, guild: discord.Guild):
        log.info("Bot has been added to guild: {}".format(guild.name))
        owner = self._get_owner(voice=True) or self._get_owner()
        if self.config.leavenonowners:
            check = guild.get_member(owner.id)
            if check is None:
                await guild.leave()
                log.info("Left {} due to bot owner not found.".format(guild.name))
                await owner.send(
                    self.str.get(
                        "left-no-owner-guilds",
                        "Left `{}` due to bot owner not being found in it.".format(
                            guild.name
                        ),
                    )
                )

        log.debug("Creating data folder for guild %s", guild.id)
        pathlib.Path("data/%s/" % guild.id).mkdir(exist_ok=True)

    async def on_guild_remove(self, guild: discord.Guild):
        log.info("Bot has been removed from guild: {}".format(guild.name))
        log.debug("Updated guild list:")
        [log.debug(" - " + s.name) for s in self.guilds]

        if guild.id in self.players:
            self.players.pop(guild.id).kill()

    async def on_guild_available(self, guild: discord.Guild):
        if not self.init_ok:
            return  # Ignore pre-ready events

        log.debug('Guild "{}" has become available.'.format(guild.name))

        player = self.get_player_in(guild)

        if player and player.is_paused:
            av_paused = self.server_specific_data[guild]["availability_paused"]

            if av_paused:
                log.debug(
                    'Resuming player in "{}" due to availability.'.format(guild.name)
                )
                self.server_specific_data[guild]["availability_paused"] = False
                player.resume()

    async def on_guild_unavailable(self, guild: discord.Guild):
        log.debug('Guild "{}" has become unavailable.'.format(guild.name))

        player = self.get_player_in(guild)

        if player and player.is_playing:
            log.debug(
                'Pausing player in "{}" due to unavailability.'.format(guild.name)
            )
            self.server_specific_data[guild]["availability_paused"] = True
            player.pause()

    def voice_client_in(self, guild):
        for vc in self.voice_clients:
            if vc.guild == guild:
                return vc
        return None<|MERGE_RESOLUTION|>--- conflicted
+++ resolved
@@ -121,11 +121,7 @@
                 asyncio.Event(),
                 False,  # event state tracking.
             ),
-<<<<<<< HEAD
-            "timeout_event": (
-=======
             "inactive_vc_timer": (
->>>>>>> fd0e4170
                 asyncio.Event(),
                 False,
             ),  # The boolean is going show if the timeout is active or not
@@ -1581,15 +1577,14 @@
             log.debug(
                 f"Channel activity timer for {guild.name} has expired. Disconnecting."
             )
-<<<<<<< HEAD
-            await self.on_timeout_expired(guild.me.voice.channel)
+            await self.on_inactivity_timeout_expired(guild.me.voice.channel)
         else:
             log.debug(
                 f"Channel activity timer canceled for: {guild.me.voice.channel.name} in {guild.name}"
             )
         finally:
             log.debug(f"Cleaning up channel activity timer for guild {guild.name}.")
-            self.server_specific_data[guild]["timeout_event"] = (event, False)
+            self.server_specific_data[guild]["inactive_vc_timer"] = (event, False)
             event.clear()
 
     async def handle_player_inactivity(self, player):
@@ -1612,7 +1607,7 @@
 
         try:
             log.debug(
-                f"Player activity timer waiting {self.config.leave_player_inactive_for} seconds to leave channel: {guild.me.voice.channel.name}"
+                f"Player activity timer waiting {self.config.leave_player_inactive_for} seconds to leave channel: {channel.name}"
             )
             await discord.utils.sane_wait_for(
                 [event.wait()], timeout=self.config.leave_player_inactive_for
@@ -1621,77 +1616,22 @@
             log.debug(
                 f"Player activity timer for {guild.name} has expired. Disconnecting."
             )
-            await self.on_timeout_expired(guild.me.voice.channel)
+            await self.on_inactivity_timeout_expired(channel)
         else:
             log.debug(
-                f"Player activity timer canceled for: {guild.me.voice.channel.name} in {guild.name}"
+                f"Player activity timer canceled for: {channel.name} in {guild.name}"
             )
         finally:
             log.debug(f"Cleaning up player activity timer for guild {guild.name}.")
             self.server_specific_data[guild]["inactive_player_timer"] = (event, False)
             event.clear()
 
-=======
-            await self.on_inactivity_timeout_expired(guild.me.voice.channel)
-        else:
-            log.debug(
-                f"Channel activity timer canceled for: {guild.me.voice.channel.name} in {guild.name}"
-            )
-        finally:
-            log.debug(f"Cleaning up channel activity timer for guild {guild.name}.")
-            self.server_specific_data[guild]["inactive_vc_timer"] = (event, False)
-            event.clear()
-
-    async def handle_player_inactivity(self, player):
-        if not self.config.leave_player_inactive_for:
-            return
-        channel = player.voice_client.channel
-        guild = channel.guild
-        event, event_active = self.server_specific_data[guild]["inactive_player_timer"]
-
-        if str(channel.id) in str(self.config.autojoin_channels):
-            log.debug(
-                f"Ignoring player inactivity in auto-joined channel:  {channel.name}"
-            )
-            return
-
-        if event_active:
-            log.debug(f"Player activity timer already waiting in guild: {guild}")
-            return
-        self.server_specific_data[guild]["inactive_player_timer"] = (event, True)
-
-        try:
-            log.debug(
-                f"Player activity timer waiting {self.config.leave_player_inactive_for} seconds to leave channel: {channel.name}"
-            )
-            await discord.utils.sane_wait_for(
-                [event.wait()], timeout=self.config.leave_player_inactive_for
-            )
-        except asyncio.TimeoutError:
-            log.debug(
-                f"Player activity timer for {guild.name} has expired. Disconnecting."
-            )
-            await self.on_inactivity_timeout_expired(channel)
-        else:
-            log.debug(
-                f"Player activity timer canceled for: {channel.name} in {guild.name}"
-            )
-        finally:
-            log.debug(f"Cleaning up player activity timer for guild {guild.name}.")
-            self.server_specific_data[guild]["inactive_player_timer"] = (event, False)
-            event.clear()
-
->>>>>>> fd0e4170
     async def reset_player_inactivity(self, player):
         if not self.config.leave_player_inactive_for:
             return
         guild = player.voice_client.channel.guild
         event, active = self.server_specific_data[guild]["inactive_player_timer"]
-<<<<<<< HEAD
-        if active:
-=======
         if active and not event.is_set():
->>>>>>> fd0e4170
             event.set()
             log.debug("Player activity timer is being reset.")
 
