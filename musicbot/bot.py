--- conflicted
+++ resolved
@@ -3704,11 +3704,6 @@
                 and not permissions.skiplooped
                 and player.repeatsong
             ):
-<<<<<<< HEAD
-                # TODO: permissions.skiplooped defaults to False even in Permissive. Change that maybe?
-=======
-                
->>>>>>> 8e8a433e
                 raise exceptions.PermissionsError(
                     self.str.get(
                         "cmd-skip-force-noperms-looped-song",
