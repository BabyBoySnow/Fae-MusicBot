import asyncio
import inspect
import json
import logging
import math
import os
import pathlib
import random
import re
import shutil
import signal
import socket
import ssl
import sys
import time
import traceback
from collections import defaultdict
from io import BytesIO, StringIO
from textwrap import dedent
from typing import TYPE_CHECKING, Any, DefaultDict, Dict, List, Optional, Set, Union

import aiohttp
import certifi  # type: ignore[import-untyped, unused-ignore]
import discord
import yt_dlp as youtube_dl  # type: ignore[import-untyped]

from . import downloader, exceptions
from .aliases import Aliases, AliasesDefault
from .autoplaylist import AutoPlaylistManager
from .config import Config, ConfigDefaults
from .constants import (
    DATA_FILE_SERVERS,
    DATA_GUILD_FILE_CUR_SONG,
    DATA_GUILD_FILE_QUEUE,
    DEFAULT_BOT_NAME,
    DEFAULT_OWNER_GROUP_NAME,
    DEFAULT_PERMS_GROUP_NAME,
    DEFAULT_PING_HTTP_URI,
    DEFAULT_PING_SLEEP,
    DEFAULT_PING_TARGET,
    DEFAULT_PING_TIMEOUT,
    DISCORD_MSG_CHAR_LIMIT,
    EMOJI_CHECK_MARK_BUTTON,
    EMOJI_CROSS_MARK_BUTTON,
    EMOJI_IDLE_ICON,
    EMOJI_NEXT_ICON,
    EMOJI_PREV_ICON,
    EMOJI_STOP_SIGN,
    FALLBACK_PING_SLEEP,
    FALLBACK_PING_TIMEOUT,
    MUSICBOT_USER_AGENT_AIOHTTP,
)
from .constants import VERSION as BOTVERSION
from .constants import VOICE_CLIENT_MAX_RETRY_CONNECT, VOICE_CLIENT_RECONNECT_TIMEOUT
from .constructs import GuildSpecificData, Response
from .entry import LocalFilePlaylistEntry, StreamPlaylistEntry, URLPlaylistEntry
from .filecache import AudioFileCache
from .json import I18nJson
from .opus_loader import load_opus_lib
from .permissions import PermissionGroup, Permissions, PermissionsDefaults
from .player import MusicPlayer
from .playlist import Playlist
from .spotify import Spotify
from .utils import (
    _func_,
    count_members_in_voice,
    dev_only,
    format_size_from_bytes,
    format_song_duration,
    format_time_to_seconds,
    is_empty_voice_channel,
    muffle_discord_console_log,
    mute_discord_console_log,
    owner_only,
    slugify,
)

# optional imports
try:
    import objgraph  # type: ignore[import-untyped]
except ImportError:
    objgraph = None


if TYPE_CHECKING:
    from collections.abc import Coroutine
    from contextvars import Context as CtxVars

    AsyncTask = asyncio.Task[Any]
else:
    AsyncTask = asyncio.Task

# Type aliases
ExitSignals = Union[None, exceptions.RestartSignal, exceptions.TerminateSignal]
# Channels that MusicBot Can message.
MessageableChannel = Union[
    discord.VoiceChannel,
    discord.StageChannel,
    discord.TextChannel,
    discord.Thread,
    discord.DMChannel,
    discord.GroupChannel,
    discord.PartialMessageable,
]
GuildMessageableChannels = Union[
    discord.TextChannel,
    discord.Thread,
    discord.VoiceChannel,
    discord.StageChannel,
]
# Voice Channels that MusicBot Can connect to.
VoiceableChannel = Union[
    discord.VoiceChannel,
    discord.StageChannel,
]
MessageAuthor = Union[
    discord.User,
    discord.Member,
]
UserMentions = List[Union[discord.Member, discord.User]]
EntryTypes = Union[URLPlaylistEntry, StreamPlaylistEntry, LocalFilePlaylistEntry]
CommandResponse = Union[Response, None]


log = logging.getLogger(__name__)

# TODO:  add an aliases command to manage command aliases.
# TODO:  add support for local file playback via indexed data.
#  --  Using tinytag to extract meta data from files and index it.


class MusicBot(discord.Client):
    def __init__(
        self,
        config_file: Optional[pathlib.Path] = None,
        perms_file: Optional[pathlib.Path] = None,
        aliases_file: Optional[pathlib.Path] = None,
        use_certifi: bool = False,
    ) -> None:
        log.info("Initializing MusicBot %s", BOTVERSION)
        load_opus_lib()

        if config_file is None:
            self._config_file = ConfigDefaults.options_file
        else:
            self._config_file = config_file

        if perms_file is None:
            self._perms_file = PermissionsDefaults.perms_file
        else:
            self._perms_file = perms_file

        if aliases_file is None:
            aliases_file = AliasesDefault.aliases_file

        self.use_certifi: bool = use_certifi
        self.exit_signal: ExitSignals = None
        self._init_time: float = time.time()
        self._os_signal: Optional[signal.Signals] = None
        self._ping_peer_addr: str = ""
        self._ping_use_http: bool = False
        self.network_outage: bool = False
        self.on_ready_count: int = 0
        self.init_ok: bool = False
        self.logout_called: bool = False
        self.cached_app_info: Optional[discord.AppInfo] = None
        self.last_status: Optional[discord.BaseActivity] = None
        self.players: Dict[int, MusicPlayer] = {}
        self.task_pool: Set[AsyncTask] = set()

        self.config = Config(self._config_file)

        self.permissions = Permissions(self._perms_file)
        # Set the owner ID in case it wasn't auto...
        self.permissions.set_owner_id(self.config.owner_id)
        self.str = I18nJson(self.config.i18n_file)

        if self.config.usealias:
            # get a list of natural command names.
            nat_cmds = [
                x.replace("cmd_", "") for x in dir(self) if x.startswith("cmd_")
            ]
            # load the aliases file.
            self.aliases = Aliases(aliases_file, nat_cmds)

        self.playlist_mgr = AutoPlaylistManager(self)

        self.aiolocks: DefaultDict[str, asyncio.Lock] = defaultdict(asyncio.Lock)
        self.filecache = AudioFileCache(self)
        self.downloader = downloader.Downloader(self)

        # Factory function for server specific data objects.
        def server_factory() -> GuildSpecificData:
            return GuildSpecificData(self)

        # defaultdict lets us on-demand create GuildSpecificData.
        self.server_data: DefaultDict[int, GuildSpecificData] = defaultdict(
            server_factory
        )

        self.spotify: Optional[Spotify] = None
        self.session: Optional[aiohttp.ClientSession] = None

        intents = discord.Intents.all()
        intents.typing = False
        intents.presences = False
        super().__init__(intents=intents)

    def create_task(
        self,
        coro: "Coroutine[Any, Any, Any]",
        *,
        name: Optional[str] = None,
        ctx: Optional["CtxVars"] = None,
    ) -> None:
        """
        Same as asyncio.create_task() but manages the task reference.
        This prevents garbage collection of tasks until they are finished.
        """
        if not self.loop:
            log.error("Loop is closed, cannot create task for: %r", coro)
            return

        # context was not added until python 3.11
        if sys.version_info >= (3, 11):
            t = self.loop.create_task(coro, name=name, context=ctx)
        else:  # assume 3.8 +
            t = self.loop.create_task(coro, name=name)
        self.task_pool.add(t)

        def discard_task(task: AsyncTask) -> None:
            """Clean up the spawned task and handle its exceptions."""
            ex = task.exception()
            if ex:
                if log.getEffectiveLevel() <= logging.DEBUG:
                    log.exception(
                        "Unhandled exception for task:  %r", task, exc_info=ex
                    )
                else:
                    log.error(
                        "Unhandled exception for task:  %r  --  %s",
                        task,
                        str(ex),
                    )

            self.task_pool.discard(task)

        t.add_done_callback(discard_task)

    async def setup_hook(self) -> None:
        """async init phase that is called by d.py before login."""
        if self.config.enable_queue_history_global:
            await self.playlist_mgr.global_history.load()

        # TODO: testing is needed to see if this would be required.
        # See also:  https://github.com/aio-libs/aiohttp/discussions/6044
        # aiohttp version must be at least 3.8.0 for the following to potentially work.
        # Python 3.11+ might also be a requirement if CPython does not support start_tls.
        # setattr(asyncio.sslproto._SSLProtocolTransport, "_start_tls_compatible", True)

        self.http.user_agent = MUSICBOT_USER_AGENT_AIOHTTP
        if self.use_certifi:
            ssl_ctx = ssl.create_default_context(cafile=certifi.where())
            tcp_connector = aiohttp.TCPConnector(ssl_context=ssl_ctx)

            # Patches discord.py HTTPClient.
            self.http.connector = tcp_connector

            self.session = aiohttp.ClientSession(
                headers={"User-Agent": self.http.user_agent},
                connector=tcp_connector,
            )
        else:
            self.session = aiohttp.ClientSession(
                headers={"User-Agent": self.http.user_agent}
            )

        if self.config.spotify_enabled:
            try:
                self.spotify = Spotify(
                    self.config.spotify_clientid,
                    self.config.spotify_clientsecret,
                    aiosession=self.session,
                    loop=self.loop,
                )
                if not await self.spotify.has_token():
                    log.warning("Spotify did not provide us with a token. Disabling.")
                    self.config.spotify_enabled = False
                else:
                    log.info(
                        "Authenticated with Spotify successfully using client ID and secret."
                    )
            except exceptions.SpotifyError as e:
                log.warning(
                    "Could not start Spotify client. Is your client ID and secret correct? Details: %s. Continuing anyway in 5 seconds...",
                    e,
                )
                self.config.spotify_enabled = False
                time.sleep(5)  # make sure they see the problem
        else:
            try:
                log.warning(
                    "The config did not have Spotify app credentials, attempting to use guest mode."
                )
                self.spotify = Spotify(
                    None, None, aiosession=self.session, loop=self.loop
                )
                if not await self.spotify.has_token():
                    log.warning("Spotify did not provide us with a token. Disabling.")
                    self.config.spotify_enabled = False
                else:
                    log.info(
                        "Authenticated with Spotify successfully using guest mode."
                    )
                    self.config.spotify_enabled = True
            except exceptions.SpotifyError as e:
                log.warning(
                    "Could not start Spotify client using guest mode. Details: %s.", e
                )
                self.config.spotify_enabled = False

        # trigger yt tv oauth2 authorization.
        if self.config.ytdlp_use_oauth2 and self.config.ytdlp_oauth2_url:
            log.warning(
                "Experimental Yt-dlp OAuth2 plugin is enabled. This might break at any point!"
            )
            # could probably do this with items from an auto-playlist but meh.
            await self.downloader.extract_info(
                self.config.ytdlp_oauth2_url, download=False, process=True
            )

        log.info("Initialized, now connecting to discord.")
        # this creates an output similar to a progress indicator.
        muffle_discord_console_log()
        self.create_task(self._test_network(), name="MB_PingTest")

    async def _test_network(self) -> None:
        """
        A self looping method that tests network connectivity.
        This will call to the systems ping command and use its return status.
        """
        if not self.config.enable_network_checker:
            log.debug("Network ping test is disabled via config.")
            return

        if self.logout_called:
            log.noise("Network ping test is closing down.")  # type: ignore[attr-defined]
            return

        # Resolve the given target to speed up pings.
        ping_target = self._ping_peer_addr
        if not self._ping_peer_addr:
            try:
                ai = socket.getaddrinfo(DEFAULT_PING_TARGET, 80)
                self._ping_peer_addr = ai[0][4][0]
                ping_target = self._ping_peer_addr
            except OSError:
                log.warning("Could not resolve ping target.")
                ping_target = DEFAULT_PING_TARGET

        # Make a ping test using sys ping command or http request.
        if self._ping_use_http:
            ping_status = await self._test_network_via_http(ping_target)
        else:
            ping_status = await self._test_network_via_ping(ping_target)
            if self._ping_use_http:
                ping_status = await self._test_network_via_http(ping_target)

        # Ping success, network up.
        if ping_status == 0:
            if self.network_outage:
                self.on_network_up()
            self.network_outage = False

        # Ping failed, network down.
        else:
            if not self.network_outage:
                self.on_network_down()
            self.network_outage = True

        # Sleep before next ping.
        try:
            if not self._ping_use_http:
                await asyncio.sleep(DEFAULT_PING_SLEEP)
            else:
                await asyncio.sleep(FALLBACK_PING_SLEEP)
        except asyncio.exceptions.CancelledError:
            log.noise("Network ping test cancelled.")  # type: ignore[attr-defined]
            return

        # set up the next ping task if possible.
        if not self.logout_called:
            self.create_task(self._test_network(), name="MB_PingTest")

    async def _test_network_via_http(self, ping_target: str) -> int:
        """
        This method is used as a fall-back if system ping commands are not available.
        It will make use of current aiohttp session to make a HEAD request for the
        given `ping_target` and a file defined by DEFAULT_PING_HTTP_URI.
        """
        if not self.session:
            log.warning("Network testing via HTTP does not have a session to borrow.")
            # As we cannot test it, assume network is up.
            return 0

        try:
            ping_host = f"http://{ping_target}{DEFAULT_PING_HTTP_URI}"
            async with self.session.head(ping_host, timeout=FALLBACK_PING_TIMEOUT):
                return 0
        except (aiohttp.ClientError, asyncio.exceptions.TimeoutError, OSError):
            return 1

    async def _test_network_via_ping(self, ping_target: str) -> int:
        """
        This method constructs a ping command to use as a system call.
        If ping cannot be found or is not permitted, the fall-back flag
        will be set by this function, and subsequent ping tests will use
        HTTP ping testing method instead.
        """
        # Make a ping call based on OS.
        if not hasattr(self, "_mb_ping_exe_path"):
            ping_path = shutil.which("ping")
            if not ping_path:
                log.warning("Could not locate `ping` executable in your environment.")
                ping_path = "ping"
            setattr(self, "_mb_ping_exe_path", ping_path)
        else:
            ping_path = getattr(self, "_mb_ping_exe_path", "ping")

        ping_cmd: List[str] = []
        if os.name == "nt":
            # Windows ping -w uses milliseconds.
            t = 1000 * DEFAULT_PING_TIMEOUT
            ping_cmd = [ping_path, "-n", "1", "-w", str(t), ping_target]
        else:
            t = DEFAULT_PING_TIMEOUT
            ping_cmd = [ping_path, "-c", "1", "-w", str(t), ping_target]

        # execute the ping command.
        try:
            p = await asyncio.create_subprocess_exec(
                ping_cmd[0],
                *ping_cmd[1:],
                stdout=asyncio.subprocess.DEVNULL,
                stderr=asyncio.subprocess.DEVNULL,
            )
            ping_status = await p.wait()
        except FileNotFoundError:
            log.error(
                "MusicBot could not locate a `ping` command path.  Will attempt to use HTTP ping instead."
                "\nMusicBot tried the following command:   %s"
                "\nYou should enable ping in your system or container environment for best results."
                "\nAlternatively disable network checking via config.",
                " ".join(ping_cmd),
            )
            self._ping_use_http = True
            return 1
        except PermissionError:
            log.error(
                "MusicBot was denied permission to execute the `ping` command.  Will attempt to use HTTP ping instead."
                "\nMusicBot tried the following command:   %s"
                "\nYou should enable ping in your system or container environment for best results."
                "\nAlternatively disable network checking via config.",
                " ".join(ping_cmd),
            )
            self._ping_use_http = True
            return 1
        except OSError:
            log.error(
                "Your environment may not allow the `ping` system command.  Will attempt to use HTTP ping instead."
                "\nMusicBot tried the following command:   %s"
                "\nYou should enable ping in your system or container environment for best results."
                "\nAlternatively disable network checking via config.",
                " ".join(ping_cmd),
                exc_info=self.config.debug_mode,
            )
            self._ping_use_http = True
            return 1
        return ping_status

    def on_network_up(self) -> None:
        """
        Event called by MusicBot when it detects network returned from outage.
        """
        log.info("MusicBot detected network is available again.")
        for gid, player in self.players.items():
            if player.is_paused and not player.paused_auto:
                if not player.voice_client.is_connected():
                    log.warning(
                        "VoiceClient is not connected, waiting to resume MusicPlayer..."
                    )
                    continue
                log.info("Resuming playback of player:  (%s) %s", gid, repr(player))
                player.guild_or_net_unavailable = False
                player.resume()
            player.guild_or_net_unavailable = False

    def on_network_down(self) -> None:
        """
        Event called by MusicBot when it detects network outage.
        """
        log.info("MusicBot detected a network outage.")
        for gid, player in self.players.items():
            if player.is_playing:
                log.info(
                    "Pausing MusicPlayer due to network availability:  (%s) %s",
                    gid,
                    repr(player),
                )
                player.pause()
            player.guild_or_net_unavailable = True

    def _get_owner_member(
        self, *, server: Optional[discord.Guild] = None, voice: bool = False
    ) -> Optional[discord.Member]:
        """
        Get the discord Member object that has a user ID which matches
        the configured OwnerID.

        :param: server:  The discord Guild in which to expect the member.
        :param: voice:  Require the owner to be in a voice channel.
        """
        owner = discord.utils.find(
            lambda m: m.id == self.config.owner_id and (m.voice if voice else True),
            server.members if server else self.get_all_members(),
        )
        log.noise(  # type: ignore[attr-defined]
            "Looking for owner (in guild: %s) (required voice: %s) and got:  %s",
            server,
            voice,
            owner,
        )
        return owner

    async def _auto_join_channels(
        self,
        from_resume: bool = False,
    ) -> None:
        """
        Attempt to join voice channels that have been configured in options.
        Also checks for existing voice sessions and attempts to resume them.
        If self.on_ready_count is 0, it will also run owner auto-summon logic.
        """
        log.info("Checking for channels to auto-join or resume...")
        channel_map: Dict[discord.Guild, VoiceableChannel] = {}

        # Check guilds for a resumable channel, conditionally override with owner summon.
        resuming = False
        for guild in self.guilds:
            auto_join_ch = self.server_data[guild.id].auto_join_channel
            if auto_join_ch:
                channel_map[guild] = auto_join_ch

            if guild.unavailable:
                log.warning(
                    "Guild not available, cannot auto join:  %s/%s",
                    guild.id,
                    guild.name,
                )
                continue

            # Check for a resumable channel.
            if guild.me.voice and guild.me.voice.channel:
                log.info(
                    "Found resumable voice channel:  %s  in guild:  %s",
                    guild.me.voice.channel.name,
                    guild.name,
                )

                # override an existing auto-join if bot was previously in a different channel.
                if (
                    guild in channel_map
                    and guild.me.voice.channel != channel_map[guild]
                ):
                    log.info(
                        "Will try resuming voice session instead of Auto-Joining channel:  %s",
                        channel_map[guild].name,
                    )
                channel_map[guild] = guild.me.voice.channel
                resuming = True

            # Check for follow-user mode on resume.
            follow_user = self.server_data[guild.id].follow_user
            if from_resume and follow_user:
                if follow_user.voice and follow_user.voice.channel:
                    channel_map[guild] = follow_user.voice.channel

            # Check if we should auto-summon to the owner, but only on startup.
            if self.config.auto_summon and not from_resume:
                owner = self._get_owner_member(server=guild, voice=True)
                if owner and owner.voice and owner.voice.channel:
                    log.info(
                        "Found owner in voice channel:  %s", owner.voice.channel.name
                    )
                    if guild in channel_map:
                        if resuming:
                            log.info(
                                "Ignoring resumable channel, AutoSummon to owner in channel:  %s",
                                owner.voice.channel.name,
                            )
                        else:
                            log.info(
                                "Ignoring Auto-Join channel, AutoSummon to owner in channel:  %s",
                                owner.voice.channel.name,
                            )
                    channel_map[guild] = owner.voice.channel

        for guild, channel in channel_map.items():

            if (
                isinstance(guild.voice_client, discord.VoiceClient)
                and guild.voice_client.is_connected()
            ):
                log.info(
                    "Already connected to channel:  %s  in guild:  %s",
                    guild.voice_client.channel.name,
                    guild.name,
                )
                continue

            if channel and isinstance(
                channel, (discord.VoiceChannel, discord.StageChannel)
            ):
                log.info(
                    "Attempting to join channel:  %s/%s  in guild:  %s",
                    channel.guild.name,
                    channel.name,
                    channel.guild,
                )

                player = self.get_player_in(guild)

                if player:
                    log.info("Discarding MusicPlayer and making a new one...")
                    await self.disconnect_voice_client(guild)

                    try:
                        player = await self.get_player(
                            channel,
                            create=True,
                            deserialize=self.config.persistent_queue,
                        )

                        if player.is_stopped and len(player.playlist) > 0:
                            player.play()

                        if self.config.auto_playlist and len(player.playlist) == 0:
                            await self.on_player_finished_playing(player)

                    except (TypeError, exceptions.PermissionsError):
                        continue

                else:
                    log.debug("MusicBot will make a new MusicPlayer now...")
                    try:
                        player = await self.get_player(
                            channel,
                            create=True,
                            deserialize=self.config.persistent_queue,
                        )

                        if player.is_stopped and len(player.playlist) > 0:
                            player.play()

                        if self.config.auto_playlist and len(player.playlist) == 0:
                            await self.on_player_finished_playing(player)

                    except (TypeError, exceptions.PermissionsError):
                        continue

            if channel and not isinstance(
                channel, (discord.VoiceChannel, discord.StageChannel)
            ):
                log.warning(
                    "Not joining %s/%s, it isn't a supported voice channel.",
                    channel.guild.name,
                    channel.name,
                )
        log.info("Finished joining configured channels.")

    async def _wait_delete_msg(
        self, message: discord.Message, after: Union[int, float]
    ) -> None:
        """
        Uses asyncio.sleep to delay a call to safe_delete_message but
        does not check if the bot can delete a message or if it has
        already been deleted before trying to delete it anyway.
        """
        try:
            await asyncio.sleep(after)
        except asyncio.CancelledError:
            log.warning(
                "Cancelled delete for message (ID: %s):  %s",
                message.id,
                message.content,
            )
            return

        if not self.is_closed():

            await self.safe_delete_message(message, quiet=True)

    async def _check_ignore_non_voice(self, msg: discord.Message) -> bool:
        """Check used by on_message to determine if caller is in a VoiceChannel."""
        if msg.guild and msg.guild.me.voice:
            vc = msg.guild.me.voice.channel
        else:
            vc = None

        # Webhooks can't be voice members. discord.User has no .voice attribute.
        if isinstance(msg.author, discord.User):
            raise exceptions.CommandError(
                "Member is not voice-enabled and cannot use this command.",
                expire_in=30,
            )

        # If we've connected to a voice chat and we're in the same voice channel
        if not vc or (msg.author.voice and vc == msg.author.voice.channel):
            return True

        raise exceptions.PermissionsError(
            f"you cannot use this command when not in the voice channel ({vc.name})",
            expire_in=30,
        )

    async def generate_invite_link(
        self,
        *,
        permissions: discord.Permissions = discord.Permissions(70380544),
        guild: discord.Guild = discord.utils.MISSING,
    ) -> str:
        """
        Fetch Application Info from discord and generate an OAuth invite
        URL for MusicBot.
        """
        if not self.cached_app_info:
            log.debug("Getting bot Application Info.")
            self.cached_app_info = await self.application_info()

        return discord.utils.oauth_url(
            self.cached_app_info.id, permissions=permissions, guild=guild
        )

    async def get_voice_client(self, channel: VoiceableChannel) -> discord.VoiceClient:
        """
        Use the given `channel` either return an existing VoiceClient or
        create a new VoiceClient by connecting to the `channel` object.

        :raises: TypeError
            If `channel` is not a discord.VoiceChannel or discord.StageChannel

        :raises: musicbot.exceptions.PermissionsError
            If MusicBot does not have permissions required to join or speak in the `channel`.
        """
        if not isinstance(channel, (discord.VoiceChannel, discord.StageChannel)):
            raise TypeError("Channel passed must be a voice channel")

        # Check if MusicBot has required permissions to join in channel.
        chperms = channel.permissions_for(channel.guild.me)
        if not chperms.connect:
            log.error(
                "MusicBot does not have permission to Connect in channel:  %s",
                channel.name,
            )
            raise exceptions.PermissionsError(
                f"MusicBot does not have permission to Connect in channel:  `{channel.name}`",
                expire_in=30,
            )
        if not chperms.speak:
            log.error(
                "MusicBot does not have permission to Speak in channel:  %s",
                channel.name,
            )
            raise exceptions.PermissionsError(
                f"MusicBot does not have permission to Speak in channel:  `{channel.name}`",
                expire_in=30,
            )

        # check for and return bots VoiceClient if we already have one.
        vc = channel.guild.voice_client
        if vc and isinstance(vc, (discord.VoiceClient, discord.StageChannel)):
            # make sure it is usable
            if vc.is_connected():
                log.voicedebug(  # type: ignore[attr-defined]
                    "Reusing bots VoiceClient from guild:  %s", channel.guild
                )
                return vc
            # or otherwise we kill it and start fresh.
            log.voicedebug(  # type: ignore[attr-defined]
                "Forcing disconnect on stale VoiceClient in guild:  %s", channel.guild
            )
            try:
                await vc.disconnect()
            except (asyncio.exceptions.CancelledError, asyncio.exceptions.TimeoutError):
                if self.config.debug_mode:
                    log.warning("Disconnect failed or was cancelled?")

        # Otherwise we need to connect to the given channel.
        max_timeout = VOICE_CLIENT_RECONNECT_TIMEOUT * VOICE_CLIENT_MAX_RETRY_CONNECT
        for attempt in range(1, (VOICE_CLIENT_MAX_RETRY_CONNECT + 1)):
            timeout = attempt * VOICE_CLIENT_RECONNECT_TIMEOUT
            if timeout > max_timeout:
                log.critical(
                    "MusicBot is unable to connect to the channel right now:  %s",
                    channel,
                )
                raise exceptions.CommandError(
                    "MusicBot could not connect to the channel. Try again later, or restart the bot if this continues."
                )

            try:
                client: discord.VoiceClient = await channel.connect(
                    timeout=timeout,
                    reconnect=True,
                    self_deaf=self.config.self_deafen,
                )
                log.voicedebug(  # type: ignore[attr-defined]
                    "MusicBot has a VoiceClient now..."
                )
                break
            except asyncio.exceptions.TimeoutError:
                log.warning(
                    "Retrying connection after a timeout error (%s) while trying to connect to:  %s",
                    attempt,
                    channel,
                )
            except asyncio.exceptions.CancelledError as e:
                log.exception(
                    "MusicBot VoiceClient connection attempt was cancelled. No retry."
                )
                raise exceptions.CommandError(
                    "MusicBot connection to voice was cancelled. This is odd. Maybe restart?"
                ) from e

        # TODO: look into Stage channel handling and test this at some point.
        # It is likely that we'll want to respond to a voice state update instead
        # to make sure manually moving a bot to a StageChannel gives it speaker.
        if isinstance(channel, discord.StageChannel):
            try:
                await channel.guild.me.edit(suppress=False)
            except (discord.Forbidden, discord.HTTPException):
                log.exception("Something broke in StageChannel handling.")

        return client

    async def disconnect_voice_client(self, guild: discord.Guild) -> None:
        """
        Check for a MusicPlayer in the given `guild` and close it's VoiceClient
        gracefully then remove the MusicPlayer instance and reset any timers on
        the guild for player/channel inactivity.
        """

        if guild.id in self.players:
            log.info("Disconnecting a MusicPlayer in guild:  %s", guild)
            player = self.players.pop(guild.id)

            await self.reset_player_inactivity(player)

            # reset channel inactivity.
            if self.config.leave_inactive_channel:
                event = self.server_data[guild.id].get_event("inactive_vc_timer")
                if event.is_active() and not event.is_set():
                    event.set()

            if player.voice_client:
                log.debug("Disconnecting VoiceClient before we kill the MusicPlayer.")
                try:
                    await player.voice_client.disconnect()
                except (
                    asyncio.exceptions.CancelledError,
                    asyncio.exceptions.TimeoutError,
                ):
                    if self.config.debug_mode:
                        log.warning("The disconnect failed or was cancelled.")

            # ensure the player is dead and gone.
            player.kill()
            del player

        # Double check for voice objects.
        for vc in self.voice_clients:
            if not isinstance(vc, discord.VoiceClient):
                log.debug(
                    "MusicBot has a VoiceProtocol that is not a VoiceClient. Disconnecting anyway..."
                )
                try:
                    await vc.disconnect(force=True)
                except (
                    asyncio.exceptions.CancelledError,
                    asyncio.exceptions.TimeoutError,
                ):
                    if self.config.debug_mode:
                        log.warning("The disconnect failed or was cancelled.")
                continue

            if vc.guild and vc.guild == guild:
                log.debug("Disconnecting a rogue VoiceClient in guild:  %s", guild)
                try:
                    await vc.disconnect()
                except (
                    asyncio.exceptions.CancelledError,
                    asyncio.exceptions.TimeoutError,
                ):
                    if self.config.debug_mode:
                        log.warning("The disconnect failed or was cancelled.")

        await self.update_now_playing_status()

    async def disconnect_all_voice_clients(self) -> None:
        """
        Loop over all references that may have a VoiceClient and ensure they are
        closed and disposed of in the case of MusicPlayer.
        """
        # Disconnect from all guilds.
        for guild in self.guilds:
            await self.disconnect_voice_client(guild)

        # Double check for detached voice clients.
        for vc in self.voice_clients:
            if isinstance(vc, discord.VoiceClient):
                log.warning("Disconnecting a non-guild VoiceClient...")
                try:
                    await vc.disconnect()
                except (
                    asyncio.exceptions.CancelledError,
                    asyncio.exceptions.TimeoutError,
                ):
                    log.warning("The disconnect failed or was cancelled.")
            else:
                log.warning(
                    "MusicBot.voice_clients list contains a non-VoiceClient object?\n"
                    "The object is actually of type:  %s",
                    type(vc),
                )

        # Triple check we don't have rogue players.  This would be a bug.
        player_gids = list(self.players.keys())
        for gid in player_gids:
            player = self.players[gid]
            log.warning(
                "We still have a MusicPlayer ref in guild (%s):  %s",
                gid,
                repr(player),
            )
            del self.players[gid]

    def get_player_in(self, guild: discord.Guild) -> Optional[MusicPlayer]:
        """
        Get a MusicPlayer in the given guild, but do not create a new player.
        MusicPlayer returned from this method may not be connected to a voice channel!
        """
        p = self.players.get(guild.id)
        if log.getEffectiveLevel() <= logging.EVERYTHING:  # type: ignore[attr-defined]
            log.voicedebug(  # type: ignore[attr-defined]
                "Guild (%s) wants a player, optional:  %s", guild, repr(p)
            )

        if log.getEffectiveLevel() <= logging.VOICEDEBUG:  # type: ignore[attr-defined]
            if p and not p.voice_client:
                log.error(
                    "[BUG] MusicPlayer is missing a VoiceClient some how.  You should probably restart the bot."
                )
            if p and p.voice_client and not p.voice_client.is_connected():
                # This is normal if the bot is still connecting to voice, or
                # if the player has been pointedly disconnected.
                log.warning("MusicPlayer has a VoiceClient that is not connected.")
                log.noise("MusicPlayer obj:  %r", p)  # type: ignore[attr-defined]
                log.noise("VoiceClient obj:  %r", p.voice_client)  # type: ignore[attr-defined]
        return p

    async def get_player(
        self,
        channel: VoiceableChannel,
        create: bool = False,
        *,
        deserialize: bool = False,
    ) -> MusicPlayer:
        """
        Get a MusicPlayer in the given guild, creating or deserializing one if needed.

        :raises:  TypeError
            If given `channel` is not a discord.VoiceChannel or discord.StageChannel
        :raises:  musicbot.exceptions.PermissionsError
            If MusicBot is not permitted to join the given `channel`.
        """
        guild = channel.guild

        log.voicedebug(  # type: ignore[attr-defined]
            "Getting a MusicPlayer for guild:  %s  In Channel:  %s  Will Create:  %s  Deserialize:  %s",
            guild,
            channel,
            create,
            deserialize,
        )

        async with self.aiolocks[_func_() + ":" + str(guild.id)]:
            if deserialize:
                voice_client = await self.get_voice_client(channel)
                player = await self.deserialize_queue(guild, voice_client)

                if player:
                    log.voicedebug(  # type: ignore[attr-defined]
                        "Created player via deserialization for guild %s with %s entries",
                        guild.id,
                        len(player.playlist),
                    )
                    # Since deserializing only happens when the bot starts, I should never need to reconnect
                    return self._init_player(player, guild=guild)

            if guild.id not in self.players:
                if not create:
                    prefix = self.server_data[channel.guild.id].command_prefix
                    raise exceptions.CommandError(
                        "The bot is not in a voice channel.  "
                        f"Use {prefix}summon to summon it to your voice channel."
                    )

                voice_client = await self.get_voice_client(channel)

                if isinstance(voice_client, discord.VoiceClient):
                    playlist = Playlist(self)
                    player = MusicPlayer(self, voice_client, playlist)
                    self._init_player(player, guild=guild)
                else:
                    raise RuntimeError(
                        "Something is wrong, we didn't get the VoiceClient."
                    )

        return self.players[guild.id]

    def _init_player(
        self, player: MusicPlayer, *, guild: Optional[discord.Guild] = None
    ) -> MusicPlayer:
        """
        Connect a brand-new MusicPlayer instance with the MusicBot event
        handler functions, and store the player reference for reuse.

        :returns: The player with it's event connections.
        """
        player = (
            player.on("play", self.on_player_play)
            .on("resume", self.on_player_resume)
            .on("pause", self.on_player_pause)
            .on("stop", self.on_player_stop)
            .on("finished-playing", self.on_player_finished_playing)
            .on("entry-added", self.on_player_entry_added)
            .on("error", self.on_player_error)
        )

        if guild:
            self.players[guild.id] = player

        return player

    async def on_player_play(self, player: MusicPlayer, entry: EntryTypes) -> None:
        """
        Event called by MusicPlayer when playback of an entry is started.
        """
        log.debug("Running on_player_play")
        await self._handle_guild_auto_pause(player)
        await self.reset_player_inactivity(player)
        await self.update_now_playing_status()
        # manage the cache since we may have downloaded something.
        if isinstance(entry, URLPlaylistEntry):
            self.filecache.handle_new_cache_entry(entry)
        player.skip_state.reset()

        await self.serialize_queue(player.voice_client.channel.guild)

        if self.config.write_current_song:
            await self.write_current_song(player.voice_client.channel.guild, entry)

        if entry.channel and entry.author:
            author_perms = self.permissions.for_user(entry.author)

            if (
                entry.author not in player.voice_client.channel.members
                and author_perms.skip_when_absent
            ):
                newmsg = self.str.get(
                    "on_player_play-onChannel_authorNotInChannel_skipWhenAbsent",
                    "Skipping next song in {channel}: {title} added by {author} as queuer not in voice!",
                ).format(
                    channel=player.voice_client.channel.name,
                    title=entry.title,
                    author=entry.author.name,
                )

                # handle history playlist updates.
                guild = player.voice_client.guild
                if (
                    self.config.enable_queue_history_global
                    or self.config.enable_queue_history_guilds
                ):
                    self.server_data[guild.id].current_playing_url = ""

                player.skip()
            elif self.config.now_playing_mentions:
                newmsg = self.str.get(
                    "on_player_play-onChannel_playingMention",
                    "{author} - your song {title} is now playing in {channel}!",
                ).format(
                    author=entry.author.mention,
                    title=entry.title,
                    channel=player.voice_client.channel.name,
                )
            else:
                newmsg = self.str.get(
                    "on_player_play-onChannel",
                    "Now playing in {channel}: {title} added by {author}!",
                ).format(
                    channel=player.voice_client.channel.name,
                    title=entry.title,
                    author=entry.author.name,
                )

        else:
            # no author (and channel), it's an auto playlist entry.
            newmsg = self.str.get(
                "on_player_play-onChannel_noAuthor_autoplaylist",
                "Now playing automatically added entry {title} in {channel}!",
            ).format(title=entry.title, channel=player.voice_client.channel.name)

        # handle history playlist updates.
        guild = player.voice_client.guild
        if (
            self.config.enable_queue_history_global
            or self.config.enable_queue_history_guilds
        ) and not entry.from_auto_playlist:
            log.debug("Setting URL history guild %s == %s", guild.id, entry.url)
            self.server_data[guild.id].current_playing_url = entry.url

        last_np_msg = self.server_data[guild.id].last_np_msg
        np_channel: Optional[MessageableChannel] = None
        if newmsg:
            if self.config.dm_nowplaying and entry.author:
                await self.safe_send_message(entry.author, newmsg)
                return

            if self.config.no_nowplaying_auto and entry.from_auto_playlist:
                return

            if self.config.nowplaying_channels:
                for potential_channel_id in self.config.nowplaying_channels:
                    potential_channel = self.get_channel(potential_channel_id)
                    if isinstance(potential_channel, discord.abc.PrivateChannel):
                        continue

                    if not isinstance(potential_channel, discord.abc.Messageable):
                        continue

                    if potential_channel and potential_channel.guild == guild:
                        np_channel = potential_channel
                        break

            if not np_channel and last_np_msg:
                np_channel = last_np_msg.channel

        content = self._gen_embed()
        if self.config.embeds:
            if entry.thumbnail_url:
                content.set_image(url=entry.thumbnail_url)
            else:
                log.warning(
                    "No thumbnail set for entry with url: %s",
                    entry.url,
                )

            if self.config.now_playing_mentions:
                content.title = None
                content.add_field(name="\n", value=newmsg, inline=True)
            else:
                content.title = newmsg

        # send it in specified channel
        if not np_channel:
            log.debug("no channel to put now playing message into")
            return

        # Don't send the same now-playing message more than once.
        # This prevents repeated messages when players reconnect.
        last_subject = self.server_data[guild.id].last_played_song_subject
        if (
            last_np_msg is not None
            and player.current_entry is not None
            and last_subject
            and last_subject == player.current_entry.url
        ):
            log.debug("ignored now-playing message as it was already posted.")
            return

        if player.current_entry:
            self.server_data[guild.id].last_played_song_subject = (
                player.current_entry.url
            )

        self.server_data[guild.id].last_np_msg = await self.safe_send_message(
            np_channel,
            content if self.config.embeds else newmsg,
            expire_in=30 if self.config.delete_nowplaying else 0,
        )

        # TODO: Check channel voice state?

    async def on_player_resume(
        self,
        player: MusicPlayer,
        entry: EntryTypes,  # pylint: disable=unused-argument
        **_: Any,
    ) -> None:
        """
        Event called by MusicPlayer when the player is resumed from pause.
        """
        log.debug("Running on_player_resume")
        await self.reset_player_inactivity(player)
        await self.update_now_playing_status()

    async def on_player_pause(
        self,
        player: MusicPlayer,
        entry: EntryTypes,  # pylint: disable=unused-argument
        **_: Any,
    ) -> None:
        """
        Event called by MusicPlayer when the player enters paused state.
        """
        log.debug("Running on_player_pause")
        await self.update_now_playing_status()

        # save current entry progress, if it played "enough" to merit saving.
        if player.session_progress > 1:
            await self.serialize_queue(player.voice_client.channel.guild)

        self.create_task(
            self.handle_player_inactivity(player), name="MB_HandleInactivePlayer"
        )

    async def on_player_stop(self, player: MusicPlayer, **_: Any) -> None:
        """
        Event called by MusicPlayer any time the player is stopped.
        Typically after queue is empty or an error stopped playback.
        """
        log.debug("Running on_player_stop")
        await self.update_now_playing_status()
        self.create_task(
            self.handle_player_inactivity(player), name="MB_HandleInactivePlayer"
        )

    async def on_player_finished_playing(self, player: MusicPlayer, **_: Any) -> None:
        """
        Event called by MusicPlayer when playback has finished without error.
        """
        log.debug("Running on_player_finished_playing")
        if not self.loop or (self.loop and self.loop.is_closed()):
            log.debug("Event loop is closed, nothing else to do here.")
            return

        if self.logout_called:
            log.debug("Logout under way, ignoring this event.")
            return

        # handle history playlist updates.
        guild = player.voice_client.guild
        last_played_url = self.server_data[guild.id].current_playing_url
        if self.config.enable_queue_history_global and last_played_url:
            await self.playlist_mgr.global_history.add_track(last_played_url)

        if self.config.enable_queue_history_guilds and last_played_url:
            history = await self.server_data[guild.id].get_played_history()
            if history is not None:
                await history.add_track(last_played_url)
        self.server_data[guild.id].current_playing_url = ""

        if not player.voice_client.is_connected():
            log.debug(
                "VoiceClient says it is not connected, nothing else we can do here."
            )
            return

        if self.config.leave_after_queue_empty:
            guild = player.voice_client.guild
            if len(player.playlist.entries) == 0:
                log.info("Player finished and queue is empty, leaving voice channel...")
                await self.disconnect_voice_client(guild)

        # delete last_np_msg somewhere if we have cached it
        if self.config.delete_nowplaying:
            guild = player.voice_client.guild
            last_np_msg = self.server_data[guild.id].last_np_msg
            if last_np_msg:
                await self.safe_delete_message(last_np_msg)

        # avoid downloading the next entries if the user is absent and we are configured to skip.
        notice_sent = False  # set a flag to avoid message spam.
        while len(player.playlist):
            log.everything(  # type: ignore[attr-defined]
                "Looping over queue to expunge songs with missing author..."
            )

            if not self.loop or (self.loop and self.loop.is_closed()):
                log.debug("Event loop is closed, nothing else to do here.")
                return

            if self.logout_called:
                log.debug("Logout under way, ignoring this event.")
                return

            next_entry = player.playlist.peek()

            if not next_entry:
                break

            channel = next_entry.channel
            author = next_entry.author

            if not channel or not author:
                break

            author_perms = self.permissions.for_user(author)
            if (
                author not in player.voice_client.channel.members
                and author_perms.skip_when_absent
            ):
                if not notice_sent:
                    await self.safe_send_message(
                        channel,
                        # TODO: i18n UI stuff.
                        f"Skipping songs added by {author.name} as they are not in voice!",
                        expire_in=60,
                    )
                    notice_sent = True
                deleted_entry = player.playlist.delete_entry_at_index(0)
                log.noise(  # type: ignore[attr-defined]
                    "Author `%s` absent, skipped (deleted) entry from queue:  %s",
                    author.name,
                    deleted_entry.title,
                )
            else:
                break

        # manage auto playlist playback.
        if (
            not player.playlist.entries
            and not player.current_entry
            and self.config.auto_playlist
        ):
            # NOTE:  self.server_data[].autoplaylist will only contain links loaded from the file.
            #  while player.autoplaylist may contain links expanded from playlists.
            #  the only issue is that links from a playlist might fail and fire
            #  remove event, but no link will be removed since none will match.
            if not player.autoplaylist:
                if not self.server_data[guild.id].autoplaylist:
                    log.warning(
                        "No playable songs in the Guild autoplaylist, disabling."
                    )
                    self.config.auto_playlist = False
                else:
                    log.debug(
                        "No content in current autoplaylist. Filling with new music..."
                    )
                    player.autoplaylist = list(
                        self.server_data[player.voice_client.guild.id].autoplaylist
                    )

            while player.autoplaylist:
                log.everything(  # type: ignore[attr-defined]
                    "Looping over player autoplaylist..."
                )

                if not self.loop or (self.loop and self.loop.is_closed()):
                    log.debug("Event loop is closed, nothing else to do here.")
                    return

                if self.logout_called:
                    log.debug("Logout under way, ignoring this event.")
                    return

                if self.config.auto_playlist_random:
                    random.shuffle(player.autoplaylist)
                    song_url = random.choice(player.autoplaylist)
                else:
                    song_url = player.autoplaylist[0]
                player.autoplaylist.remove(song_url)

                # Check if song is blocked.
                if (
                    self.config.song_blocklist_enabled
                    and self.config.song_blocklist.is_blocked(song_url)
                ):
                    if self.config.auto_playlist_remove_on_block:
                        await self.server_data[guild.id].autoplaylist.remove_track(
                            song_url,
                            ex=UserWarning("Found in song block list."),
                            delete_from_ap=True,
                        )
                    continue

                try:
                    info = await self.downloader.extract_info(
                        song_url, download=False, process=True
                    )

                except youtube_dl.utils.DownloadError as e:
                    log.error(
                        'Error while processing song "%s":  %s',
                        song_url,
                        e,
                    )

                    await self.server_data[guild.id].autoplaylist.remove_track(
                        song_url, ex=e, delete_from_ap=self.config.remove_ap
                    )
                    continue

                except (
                    exceptions.ExtractionError,
                    youtube_dl.utils.YoutubeDLError,
                ) as e:
                    log.error(
                        'Error extracting song "%s": %s',
                        song_url,
                        e,
                        exc_info=True,
                    )

                    await self.server_data[guild.id].autoplaylist.remove_track(
                        song_url, ex=e, delete_from_ap=self.config.remove_ap
                    )
                    continue

                except exceptions.MusicbotException:
                    log.exception(
                        "MusicBot needs to stop the autoplaylist extraction and bail."
                    )
                    return
                except Exception:  # pylint: disable=broad-exception-caught
                    log.exception(
                        "MusicBot got an unhandled exception in player finished event."
                    )
                    break

                if info.has_entries:
                    log.info(
                        "Expanding auto playlist with entries extracted from:  %s",
                        info.url,
                    )
                    entries = info.get_entries_objects()
                    pl_urls: List[str] = []
                    for entry in entries:
                        pl_urls.append(entry.url)

                    player.autoplaylist = pl_urls + player.autoplaylist
                    continue

                try:
                    await player.playlist.add_entry_from_info(
                        info,
                        channel=None,
                        author=None,
                        head=False,
                    )
                except (
                    exceptions.ExtractionError,
                    exceptions.WrongEntryTypeError,
                ) as e:
                    log.error(
                        "Error adding song from autoplaylist: %s",
                        str(e),
                    )
                    log.debug("Exception data for above error:", exc_info=True)
                    continue
                break
            # end of autoplaylist loop.

            if not self.server_data[guild.id].autoplaylist:
                log.warning("No playable songs in the autoplaylist, disabling.")
                self.config.auto_playlist = False

        else:  # Don't serialize for autoplaylist events
            await self.serialize_queue(guild)

        if not player.is_dead and not player.current_entry and len(player.playlist):
            player.play(_continue=True)

    async def on_player_entry_added(
        self,
        player: MusicPlayer,
        playlist: Playlist,
        entry: EntryTypes,
        defer_serialize: bool = False,
        **_: Any,
    ) -> None:
        """
        Event called by MusicPlayer when an entry is added to the playlist.
        """
        log.debug("Running on_player_entry_added")
        # if playing auto-playlist track and a user queues a track,
        # if we're configured to do so, auto skip the auto playlist track.
        if (
            self.config.auto_playlist_autoskip
            and player.current_entry
            and player.current_entry.from_auto_playlist
            and playlist.peek() == entry
            and not entry.from_auto_playlist
        ):
            log.debug("Automatically skipping auto-playlist entry for queued entry.")
            player.skip()

        # Only serialize the queue for user-added tracks, unless deferred
        if entry.author and entry.channel and not defer_serialize:
            await self.serialize_queue(player.voice_client.channel.guild)

    async def on_player_error(
        self,
        player: MusicPlayer,
        entry: Optional[EntryTypes],
        ex: Optional[Exception],
        **_: Any,
    ) -> None:
        """
        Event called by MusicPlayer when an entry throws an error.
        """
        # Log the exception according to entry or bare error.
        if entry is not None:
            log.exception(
                "MusicPlayer exception for entry: %r",
                entry,
                exc_info=ex,
            )
        else:
            log.exception(
                "MusicPlayer exception.",
                exc_info=ex,
            )

        # Send a message to the calling channel if we can.
        if entry and entry.channel:
            song = entry.title or entry.url
            await self.safe_send_message(
                entry.channel,
                # TODO: i18n / UI stuff
                f"Playback failed for song: `{song}` due to error:\n```\n{ex}\n```",
                expire_in=90,
            )

        # Take care of auto-playlist related issues.
        if entry and entry.from_auto_playlist:
            log.info("Auto playlist track could not be played:  %r", entry)
            guild = player.voice_client.guild
            await self.server_data[guild.id].autoplaylist.remove_track(
                entry.info.input_subject, ex=ex, delete_from_ap=self.config.remove_ap
            )

        # If the party isn't rockin', don't bother knockin on my door.
        if not player.is_dead:
            if len(player.playlist):
                player.play(_continue=True)
            elif self.config.auto_playlist:
                await self.on_player_finished_playing(player)

    async def update_now_playing_status(self, set_offline: bool = False) -> None:
        """Inspects available players and ultimately fire change_presence()"""
        activity = None  # type: Optional[discord.BaseActivity]
        status = discord.Status.online  # type: discord.Status
        # NOTE:  Bots can only set: name, type, state, and url fields of activity.
        # Even though Custom type is available, we cannot use emoji field with bots.
        # So Custom Activity is effectively useless at time of writing.
        # Streaming Activity is a coin toss at best. Usually status changes correctly.
        # However all other details in the client might be wrong or missing.
        # Example:  Youtube url shows "Twitch" in client profile info.

        # if requested, try to set the bot offline.
        if set_offline:
            activity = discord.Activity(
                type=discord.ActivityType.custom,
                state="",
                name="Custom Status",  # seemingly required.
            )
            await self.change_presence(
                status=discord.Status.invisible, activity=activity
            )
            self.last_status = activity
            return

        # We ignore player related status when logout is called.
        if self.logout_called:
            log.debug("Logout under way, ignoring status update event.")
            return

        playing = sum(1 for p in self.players.values() if p.is_playing)
        if self.config.status_include_paused:
            paused = sum(1 for p in self.players.values() if p.is_paused)
        else:
            paused = 0
        total = len(self.players)

        def format_status_msg(player: Optional[MusicPlayer]) -> str:
            if not self.config.status_include_paused:
                p = sum(1 for p in self.players.values() if p.is_paused)
            else:
                p = paused
            msg = self.config.status_message
            msg = msg.replace("{n_playing}", str(playing))
            msg = msg.replace("{n_paused}", str(p))
            msg = msg.replace("{n_connected}", str(total))
            if player and player.current_entry:
                msg = msg.replace("{p0_title}", player.current_entry.title)
                msg = msg.replace(
                    "{p0_length}",
                    format_song_duration(player.current_entry.duration_td),
                )
                msg = msg.replace("{p0_url}", player.current_entry.url)
            else:
                msg = msg.replace("{p0_title}", "")
                msg = msg.replace("{p0_length}", "")
                msg = msg.replace("{p0_url}", "")
            return msg

        # multiple servers are playing or paused.
        if total > 1:
            if paused > playing:
                status = discord.Status.idle

            text = f"music on {total} servers"
            if self.config.status_message:
                player = None
                for p in self.players.values():
                    if p.is_playing:
                        player = p
                        break
                text = format_status_msg(player)

            activity = discord.Activity(
                type=discord.ActivityType.playing,
                name=text,
            )

        # only 1 server is playing.
        elif playing:
            player = list(self.players.values())[0]
            if player.current_entry:
                text = player.current_entry.title.strip()[:128]
                if self.config.status_message:
                    text = format_status_msg(player)

                activity = discord.Activity(
                    type=discord.ActivityType.streaming,
                    url=player.current_entry.url,
                    name=text,
                )

        # only 1 server is paused.
        elif paused:
            player = list(self.players.values())[0]
            if player.current_entry:
                text = player.current_entry.title.strip()[:128]
                if self.config.status_message:
                    text = format_status_msg(player)

                status = discord.Status.idle
                activity = discord.Activity(
                    type=discord.ActivityType.custom,
                    state=text,
                    name="Custom Status",  # seemingly required.
                )

        # nothing going on.
        else:
            text = f" ~ {EMOJI_IDLE_ICON} ~ "
            if self.config.status_message:
                text = format_status_msg(None)

            status = discord.Status.idle
            activity = discord.CustomActivity(
                type=discord.ActivityType.custom,
                state=text,
                name="Custom Status",  # seems required to make idle status work.
            )

        async with self.aiolocks[_func_()]:
            if activity != self.last_status:
                log.noise(  # type: ignore[attr-defined]
                    f"Update Bot Status:  {status} -- {repr(activity)}"
                )
                await self.change_presence(status=status, activity=activity)
                self.last_status = activity
                # Discord docs say Game status can only be updated 5 times in 20 seconds.
                # This sleep should maintain the above lock for long enough to space
                # out the status updates in multi-guild setups.
                # If not, we should use the lock to ignore further updates.
                try:
                    await asyncio.sleep(4)
                except asyncio.CancelledError:
                    pass

    async def serialize_queue(self, guild: discord.Guild) -> None:
        """
        Serialize the current queue for a server's player to json.
        """
        if not self.config.persistent_queue:
            return

        player = self.get_player_in(guild)
        if not player:
            return

        path = self.config.data_path.joinpath(str(guild.id), DATA_GUILD_FILE_QUEUE)

        async with self.aiolocks["queue_serialization" + ":" + str(guild.id)]:
            log.debug("Serializing queue for %s", guild.id)

            with open(path, "w", encoding="utf8") as f:
                f.write(player.serialize(sort_keys=True))

    async def deserialize_queue(
        self,
        guild: discord.Guild,
        voice_client: discord.VoiceClient,
        playlist: Optional[Playlist] = None,
    ) -> Optional[MusicPlayer]:
        """
        Deserialize a saved queue for a server into a MusicPlayer.  If no queue is saved, returns None.
        """
        if not self.config.persistent_queue:
            return None

        if playlist is None:
            playlist = Playlist(self)

        path = self.config.data_path.joinpath(str(guild.id), DATA_GUILD_FILE_QUEUE)

        async with self.aiolocks["queue_serialization:" + str(guild.id)]:
            if not path.is_file():
                return None

            log.debug("Deserializing queue for %s", guild.id)

            with open(path, "r", encoding="utf8") as f:
                data = f.read()

        return MusicPlayer.from_json(data, self, voice_client, playlist)

    async def write_current_song(self, guild: discord.Guild, entry: EntryTypes) -> None:
        """
        Writes the current song to file
        """
        player = self.get_player_in(guild)
        if not player:
            return

        path = self.config.data_path.joinpath(str(guild.id), DATA_GUILD_FILE_CUR_SONG)

        async with self.aiolocks["current_song:" + str(guild.id)]:
            log.debug("Writing current song for %s", guild.id)

            with open(path, "w", encoding="utf8") as f:
                f.write(entry.title)

    #######################################################################################################################

    async def safe_send_message(
        self,
        dest: discord.abc.Messageable,
        content: Union[str, discord.Embed],
        **kwargs: Any,
    ) -> Optional[discord.Message]:
        """
        Safely send a message with given `content` to the message-able
        object in `dest`
        This method should handle all raised exceptions so callers will
        not need to handle them locally.

        :param: tts:  set the Text-to-Speech flag on the message.
        :param: quiet:  Toggle using log.debug or log.warning.
        :param: expire_in:  time in seconds to wait before auto deleting this message
        :param: allow_none:  Allow sending a message with empty `content`
        :param: also_delete:  Optional discord.Message to delete when `expire_in` is set.

        :returns:  May return a discord.Message object if a message was sent.
        """
        tts = kwargs.pop("tts", False)
        quiet = kwargs.pop("quiet", False)
        expire_in = int(kwargs.pop("expire_in", 0))
        allow_none = kwargs.pop("allow_none", True)
        also_delete = kwargs.pop("also_delete", None)
        fallback_channel = kwargs.pop("fallback_channel", None)

        msg = None
        retry_after = 0.0
        lfunc = log.debug if quiet else log.warning
        if log.getEffectiveLevel() <= logging.NOISY:  # type: ignore[attr-defined]
            lfunc = log.exception

        ch_name = "DM-Channel"
        if hasattr(dest, "name"):
            ch_name = str(dest.name)

        try:
            if content is not None or allow_none:
                if isinstance(content, discord.Embed):
                    msg = await dest.send(embed=content)
                else:
                    msg = await dest.send(content, tts=tts)

        except discord.Forbidden:
            lfunc('Cannot send message to "%s", no permission', ch_name)

        except discord.NotFound:
            lfunc('Cannot send message to "%s", invalid channel?', ch_name)

        except discord.HTTPException as e:
            if len(content) > DISCORD_MSG_CHAR_LIMIT:
                lfunc(
                    "Message is over the message size limit (%s)",
                    DISCORD_MSG_CHAR_LIMIT,
                )

            # if `dest` is a user with strict privacy or a bot, direct message can fail.
            elif e.code == 50007 and fallback_channel:
                log.debug("DM failed, sending in fallback channel instead.")
                await self.safe_send_message(fallback_channel, content, **kwargs)

            elif e.status == 429:
                # Note:  `e.response` could be either type:  aiohttp.ClientResponse  OR  requests.Response
                # thankfully both share a similar enough `response.headers` member CI Dict.
                # See docs on headers here:  https://discord.com/developers/docs/topics/rate-limits
                try:
                    retry_after = 0.0
                    header_val = e.response.headers.get("RETRY-AFTER")
                    if header_val:
                        retry_after = float(header_val)
                except ValueError:
                    retry_after = 0.0
                if retry_after:
                    log.warning(
                        "Rate limited send message, retrying in %s seconds.",
                        retry_after,
                    )
                    try:
                        await asyncio.sleep(retry_after)
                    except asyncio.CancelledError:
                        log.warning("Cancelled message retry for:  %s", content)
                        return msg
                    return await self.safe_send_message(dest, content, **kwargs)

                log.error("Rate limited send message, but cannot retry!")

            else:
                lfunc("Failed to send message")
                log.noise(  # type: ignore[attr-defined]
                    "Got HTTPException trying to send message to %s: %s", dest, content
                )

        except aiohttp.client_exceptions.ClientError:
            lfunc("Failed to send due to an HTTP error.")

        finally:
            if not retry_after and self.config.delete_messages:
                if msg and expire_in:
                    self.create_task(self._wait_delete_msg(msg, expire_in))

            if not retry_after and self.config.delete_invoking:
                if also_delete and isinstance(also_delete, discord.Message):
                    self.create_task(self._wait_delete_msg(also_delete, expire_in))

        return msg

    async def safe_delete_message(
        self, message: discord.Message, *, quiet: bool = False
    ) -> None:
        """
        Safely delete the given `message` from discord.
        This method should handle all raised exceptions so callers will
        not need to handle them locally.

        :param: quiet:  Toggle using log.debug or log.warning
        """
        # TODO: this could use a queue and some other handling.
        lfunc = log.debug if quiet else log.warning

        try:
            await message.delete()

        except discord.Forbidden:
            lfunc('Cannot delete message "%s", no permission', message.clean_content)

        except discord.NotFound:
            lfunc(
                'Cannot delete message "%s", message not found',
                message.clean_content,
            )

        except discord.HTTPException as e:
            if e.status == 429:
                # Note:  `e.response` could be either type:  aiohttp.ClientResponse  OR  requests.Response
                # thankfully both share a similar enough `response.headers` member CI Dict.
                # See docs on headers here:  https://discord.com/developers/docs/topics/rate-limits
                try:
                    retry_after = 0.0
                    header_val = e.response.headers.get("RETRY-AFTER")
                    if header_val:
                        retry_after = float(header_val)
                except ValueError:
                    retry_after = 0.0
                if retry_after:
                    log.warning(
                        "Rate limited message delete, retrying in %s seconds.",
                        retry_after,
                    )
                    self.create_task(self._wait_delete_msg(message, retry_after))
                else:
                    log.error("Rate limited message delete, but cannot retry!")

            else:
                lfunc("Failed to delete message")
                log.noise(  # type: ignore[attr-defined]
                    "Got HTTPException trying to delete message: %s", message
                )

        except aiohttp.client_exceptions.ClientError:
            lfunc("Failed to send due to an HTTP error.")

        return None

    async def safe_edit_message(
        self,
        message: discord.Message,
        new: Union[str, discord.Embed],
        *,
        send_if_fail: bool = False,
        quiet: bool = False,
    ) -> Optional[discord.Message]:
        """
        Safely update the given `message` with the `new` content.
        This function should handle all raised exceptions so callers
        will not need to handle them locally.

        :param: send_if_fail:  Toggle sending a new message if edit fails.
        :param: quiet:  Use log.debug if quiet otherwise use log.warning

        :returns:  May return a discord.Message object if edit/send did not fail.
        """
        lfunc = log.debug if quiet else log.warning

        try:
            if isinstance(new, discord.Embed):
                return await message.edit(embed=new)

            return await message.edit(content=new)

        except discord.NotFound:
            lfunc(
                'Cannot edit message "%s", message not found',
                message.clean_content,
            )
            if send_if_fail:
                lfunc("Sending message instead")
                return await self.safe_send_message(message.channel, new)

        except discord.HTTPException as e:
            if e.status == 429:
                # Note:  `e.response` could be either type:  aiohttp.ClientResponse  OR  requests.Response
                # thankfully both share a similar enough `response.headers` member CI Dict.
                # See docs on headers here:  https://discord.com/developers/docs/topics/rate-limits
                try:
                    retry_after = 0.0
                    header_val = e.response.headers.get("RETRY-AFTER")
                    if header_val:
                        retry_after = float(header_val)
                except ValueError:
                    retry_after = 0.0
                if retry_after:
                    log.warning(
                        "Rate limited edit message, retrying in %s seconds.",
                        retry_after,
                    )
                    try:
                        await asyncio.sleep(retry_after)
                    except asyncio.CancelledError:
                        log.warning("Cancelled message edit for:  %s", message)
                        return None
                    return await self.safe_edit_message(
                        message, new, send_if_fail=send_if_fail, quiet=quiet
                    )
            else:
                lfunc("Failed to edit message")
                log.noise(  # type: ignore[attr-defined]
                    "Got HTTPException trying to edit message %s to: %s", message, new
                )

        except aiohttp.client_exceptions.ClientError:
            lfunc("Failed to send due to an HTTP error.")

        return None

    def _setup_windows_signal_handler(self) -> None:
        """
        Windows needs special handling for Ctrl+C signals to play nice with asyncio
        so this method sets up signals with access to bot event loop.
        This enables capturing KeyboardInterrupt and using it to cleanly shut down.
        """
        if os.name != "nt":
            return

        # method used to set the above member.
        def set_windows_signal(sig: int, _frame: Any) -> None:
            self._os_signal = signal.Signals(sig)

        # method used to periodically check for a signal, and process it.
        async def check_windows_signal() -> None:
            while True:

                if self.logout_called:
                    break
                if self._os_signal is None:
                    try:
                        await asyncio.sleep(1)
                    except asyncio.CancelledError:
                        break
                else:
                    await self.on_os_signal(self._os_signal, self.loop)
                    self._os_signal = None

        # register interrupt signal Ctrl+C to be trapped.
        signal.signal(signal.SIGINT, set_windows_signal)
        # and start the signal checking loop.
        task_ref = asyncio.create_task(
            check_windows_signal(), name="MB_WinInteruptChecker"
        )
        setattr(self, "_mb_win_sig_checker_task", task_ref)

    async def on_os_signal(
        self, sig: signal.Signals, _loop: asyncio.AbstractEventLoop
    ) -> None:
        """
        On Unix-like/Linux OS, this method is called automatically on the event
        loop for signals registered in run.py.
        On Windows, this method is called by custom signal handling set up at
        the start of run_musicbot().
        This allows MusicBot to handle external signals and triggering a clean
        shutdown of MusicBot in response to them.

        It essentially just calls logout, and the rest of MusicBot tear-down is
        finished up in `MusicBot.run_musicbot()` instead.

        Signals handled here are registered with the event loop in run.py.
        """
        # This print facilitates putting '^C' on its own line in the terminal.
        print()
        log.warning("Caught a signal from the OS: %s", sig.name)

        try:
            if self and not self.logout_called:
                log.info("Disconnecting and closing down MusicBot...")
                await self.logout()
        except Exception as e:
            log.exception("Exception thrown while handling interrupt signal!")
            raise KeyboardInterrupt() from e

    async def run_musicbot(self) -> None:
        """
        This method is to be used in an event loop to start the MusicBot.
        It handles cleanup of bot session, while the event loop is closed separately.
        """
        # Windows specifically needs some help with signals.
        self._setup_windows_signal_handler()

        # handle start up and teardown.
        try:
            await self.start(*self.config.auth)
            log.info("MusicBot is now doing shutdown steps...")
            if self.exit_signal is None:
                self.exit_signal = exceptions.TerminateSignal()

        except discord.errors.LoginFailure as e:
            raise exceptions.HelpfulError(
                preface="Failed login to discord API!",
                issue="MusicBot cannot login to discord, is your token correct?",
                solution="Fix your token in the options.ini config file.\n"
                "Remember that each field should be on their own line.",
                footnote="Note: If you are certain your token is correct, this may be due to a Discord API outage.",
            ) from e

        finally:
            # Shut down the thread pool executor.
            log.info("Waiting for download threads to finish up...")
            # We can't kill the threads in ThreadPoolExecutor.  User can Ctrl+C though.
            # We can pass `wait=False` and carry on with "shutdown" but threads
            # will stay until they're done.  We wait to keep it clean...
            tps_args: Dict[str, Any] = {}
            if sys.version_info >= (3, 9):
                tps_args["cancel_futures"] = True
            self.downloader.thread_pool.shutdown(**tps_args)

            # Inspect all waiting tasks and either cancel them or let them finish.
            pending_tasks = []
            for task in asyncio.all_tasks(loop=self.loop):
                # Don't cancel run_musicbot task, we need it to finish cleaning.
                if task == asyncio.current_task():
                    continue

                tname = task.get_name()
                coro = task.get_coro()
                coro_name = "[unknown]"
                if coro and hasattr(coro, "__qualname__"):
                    coro_name = getattr(coro, "__qualname__", "[unknown]")

                if tname.startswith("Signal_SIG") or coro_name.startswith(
                    "Client.close."
                ):
                    log.debug("Will wait for task:  %s  (%s)", tname, coro_name)
                    pending_tasks.append(task)

                else:
                    log.debug("Will try to cancel task:  %s  (%s)", tname, coro_name)
                    task.cancel()
                    pending_tasks.append(task)

            # wait on any pending tasks.
            if pending_tasks:
                log.debug("Awaiting pending tasks...")
                await asyncio.gather(*pending_tasks, return_exceptions=True)
                await asyncio.sleep(0.5)

            # ensure connector is closed.
            if self.http.connector:
                log.debug("Closing HTTP Connector.")
                await self.http.connector.close()
                await asyncio.sleep(0.5)

            # ensure the session is closed.
            if self.session:
                log.debug("Closing aiohttp session.")
                await self.session.close()
                await asyncio.sleep(0.5)

            # if anything set an exit signal, we should raise it here.
            if self.exit_signal:
                raise self.exit_signal

    async def logout(self) -> None:
        """
        Disconnect all voice clients and signal MusicBot to close it's connections to discord.
        """
        log.noise("Logout has been called.")  # type: ignore[attr-defined]
        await self.update_now_playing_status(set_offline=True)

        self.logout_called = True
        await self.disconnect_all_voice_clients()
        return await super().close()

    async def on_error(self, event: str, /, *_args: Any, **_kwargs: Any) -> None:
        _ex_type, ex, _stack = sys.exc_info()

        if isinstance(ex, exceptions.HelpfulError):
            log.error("Exception in %s:\n%s", event, ex.message)

            await asyncio.sleep(2)  # makes extra sure this gets seen(?)

            await self.logout()

        elif isinstance(ex, (exceptions.RestartSignal, exceptions.TerminateSignal)):
            self.exit_signal = ex
            await self.logout()

        else:
            log.error("Exception in %s", event, exc_info=True)

    async def on_resumed(self) -> None:
        """
        Event called by discord.py when the client resumed an existing session.
        https://discordpy.readthedocs.io/en/stable/api.html#discord.on_resume
        """
        log.info("MusicBot resumed a session with discord.")
        await self._auto_join_channels(from_resume=True)

    async def on_ready(self) -> None:
        """
        Event called by discord.py typically when MusicBot has finished login.
        May be called multiple times, and may not be the first event dispatched!
        See documentations for specifics:
        https://discordpy.readthedocs.io/en/stable/api.html#discord.on_ready
        """
        if self.on_ready_count == 0:
            await self._on_ready_once()
            self.init_ok = True

        await self._on_ready_always()
        self.on_ready_count += 1

        log.debug("Finish on_ready")

    async def _on_ready_once(self) -> None:
        """
        A version of on_ready that will only ever be called once, at first login.
        """
        mute_discord_console_log()
        log.debug("Logged in, now getting MusicBot ready...")

        if not self.user:
            log.critical("ClientUser is somehow none, we gotta bail...")
            self.exit_signal = exceptions.TerminateSignal()
            raise self.exit_signal

        # Start the environment checks. Generate folders/files dependent on Discord data.
        # Also takes care of app-info and auto OwnerID updates.
        await self._on_ready_sanity_checks()

        log.info(
            "MusicBot:  %s/%s#%s",
            self.user.id,
            self.user.name,
            self.user.discriminator,
        )

        owner = self._get_owner_member()
        if owner and self.guilds:
            log.info(
                "Owner:     %s/%s#%s\n",
                owner.id,
                owner.name,
                owner.discriminator,
            )

            log.info("Guild List:")
            unavailable_servers = 0
            for s in self.guilds:
                ser = f"{s.name} (unavailable)" if s.unavailable else s.name
                log.info(" - %s", ser)
                if self.config.leavenonowners:
                    if s.unavailable:
                        unavailable_servers += 1
                    else:
                        check = s.get_member(owner.id)
                        if check is None:
                            await s.leave()
                            log.info(
                                "Left %s due to bot owner not found",
                                s.name,
                            )
            if unavailable_servers != 0:
                log.info(
                    "Not proceeding with checks in %s servers due to unavailability",
                    str(unavailable_servers),
                )

        elif self.guilds:
            log.warning(
                "Owner could not be found on any guild (id: %s)\n", self.config.owner_id
            )

            log.info("Guild List:")
            for s in self.guilds:
                ser = f"{s.name} (unavailable)" if s.unavailable else s.name
                log.info(" - %s", ser)

        else:
            log.warning("Owner unknown, bot is not on any guilds.")
            if self.user.bot:
                invite_url = await self.generate_invite_link()
                log.warning(
                    "To make the bot join a guild, paste this link in your browser. \n"
                    "Note: You should be logged into your main account and have \n"
                    "manage server permissions on the guild you want the bot to join.\n"
                    "  %s",
                    invite_url,
                )

        print(flush=True)

        # validate bound channels and log them.
        if self.config.bound_channels:
            # Get bound channels by ID, and validate that we can use them.
            text_chlist: Set[MessageableChannel] = set()
            invalid_ids: Set[int] = set()
            for ch_id in self.config.bound_channels:
                ch = self.get_channel(ch_id)
                if not ch:
                    log.warning("Got None for bound channel with ID:  %d", ch_id)
                    invalid_ids.add(ch_id)
                    continue

                if not isinstance(ch, discord.abc.Messageable):
                    log.warning(
                        "Cannot bind to non-messagable channel with ID:  %d",
                        ch_id,
                    )
                    invalid_ids.add(ch_id)
                    continue

                if not isinstance(ch, (discord.PartialMessageable, discord.DMChannel)):
                    text_chlist.add(ch)

            # Clean up our config data so it can be reliable later.
            self.config.bound_channels.difference_update(invalid_ids)

            # finally, log what we've bound to.
            if text_chlist:
                log.info("Bound to text channels:")
                for valid_ch in text_chlist:
                    guild_name = "PrivateChannel"
                    if isinstance(valid_ch, discord.DMChannel):
                        ch_name = "Unknown User DM"
                        if valid_ch.recipient:
                            ch_name = f"DM: {valid_ch.recipient.name}"
                    elif isinstance(valid_ch, discord.PartialMessageable):
                        ch_name = "Unknown Partial Channel"
                    else:
                        ch_name = valid_ch.name or f"Unnamed Channel: {valid_ch.id}"
                    if valid_ch.guild:
                        guild_name = valid_ch.guild.name
                    log.info(" - %s/%s", guild_name, ch_name)
            else:
                log.info("Not bound to any text channels")
        else:
            log.info("Not bound to any text channels")

        print(flush=True)  # new line in console.

        # validate and display auto-join channels.
        if self.config.autojoin_channels:
            vc_chlist: Set[VoiceableChannel] = set()
            invalids: Set[int] = set()
            for ch_id in self.config.autojoin_channels:
                ch = self.get_channel(ch_id)
                if not ch:
                    log.warning("Got None for autojoin channel with ID:  %d", ch_id)
                    invalids.add(ch_id)
                    continue

                if isinstance(ch, discord.abc.PrivateChannel):
                    log.warning(
                        "Cannot autojoin a Private/Non-Guild channel with ID:  %d",
                        ch_id,
                    )
                    invalids.add(ch_id)
                    continue

                if not isinstance(ch, (discord.VoiceChannel, discord.StageChannel)):
                    log.warning(
                        "Cannot autojoin to non-connectable channel with ID:  %d",
                        ch_id,
                    )
                    invalids.add(ch_id)
                    continue

                # Add the channel to vc_chlist for log readout.
                vc_chlist.add(ch)
                # Add the channel to guild-specific auto-join slot.
                self.server_data[ch.guild.id].auto_join_channel = ch

            # Update config data to be reliable later.
            self.config.autojoin_channels.difference_update(invalids)

            # log what we're connecting to.
            if vc_chlist:
                log.info("Autojoining voice channels:")
                for ch in vc_chlist:
                    log.info(" - %s/%s", ch.guild.name.strip(), ch.name.strip())

            else:
                log.info("Not autojoining any voice channels")

        else:
            log.info("Not autojoining any voice channels")

        # Display and log the config settings.
        if self.config.show_config_at_start:
            self._on_ready_log_configs()

        # we do this after the config stuff because it's a lot easier to notice here
        if self.config.register.ini_missing_options:
            missing_list = "\n".join(
                sorted(str(o) for o in self.config.register.ini_missing_options)
            )
            conf_warn = exceptions.HelpfulError(
                preface="Detected missing config options!",
                issue=(
                    "Your config file is missing some options. Defaults will be used for this session.\n"
                    f"Here is a list of options we think are missing:\n{missing_list}"
                ),
                solution="Check the example_options.ini file for newly added options and copy them to your config.",
                footnote="You can also use the `config` command to set the missing options.",
            )
            log.warning(str(conf_warn)[1:])

        # Pre-load guild specific data / options.
        # TODO:  probably change this later for better UI/UX.
        if self.config.enable_options_per_guild:
            for guild in self.guilds:
                # Triggers on-demand task to load data from disk.
                self.server_data[guild.id].is_ready()
                # context switch to give scheduled task an execution window.
                await asyncio.sleep(0)

    async def _on_ready_always(self) -> None:
        """
        A version of on_ready that will be called on every event.
        """
        if self.on_ready_count > 0:
            log.debug("Event on_ready has fired %s times", self.on_ready_count)
        self.create_task(self._on_ready_call_later(), name="MB_PostOnReady")

    async def _on_ready_call_later(self) -> None:
        """
        A collection of calls scheduled for execution by _on_ready_once
        """
        await self.update_now_playing_status()
        await self._auto_join_channels()

    async def _on_ready_sanity_checks(self) -> None:
        """
        Run all sanity checks that should be run in/just after on_ready event.
        """
        # Ensure AppInfo is loaded.
        if not self.cached_app_info:
            log.debug("Getting application info.")
            self.cached_app_info = await self.application_info()

        # Ensure folders exist
        await self._on_ready_ensure_env()

        # TODO: Server permissions check
        # TODO: pre-expand playlists in autoplaylist?

        # Ensure configs are valid / auto OwnerID is updated.
        await self._on_ready_validate_configs()

    async def _on_ready_ensure_env(self) -> None:
        """
        Startup check to make sure guild/server specific directories are
        available in the data directory.
        Additionally populate a text file to map guild ID to their names.
        """
        log.debug("Ensuring data folders exist")
        for guild in self.guilds:
            self.config.data_path.joinpath(str(guild.id)).mkdir(exist_ok=True)

        names_path = self.config.data_path.joinpath(DATA_FILE_SERVERS)
        with open(names_path, "w", encoding="utf8") as f:
            for guild in sorted(self.guilds, key=lambda s: int(s.id)):
                f.write(f"{guild.id}: {guild.name}\n")

        self.filecache.delete_old_audiocache(remove_dir=True)

    async def _on_ready_validate_configs(self) -> None:
        """
        Startup check to handle late validation of config and permissions.
        """
        log.debug("Validating config")
        await self.config.async_validate(self)

        log.debug("Validating permissions config")
        await self.permissions.async_validate(self)

    def _on_ready_log_configs(self) -> None:
        """
        Shows information about configs, including missing keys.
        No validation is done in this method, only display/logs.
        """

        print(flush=True)
        log.info("Options:")

        log.info("  Command prefix: %s", self.config.command_prefix)
        log.info("  Default volume: %d%%", int(self.config.default_volume * 100))
        log.info(
            "  Skip threshold: %d votes or %.0f%%",
            self.config.skips_required,
            (self.config.skip_ratio_required * 100),
        )
        log.info(
            "  Now Playing @mentions: %s",
            ["Disabled", "Enabled"][self.config.now_playing_mentions],
        )
        log.info("  Auto-Summon: %s", ["Disabled", "Enabled"][self.config.auto_summon])
        log.info(
            "  Auto-Playlist: %s (order: %s)",
            ["Disabled", "Enabled"][self.config.auto_playlist],
            ["sequential", "random"][self.config.auto_playlist_random],
        )
        log.info("  Auto-Pause: %s", ["Disabled", "Enabled"][self.config.auto_pause])
        log.info(
            "  Delete Messages: %s",
            ["Disabled", "Enabled"][self.config.delete_messages],
        )
        if self.config.delete_messages:
            log.info(
                "    Delete Invoking: %s",
                ["Disabled", "Enabled"][self.config.delete_invoking],
            )
            log.info(
                "    Delete Nowplaying: %s",
                ["Disabled", "Enabled"][self.config.delete_nowplaying],
            )
        log.info("  Debug Mode: %s", ["Disabled", "Enabled"][self.config.debug_mode])
        log.info(
            "  Downloaded songs will be %s",
            ["deleted", "saved"][self.config.save_videos],
        )
        if self.config.save_videos and self.config.storage_limit_days:
            log.info("    Delete if unused for %d days", self.config.storage_limit_days)
        if self.config.save_videos and self.config.storage_limit_bytes:
            size = format_size_from_bytes(self.config.storage_limit_bytes)
            log.info("    Delete if size exceeds %s", size)

        if self.config.status_message:
            log.info("  Status message: %s", self.config.status_message)
        log.info(
            "  Write current songs to file: %s",
            ["Disabled", "Enabled"][self.config.write_current_song],
        )
        log.info(
            "  Author insta-skip: %s",
            ["Disabled", "Enabled"][self.config.allow_author_skip],
        )
        log.info("  Embeds: %s", ["Disabled", "Enabled"][self.config.embeds])
        log.info(
            "  Spotify integration: %s",
            ["Disabled", "Enabled"][self.config.spotify_enabled],
        )
        log.info("  Legacy skip: %s", ["Disabled", "Enabled"][self.config.legacy_skip])
        log.info(
            "  Leave non owners: %s",
            ["Disabled", "Enabled"][self.config.leavenonowners],
        )
        log.info(
            "  Leave inactive VC: %s",
            ["Disabled", "Enabled"][self.config.leave_inactive_channel],
        )
        if self.config.leave_inactive_channel:
            log.info(
                "    Timeout: %s seconds",
                self.config.leave_inactive_channel_timeout,
            )
        log.info(
            "  Leave at song end/empty queue: %s",
            ["Disabled", "Enabled"][self.config.leave_after_queue_empty],
        )
        log.info(
            "  Leave when player idles: %s",
            "Disabled" if self.config.leave_player_inactive_for == 0 else "Enabled",
        )
        if self.config.leave_player_inactive_for:
            log.info("    Timeout: %d seconds", self.config.leave_player_inactive_for)
        log.info("  Self Deafen: %s", ["Disabled", "Enabled"][self.config.self_deafen])
        log.info(
            "  Per-server command prefix: %s",
            ["Disabled", "Enabled"][self.config.enable_options_per_guild],
        )
        log.info("  Search List: %s", ["Disabled", "Enabled"][self.config.searchlist])
        log.info(
            "  Round Robin Queue: %s",
            ["Disabled", "Enabled"][self.config.round_robin_queue],
        )
        print(flush=True)

    def _gen_embed(self) -> discord.Embed:
        """Provides a basic template for embeds"""
        e = discord.Embed()
        e.colour = discord.Colour(7506394)
        e.set_footer(
            text=self.config.footer_text, icon_url="https://i.imgur.com/gFHBoZA.png"
        )

        # TODO: handle this part when EmbedResponse get handled.
        author_name = "MusicBot"
        avatar_url = None
        if self.user:
            author_name = self.user.name
            if self.user.avatar:
                avatar_url = self.user.avatar.url

        e.set_author(
            name=author_name,
            url="https://github.com/Just-Some-Bots/MusicBot",
            icon_url=avatar_url,
        )
        return e

    def _get_song_url_or_none(
        self, url: str, player: Optional[MusicPlayer]
    ) -> Optional[str]:
        """Return song url if provided or one is currently playing, else returns None"""
        url_or_none = self.downloader.get_url_or_none(url)
        if url_or_none:
            return url_or_none

        if player and player.current_entry and player.current_entry.url:
            return player.current_entry.url

        return None

    def _do_song_blocklist_check(self, song_subject: str) -> None:
        """
        Check if the `song_subject` is matched in the block list.

        :raises: musicbot.exceptions.CommandError
            The subject is matched by a block list entry.
        """
        if not self.config.song_blocklist_enabled:
            return

        if self.config.song_blocklist.is_blocked(song_subject):
            raise exceptions.CommandError(
                # TODO: i18n
                f"The requested song `{song_subject}` is blocked by the song blocklist.",
                expire_in=30,
            )

    async def handle_vc_inactivity(self, guild: discord.Guild) -> None:
        """
        Manage a server-specific event timer when MusicBot's voice channel becomes idle,
        if the bot is configured to do so.
        """
        if not guild.voice_client or not guild.voice_client.channel:
            log.warning(
                "Attempted to handle Voice Channel inactivity, but Bot is not in voice..."
            )
            return

        event = self.server_data[guild.id].get_event("inactive_vc_timer")

        if event.is_active():
            log.debug("Channel activity already waiting in guild: %s", guild)
            return
        event.activate()

        try:
            chname = "Unknown"
            if hasattr(guild.voice_client.channel, "name"):
                chname = guild.voice_client.channel.name

            log.info(
                "Channel activity waiting %d seconds to leave channel: %s",
                self.config.leave_inactive_channel_timeout,
                chname,
            )
            await discord.utils.sane_wait_for(
                [event.wait()], timeout=self.config.leave_inactive_channel_timeout
            )
        except asyncio.TimeoutError:
            # could timeout after a disconnect.
            if guild.voice_client and isinstance(
                guild.voice_client.channel, (discord.VoiceChannel, discord.StageChannel)
            ):
                log.info(
                    "Channel activity timer for %s has expired. Disconnecting.",
                    guild.name,
                )
                await self.on_inactivity_timeout_expired(guild.voice_client.channel)
        else:
            log.info(
                "Channel activity timer canceled for: %s in %s",
<<<<<<< HEAD
                guild.voice_client.channel.name,
=======
                getattr(guild.voice_client.channel, "name", guild.voice_client.channel),
>>>>>>> 5da108a9
                guild.name,
            )
        finally:
            event.deactivate()
            event.clear()

    async def handle_player_inactivity(self, player: MusicPlayer) -> None:
        """
        Manage a server-specific event timer when it's MusicPlayer becomes idle,
        if the bot is configured to do so.
        """
        if self.logout_called:
            return

        if not self.config.leave_player_inactive_for:
            return
        channel = player.voice_client.channel
        guild = channel.guild
        event = self.server_data[guild.id].get_event("inactive_player_timer")

        if str(channel.id) in str(self.config.autojoin_channels):
            log.debug(
                "Ignoring player inactivity in auto-joined channel:  %s",
                channel.name,
            )
            return

        if event.is_active():
            log.debug(
                "Player activity timer already waiting in guild: %s",
                guild,
            )
            return
        event.activate()

        try:
            log.info(
                "Player activity timer waiting %d seconds to leave channel: %s",
                self.config.leave_player_inactive_for,
                channel.name,
            )
            await discord.utils.sane_wait_for(
                [event.wait()], timeout=self.config.leave_player_inactive_for
            )
        except asyncio.TimeoutError:
            if not player.is_playing and player.voice_client.is_connected():
                log.info(
                    "Player activity timer for %s has expired. Disconnecting.",
                    guild.name,
                )
                await self.on_inactivity_timeout_expired(channel)
            else:
                log.info(
                    "Player activity timer canceled for: %s in %s",
                    channel.name,
                    guild.name,
                )
        else:
            log.info(
                "Player activity timer canceled for: %s in %s",
                channel.name,
                guild.name,
            )
        finally:
            event.deactivate()
            event.clear()

    async def reset_player_inactivity(self, player: MusicPlayer) -> None:
        """
        Handle reset of the server-specific inactive player timer if it is enabled.
        """
        if not self.config.leave_player_inactive_for:
            return
        guild = player.voice_client.channel.guild
        event = self.server_data[guild.id].get_event("inactive_player_timer")
        if event.is_active() and not event.is_set():
            event.set()
            log.debug("Player activity timer is being reset.")

    async def cmd_resetplaylist(
        self, guild: discord.Guild, player: MusicPlayer
    ) -> CommandResponse:
        """
        Usage:
            {command_prefix}resetplaylist

        Resets all songs in the server's autoplaylist
        """
        player.autoplaylist = list(self.server_data[guild.id].autoplaylist)
        return Response(
            self.str.get("cmd-resetplaylist-response", "\N{OK HAND SIGN}"),
            delete_after=15,
        )

    async def cmd_help(
        self,
        message: discord.Message,
        guild: discord.Guild,
        command: Optional[str] = None,
    ) -> CommandResponse:
        """
        Usage:
            {command_prefix}help [command]

        Prints a help message.
        If a command is specified, it prints a help message for that command.
        Otherwise, it lists the available commands.
        """
        commands = []
        is_all = False
        is_emoji = False
        prefix = self.server_data[guild.id].command_prefix
        # Its OK to skip unicode emoji here, they render correctly inside of code boxes.
        emoji_regex = re.compile(r"^(<a?:.+:\d+>|:.+:)$")
        if emoji_regex.match(prefix):
            is_emoji = True

        if command:
            if command.lower() == "all":
                is_all = True
                commands = await self.gen_cmd_list(message, list_all_cmds=True)

            else:
                cmd = getattr(self, "cmd_" + command, None)
                if cmd and not hasattr(cmd, "dev_cmd"):
                    return Response(
                        "```\n{0}```{1}".format(
                            dedent(cmd.__doc__),
                            (
                                self.str.get(
                                    "cmd-help-prefix-required",
                                    "\n**Prefix required for use:**\n{example_cmd}\n",
                                ).format(example_cmd=f"{prefix}`{command} ...`")
                                if is_emoji
                                else ""
                            ),
                        ).format(
                            command_prefix=prefix if not is_emoji else "",
                        ),
                        delete_after=60,
                    )

                raise exceptions.CommandError(
                    self.str.get("cmd-help-invalid", "No such command"),
                    expire_in=10,
                )

        elif message.author.id == self.config.owner_id:
            commands = await self.gen_cmd_list(message, list_all_cmds=True)

        else:
            commands = await self.gen_cmd_list(message)

        if is_emoji:
            desc = (
                f"\n{prefix}`"
                + f"`, {prefix}`".join(commands)
                + "`\n\n"
                + self.str.get(
                    "cmd-help-response",
                    "For information about a particular command, run {example_cmd}\n"
                    "For further help, see https://just-some-bots.github.io/MusicBot/",
                ).format(
                    example_cmd=(
                        f"{prefix}`help [command]`"
                        if is_emoji
                        else f"`{prefix}help [command]`"
                    ),
                )
            )
        else:
            desc = (
                f"```\n{prefix}"
                + f", {prefix}".join(commands)
                + "\n```\n"
                + self.str.get(
                    "cmd-help-response",
                    "For information about a particular command, run {example_cmd}\n"
                    "For further help, see https://just-some-bots.github.io/MusicBot/",
                ).format(
                    example_cmd=(
                        f"{prefix}`help [command]`"
                        if is_emoji
                        else f"`{prefix}help [command]`"
                    ),
                )
            )
        if not is_all:
            desc += self.str.get(
                "cmd-help-all",
                "\nOnly showing commands you can use, for a list of all commands, run {example_cmd}",
            ).format(
                example_cmd=(
                    f"{prefix}`help all`" if is_emoji else f"`{prefix}help all`"
                ),
            )

        return Response(desc, reply=True, delete_after=60)

    async def cmd_blockuser(
        self,
        user_mentions: UserMentions,
        option: str,
        leftover_args: List[str],
    ) -> CommandResponse:
        """
        Usage:
            {command_prefix}blockuser [ + | - | ? | add | remove | status ] @UserName [@UserName2 ...]

        Manage users in the block list.
        Blocked users are forbidden from using all bot commands.
        """

        if not user_mentions and not leftover_args:
            raise exceptions.CommandError(
                "You must mention a user or provide their ID number.",
                expire_in=20,
            )

        if option not in ["+", "-", "?", "add", "remove", "status"]:
            raise exceptions.CommandError(
                self.str.get(
                    "cmd-blacklist-invalid",
                    'Invalid option "{0}" specified, use +, -, add, or remove',
                ).format(option),
                expire_in=20,
            )

        for p_user in leftover_args:
            if p_user.isdigit():
                u = self.get_user(int(p_user))
                if u:
                    user_mentions.append(u)

        if not user_mentions:
            raise exceptions.CommandError(
                "MusicBot could not find the user(s) you specified.",
                expire_in=20,
            )

        for user in user_mentions.copy():
            if option in ["+", "add"] and self.config.user_blocklist.is_blocked(user):
                if user.id == self.config.owner_id:
                    raise exceptions.CommandError(
                        "The owner cannot be added to the block list."
                    )

                log.info(
                    "Not adding user to block list, already blocked:  %s/%s",
                    user.id,
                    user.name,
                )
                user_mentions.remove(user)

            if option in ["-", "remove"] and not self.config.user_blocklist.is_blocked(
                user
            ):
                log.info(
                    "Not removing user from blocklist, not listed:  %s/%s",
                    user.id,
                    user.name,
                )
                user_mentions.remove(user)

        # allow management regardless, but tell the user if it will apply.
        if self.config.user_blocklist_enabled:
            status_msg = "User block list is currently enabled."
        else:
            status_msg = "User block list is currently disabled."

        old_len = len(self.config.user_blocklist)
        user_ids = {str(user.id) for user in user_mentions}

        if option in ["+", "add"]:
            if not user_mentions:
                raise exceptions.CommandError(
                    "Cannot add the users you listed, they are already added."
                )

            async with self.aiolocks["user_blocklist"]:
                self.config.user_blocklist.append_items(user_ids)

            n_users = len(self.config.user_blocklist) - old_len
            return Response(
                f"{n_users} user(s) have been added to the block list.\n{status_msg}",
                reply=True,
                delete_after=10,
            )

        if self.config.user_blocklist.is_disjoint(user_mentions):
            return Response(
                self.str.get(
                    "cmd-blacklist-none",
                    "None of those users are in the blacklist.",
                ),
                reply=True,
                delete_after=10,
            )

        if option in ["?", "status"]:
            ustatus = ""
            for user in user_mentions:
                blocked = "not blocked"
                if self.config.user_blocklist.is_blocked(user):
                    blocked = "blocked"
                ustatus += f"User: `{user.name}` is {blocked}\n"
            return Response(
                f"**Block list status:**\n{ustatus}\n{status_msg}",
                delete_after=30,
            )

        async with self.aiolocks["user_blocklist"]:
            self.config.user_blocklist.remove_items(user_ids)

        n_users = old_len - len(self.config.user_blocklist)
        return Response(
            f"{n_users} user(s) have been removed from the block list.\n{status_msg}",
            reply=True,
            delete_after=10,
        )

    async def cmd_blocksong(
        self,
        guild: discord.Guild,
        _player: Optional[MusicPlayer],
        option: str,
        leftover_args: List[str],
        song_subject: str = "",
    ) -> CommandResponse:
        """
        Usage:
            {command_prefix}blocksong [ + | - | add | remove ] [subject]

        Manage a block list applied to song requests and extracted info.
        A `subject` may be a song URL or a word or phrase found in the track title.
        If `subject` is omitted, a currently playing track will be used instead.

        Song block list matches loosely, but is case sensitive.
        So adding "Pie" will match "cherry Pie" but not "cherry pie" in checks.
        """
        if leftover_args:
            song_subject = " ".join([song_subject, *leftover_args])

        if not song_subject:
            valid_url = self._get_song_url_or_none(song_subject, _player)
            if not valid_url:
                raise exceptions.CommandError(
                    "You must provide a song subject if no song is currently playing.",
                    expire_in=30,
                )
            song_subject = valid_url

        if option not in ["+", "-", "add", "remove"]:
            raise exceptions.CommandError(
                self.str.get(
                    "cmd-blacklist-invalid",
                    'Invalid option "{0}" specified, use +, -, add, or remove',
                ).format(option),
                expire_in=20,
            )

        # allow management regardless, but tell the user if it will apply.
        if self.config.song_blocklist_enabled:
            status_msg = "Song block list is currently enabled."
        else:
            status_msg = "Song block list is currently disabled."

        if option in ["+", "add"]:
            if self.config.song_blocklist.is_blocked(song_subject):
                raise exceptions.CommandError(
                    f"Subject `{song_subject}` is already in the song block list.\n{status_msg}"
                )

            # remove song from auto-playlist if it is blocked
            if (
                self.config.auto_playlist_remove_on_block
                and _player
                and _player.current_entry
                and song_subject == _player.current_entry.url
                and _player.current_entry.from_auto_playlist
            ):
                await self.server_data[guild.id].autoplaylist.remove_track(
                    song_subject,
                    ex=UserWarning("Removed and added to block list."),
                    delete_from_ap=True,
                )

            async with self.aiolocks["song_blocklist"]:
                self.config.song_blocklist.append_items([song_subject])

            # TODO: i18n/UI stuff.
            return Response(
                f"Added subject `{song_subject}` to the song block list.\n{status_msg}",
                reply=True,
                delete_after=10,
            )

        # handle "remove" and "-"
        if not self.config.song_blocklist.is_blocked(song_subject):
            raise exceptions.CommandError(
                "The subject is not in the song block list and cannot be removed.",
                expire_in=10,
            )

        async with self.aiolocks["song_blocklist"]:
            self.config.song_blocklist.remove_items([song_subject])

        return Response(
            f"Subject `{song_subject}` has been removed from the block list.\n{status_msg}",
            reply=True,
            delete_after=10,
        )

    async def cmd_id(
        self, author: discord.Member, user_mentions: UserMentions
    ) -> CommandResponse:
        """
        Usage:
            {command_prefix}id [@user]

        Tells the user their id or the id of another user.
        """
        if not user_mentions:
            return Response(
                self.str.get("cmd-id-self", "Your ID is `{0}`").format(author.id),
                reply=True,
                delete_after=35,
            )

        usr = user_mentions[0]
        return Response(
            self.str.get("cmd-id-other", "**{0}**s ID is `{1}`").format(
                usr.name, usr.id
            ),
            reply=True,
            delete_after=35,
        )

    async def cmd_autoplaylist(
        self,
        guild: discord.Guild,
        author: discord.Member,
        _player: Optional[MusicPlayer],
        option: str,
        opt_url: str = "",
    ) -> CommandResponse:
        """
        Usage:
            {command_prefix}autoplaylist [ + | - | add | remove] [url]
                Adds or removes the specified song or currently playing song to/from the current playlist.

            {command_prefix}autoplaylist show
                Show a list of existing playlist files.

            {command_prefix}autoplaylist set [playlist.txt]
                Set a playlist as default for this guild and reloads the guild auto playlist.
        """
        option = option.lower()
        if option not in ["+", "-", "add", "remove", "show", "set"]:
            raise exceptions.CommandError(
                "You must provide one of the following options:  `add`, `remove`, `show`, or `set`",
                expire_in=30,
            )

        def _get_url() -> str:
            url = self._get_song_url_or_none(opt_url, _player)

            if not url:
                raise exceptions.CommandError(
                    self.str.get(
                        "cmd-autoplaylist-invalid", "The supplied song link is invalid"
                    ),
                    expire_in=20,
                )
            return url

        if option in ["+", "add"]:
            url = _get_url()
            self._do_song_blocklist_check(url)
            if url not in self.server_data[guild.id].autoplaylist:
                await self.server_data[guild.id].autoplaylist.add_track(url)
                return Response(
                    self.str.get(
                        "cmd-save-success", "Added <{0}> to the autoplaylist."
                    ).format(url),
                    delete_after=35,
                )
            raise exceptions.CommandError(
                self.str.get(
                    "cmd-save-exists",
                    "This song is already in the autoplaylist.",
                ),
                expire_in=20,
            )

        if option in ["-", "remove"]:
            url = _get_url()
            if url in self.server_data[guild.id].autoplaylist:
                await self.server_data[guild.id].autoplaylist.remove_track(
                    url,
                    ex=UserWarning(
                        f"Removed by command from user:  {author.id}/{author.name}#{author.discriminator}"
                    ),
                    delete_from_ap=True,
                )
                return Response(
                    self.str.get(
                        "cmd-unsave-success", "Removed <{0}> from the autoplaylist."
                    ).format(url),
                    delete_after=35,
                )
            raise exceptions.CommandError(
                self.str.get(
                    "cmd-unsave-does-not-exist",
                    "This song is not yet in the autoplaylist.",
                ),
                expire_in=20,
            )

        if option == "show":
            self.playlist_mgr.discover_playlists()
            names = "\n".join([f"`{pl}`" for pl in self.playlist_mgr.playlist_names])
            return Response(
                f"**Available Playlists:**\n{names}",
                delete_after=40,
            )

        if option == "set":
            if not opt_url:
                raise exceptions.CommandError(
                    "You must provide a playlist filename.",
                    expire_in=30,
                )

            # Add file extension if one was not given.
            if not opt_url.lower().endswith(".txt"):
                opt_url += ".txt"

            # Update the server specific data.
            pl = self.playlist_mgr.get_playlist(opt_url)
            self.server_data[guild.id].autoplaylist = pl
            await self.server_data[guild.id].save_guild_options_file()
            await pl.load()

            # Update the player copy if needed.
            if _player and self.config.auto_playlist:
                _player.autoplaylist = list(pl)

            new_msg = ""
            if not self.playlist_mgr.playlist_exists(opt_url):
                new_msg = (
                    "\nThis playlist is new, you must add songs to save it to disk!"
                )
            return Response(
                f"The playlist for this server has been updated to: `{opt_url}`{new_msg}",
                delete_after=30,
            )

        raise exceptions.CommandError(
            self.str.get(
                "cmd-autoplaylist-option-invalid",
                'Invalid option "{0}" specified, use +, -, add, or remove',
            ).format(option),
            expire_in=20,
        )

    @owner_only
    async def cmd_joinserver(self) -> CommandResponse:
        """
        Usage:
            {command_prefix}joinserver

        Generate an invite link that can be used to add this bot to another server.
        """
        url = await self.generate_invite_link()
        return Response(
            self.str.get(
                "cmd-joinserver-response",
                "Click here to add me to another server: \n{}",
            ).format(url),
            reply=True,
            delete_after=30,
        )

    async def cmd_karaoke(self, player: MusicPlayer) -> CommandResponse:
        """
        Usage:
            {command_prefix}karaoke

        Activates karaoke mode. During karaoke mode, only groups with the BypassKaraokeMode
        permission in the config file can queue music.
        """
        player.karaoke_mode = not player.karaoke_mode
        return Response(
            "\N{OK HAND SIGN} Karaoke mode is now "
            + ["disabled", "enabled"][player.karaoke_mode],
            delete_after=15,
        )

    async def _do_playlist_checks(
        self,
        player: MusicPlayer,
        author: discord.Member,
        result_info: "downloader.YtdlpResponseDict",
    ) -> bool:
        """
        Check if the given `author` has permissions to play the entries
        in `result_info` or not.

        :returns:  True is allowed to continue.
        :raises:  PermissionsError  if permissions deny the playlist.
        """
        num_songs = result_info.playlist_count or result_info.entry_count
        permissions = self.permissions.for_user(author)

        # TODO: correct the language here, since this could be playlist or search results?
        # I have to do extra checks anyways because you can request an arbitrary number of search results
        if not permissions.allow_playlists and num_songs > 1:
            raise exceptions.PermissionsError(
                self.str.get(
                    "playlists-noperms", "You are not allowed to request playlists"
                ),
                expire_in=30,
            )

        if (
            permissions.max_playlist_length
            and num_songs > permissions.max_playlist_length
        ):
            raise exceptions.PermissionsError(
                self.str.get(
                    "playlists-big", "Playlist has too many entries ({0} > {1})"
                ).format(num_songs, permissions.max_playlist_length),
                expire_in=30,
            )

        # This is a little bit weird when it says (x + 0 > y), I might add the other check back in
        if (
            permissions.max_songs
            and player.playlist.count_for_user(author) + num_songs
            > permissions.max_songs
        ):
            raise exceptions.PermissionsError(
                self.str.get(
                    "playlists-limit",
                    "Playlist entries + your already queued songs reached limit ({0} + {1} > {2})",
                ).format(
                    num_songs,
                    player.playlist.count_for_user(author),
                    permissions.max_songs,
                ),
                expire_in=30,
            )
        return True

    async def _handle_guild_auto_pause(self, player: MusicPlayer, _lc: int = 0) -> None:
        """
        Check the current voice client channel for members and determine
        if the player should be paused automatically.
        This is distinct from Guild availability pausing, which happens
        when Discord or the network has outages.
        """
        if not self.config.auto_pause:
            if player.paused_auto:
                player.paused_auto = False
            return

        if self.network_outage:
            log.debug("Ignoring auto-pause due to network outage.")
            return

        if not player.voice_client or not player.voice_client.channel:
            log.voicedebug(  # type: ignore[attr-defined]
                "MusicPlayer has no VoiceClient or has no channel data, cannot process auto-pause."
            )
            if player.paused_auto:
                player.paused_auto = False
            return

        channel = player.voice_client.channel
        guild = channel.guild

        lock = self.aiolocks[f"auto_pause:{guild.id}"]
        if lock.locked():
            log.debug("Already processing auto-pause, ignoring this event.")
            return

        async with lock:
            if not player.voice_client.is_connected():
                if self.loop:
                    naptime = 3 * (1 + _lc)
                    log.warning(
                        "%sVoiceClient not connected, waiting %s seconds to handle auto-pause in guild:  %s",
                        "[Bug] " if _lc > 12 else "",
                        naptime,
                        player.voice_client.guild,
                    )
                    try:
                        await asyncio.sleep(naptime)
                    except asyncio.CancelledError:
                        log.debug("Auto-pause waiting was cancelled.")
                        return

                    _lc += 1
                    f_player = self.get_player_in(player.voice_client.guild)
                    if player != f_player:
                        log.info(
                            "A new MusicPlayer is being connected, ignoring old auto-pause event."
                        )
                        return

                    if f_player is not None:
                        self.create_task(
                            self._handle_guild_auto_pause(f_player, _lc=_lc),
                            name="MB_HandleGuildAutoPause",
                        )
                return

        is_empty = is_empty_voice_channel(
            channel, include_bots=self.config.bot_exception_ids
        )
        if is_empty and player.is_playing:
            log.info(
                "Playing in an empty voice channel, running auto pause for guild: %s",
                guild,
            )
            player.pause()
            player.paused_auto = True

        elif not is_empty and player.paused_auto:
            log.info("Previously auto paused player is unpausing for guild: %s", guild)
            player.paused_auto = False
            if player.is_paused:
                player.resume()

    async def _do_cmd_unpause_check(
        self,
        player: Optional[MusicPlayer],
        channel: MessageableChannel,
        author: discord.Member,
        message: discord.Message,
    ) -> None:
        """
        Checks for paused player and resumes it while sending a notice.

        This function should not be called from _cmd_play().
        """
        if not self.config.auto_unpause_on_play:
            return

        if not player or not player.voice_client or not player.voice_client.channel:
            return

        if not author.voice or not author.voice.channel:
            return

        if player and player.voice_client and player.voice_client.channel:
            pvc = player.voice_client.channel
            avc = author.voice.channel
            perms = self.permissions.for_user(author)
            if pvc != avc and perms.summonplay:
                await self.cmd_summon(author.guild, author, message)
                return

            if pvc != avc and not perms.summonplay:
                return

        if player and player.is_paused:
            player.resume()
            await self.safe_send_message(
                channel,
                self.str.get(
                    "cmd-unpause-check",
                    "Bot was previously paused, resuming playback now.",
                ),
                expire_in=30,
            )

    async def cmd_play(
        self,
        message: discord.Message,
        _player: Optional[MusicPlayer],
        channel: GuildMessageableChannels,
        guild: discord.Guild,
        author: discord.Member,
        permissions: PermissionGroup,
        leftover_args: List[str],
        song_url: str,
    ) -> CommandResponse:
        """
        Usage:
            {command_prefix}play song_link
            {command_prefix}play text to search for
            {command_prefix}play spotify_uri

        Adds the song to the playlist.  If a link is not provided, the first
        result from a youtube search is added to the queue.

        If enabled in the config, the bot will also support Spotify URLs, however
        it will use the metadata (e.g song name and artist) to find a YouTube
        equivalent of the song. Streaming from Spotify is not possible.
        """
        await self._do_cmd_unpause_check(_player, channel, author, message)

        return await self._cmd_play(
            message,
            _player,
            channel,
            guild,
            author,
            permissions,
            leftover_args,
            song_url,
            head=False,
        )

    async def cmd_shuffleplay(
        self,
        message: discord.Message,
        _player: Optional[MusicPlayer],
        channel: GuildMessageableChannels,
        guild: discord.Guild,
        author: discord.Member,
        permissions: PermissionGroup,
        leftover_args: List[str],
        song_url: str,
    ) -> CommandResponse:
        """
        Usage:
            {command_prefix}shuffleplay playlist_link

        Like play command but explicitly shuffles entries before adding them to the queue.
        """
        await self._do_cmd_unpause_check(_player, channel, author, message)

        await self._cmd_play(
            message,
            _player,
            channel,
            guild,
            author,
            permissions,
            leftover_args,
            song_url,
            head=False,
            shuffle_entries=True,
        )

        return Response(
            self.str.get("cmd-shuffleplay-shuffled", "Shuffled {0}'s playlist").format(
                message.guild
            ),
            delete_after=30,
        )

    async def cmd_playnext(
        self,
        message: discord.Message,
        _player: Optional[MusicPlayer],
        channel: GuildMessageableChannels,
        guild: discord.Guild,
        author: discord.Member,
        permissions: PermissionGroup,
        leftover_args: List[str],
        song_url: str,
    ) -> CommandResponse:
        """
        Usage:
            {command_prefix}playnext song_link
            {command_prefix}playnext text to search for
            {command_prefix}playnext spotify_uri

        Adds the song to the playlist next.  If a link is not provided, the first
        result from a youtube search is added to the queue.

        If enabled in the config, the bot will also support Spotify URLs, however
        it will use the metadata (e.g song name and artist) to find a YouTube
        equivalent of the song. Streaming from Spotify is not possible.
        """
        await self._do_cmd_unpause_check(_player, channel, author, message)

        return await self._cmd_play(
            message,
            _player,
            channel,
            guild,
            author,
            permissions,
            leftover_args,
            song_url,
            head=True,
        )

    async def cmd_playnow(
        self,
        message: discord.Message,
        _player: Optional[MusicPlayer],
        channel: GuildMessageableChannels,
        guild: discord.Guild,
        author: discord.Member,
        permissions: PermissionGroup,
        leftover_args: List[str],
        song_url: str,
    ) -> CommandResponse:
        """
        Usage:
            {command_prefix}play song_link
            {command_prefix}play text to search for
            {command_prefix}play spotify_uri

        Adds the song to be played back immediately.  If a link is not provided, the first
        result from a youtube search is added to the queue.

        If enabled in the config, the bot will also support Spotify URLs, however
        it will use the metadata (e.g song name and artist) to find a YouTube
        equivalent of the song. Streaming from Spotify is not possible.
        """
        await self._do_cmd_unpause_check(_player, channel, author, message)

        # attempt to queue the song, but used the front of the queue and skip current playback.
        return await self._cmd_play(
            message,
            _player,
            channel,
            guild,
            author,
            permissions,
            leftover_args,
            song_url,
            head=True,
            skip_playing=True,
        )

    async def cmd_seek(
        self,
        guild: discord.Guild,
        _player: Optional[MusicPlayer],
        leftover_args: List[str],
        seek_time: str = "",
    ) -> CommandResponse:
        """
        Usage:
            {command_prefix}seek [time]

        Restarts the current song at the given time.
        If time starts with + or - seek will be relative to current playback time.
        Time should be given in seconds, fractional seconds are accepted.
        Due to codec specifics in ffmpeg, this may not be accurate.
        """
        # TODO: perhaps a means of listing chapters and seeking to them. like `seek ch1` & `seek list`
        if not _player or not _player.current_entry:
            raise exceptions.CommandError(
                "Cannot use seek if there is nothing playing.",
                expire_in=30,
            )

        if _player.current_entry.duration is None:
            raise exceptions.CommandError(
                "Cannot use seek on current track, it has an unknown duration.",
                expire_in=30,
            )

        if not isinstance(
            _player.current_entry, (URLPlaylistEntry, LocalFilePlaylistEntry)
        ):
            raise exceptions.CommandError(
                "Seeking is not supported for streams.",
                expire_in=30,
            )

        # take in all potential arguments.
        if leftover_args:
            args = leftover_args
            args.insert(0, seek_time)
            seek_time = " ".join(args)

        if not seek_time:
            raise exceptions.CommandError(
                "Cannot use seek without a time to position playback.",
                expire_in=30,
            )

        relative_seek: int = 0
        f_seek_time: float = 0
        if seek_time.startswith("-"):
            relative_seek = -1
        if seek_time.startswith("+"):
            relative_seek = 1

        if "." in seek_time:
            try:
                p1, p2 = seek_time.rsplit(".", maxsplit=1)
                i_seek_time = format_time_to_seconds(p1)
                f_seek_time = float(f"0.{p2}")
                f_seek_time += i_seek_time
            except (ValueError, TypeError) as e:
                raise exceptions.CommandError(
                    f"Could not convert `{seek_time}` to a valid time in seconds.",
                    expire_in=30,
                ) from e
        else:
            f_seek_time = 0.0 + format_time_to_seconds(seek_time)

        if relative_seek != 0:
            f_seek_time = _player.progress + (relative_seek * f_seek_time)

        if f_seek_time > _player.current_entry.duration or f_seek_time < 0:
            td = format_song_duration(_player.current_entry.duration_td)
            prog = format_song_duration(_player.progress)
            raise exceptions.CommandError(
                f"Cannot seek to `{seek_time}` (`{f_seek_time:.2f}` seconds) in the current track with a length of `{prog} / {td}`",
                expire_in=30,
            )

        entry = _player.current_entry
        entry.set_start_time(f_seek_time)
        _player.playlist.insert_entry_at_index(0, entry)

        # handle history playlist updates.
        if (
            self.config.enable_queue_history_global
            or self.config.enable_queue_history_guilds
        ):
            self.server_data[guild.id].current_playing_url = ""

        _player.skip()

        return Response(
            f"Seeking to time `{seek_time}` (`{f_seek_time:.2f}` seconds) in the current song.",
            delete_after=30,
        )

    async def cmd_repeat(
        self, guild: discord.Guild, option: str = ""
    ) -> CommandResponse:
        """
        Usage:
            {command_prefix}repeat [all | playlist | song | on | off]

        Toggles playlist or song looping.
        If no option is provided the current song will be repeated.
        If no option is provided and the song is already repeating, repeating will be turned off.
        """
        # TODO: this command needs TLC.

        player = self.get_player_in(guild)
        option = option.lower() if option else ""
        prefix = self.server_data[guild.id].command_prefix

        if not player:
            raise exceptions.CommandError(
                self.str.get(
                    "cmd-repeat-no-voice",
                    "The bot is not in a voice channel.  "
                    "Use %ssummon to summon it to your voice channel.",
                )
                % prefix,
                expire_in=30,
            )

        if not player.current_entry:
            return Response(
                self.str.get(
                    "cmd-repeat-no-songs",
                    "No songs are currently playing. Play something with {}play.",
                ).format(prefix),
                delete_after=30,
            )

        if option not in ["all", "playlist", "on", "off", "song", ""]:
            raise exceptions.CommandError(
                self.str.get(
                    "cmd-repeat-invalid",
                    "Invalid option, please run {}help repeat to a list of available options.",
                ).format(prefix),
                expire_in=30,
            )

        if option in ["all", "playlist"]:
            player.loopqueue = not player.loopqueue
            if player.loopqueue:
                return Response(
                    self.str.get(
                        "cmd-repeat-playlist-looping", "Playlist is now repeating."
                    ),
                    delete_after=30,
                )

            return Response(
                self.str.get(
                    "cmd-repeat-playlist-not-looping",
                    "Playlist is no longer repeating.",
                ),
                delete_after=30,
            )

        if option == "song":
            player.repeatsong = not player.repeatsong
            if player.repeatsong:
                return Response(
                    self.str.get("cmd-repeat-song-looping", "Song is now repeating."),
                    delete_after=30,
                )

            return Response(
                self.str.get(
                    "cmd-repeat-song-not-looping", "Song is no longer repeating."
                )
            )

        if option == "on":
            if player.repeatsong:
                return Response(
                    self.str.get(
                        "cmd-repeat-already-looping", "Song is already looping!"
                    ),
                    delete_after=30,
                )

            player.repeatsong = True
            return Response(self.str.get("cmd-repeat-song-looping"), delete_after=30)

        if option == "off":
            # TODO: This will fail to behave is both are somehow on.
            if player.repeatsong:
                player.repeatsong = False
                return Response(self.str.get("cmd-repeat-song-not-looping"))

            if player.loopqueue:
                player.loopqueue = False
                return Response(self.str.get("cmd-repeat-playlist-not-looping"))

            raise exceptions.CommandError(
                self.str.get(
                    "cmd-repeat-already-off", "The player is not currently looping."
                ),
                expire_in=30,
            )

        if player.repeatsong:
            player.loopqueue = True
            player.repeatsong = False
            return Response(
                self.str.get("cmd-repeat-playlist-looping"), delete_after=30
            )

        if player.loopqueue:
            if len(player.playlist.entries) > 0:
                message = self.str.get("cmd-repeat-playlist-not-looping")
            else:
                message = self.str.get("cmd-repeat-song-not-looping")
            player.loopqueue = False
        else:
            player.repeatsong = True
            message = self.str.get("cmd-repeat-song-looping")

        return Response(message, delete_after=30)

    async def cmd_move(
        self,
        guild: discord.Guild,
        channel: MessageableChannel,
        command: str,
        leftover_args: List[str],
    ) -> CommandResponse:
        """
        Usage:
            {command_prefix}move [Index of song to move] [Index to move song to]
            Ex: !move 1 3

        Swaps the location of a song within the playlist.
        """
        # TODO: move command needs some tlc. args renamed, better checks.
        player = self.get_player_in(guild)
        if not player:
            prefix = self.server_data[guild.id].command_prefix
            raise exceptions.CommandError(
                self.str.get(
                    "cmd-move-no-voice",
                    "The bot is not in a voice channel.  "
                    f"Use {prefix}summon to summon it to your voice channel.",
                )
            )

        if not player.current_entry:
            return Response(
                self.str.get(
                    "cmd-move-no-songs",
                    "There are no songs queued. Play something with {}play",
                ).format(self.server_data[guild.id].command_prefix),
            )

        indexes = []
        try:
            indexes.append(int(command) - 1)
            indexes.append(int(leftover_args[0]) - 1)
        except (ValueError, IndexError):
            # TODO: return command error instead, specific to the exception.
            return Response(
                self.str.get(
                    "cmd-move-indexes_not_intergers", "Song indexes must be integers!"
                ),
                delete_after=30,
            )

        for i in indexes:
            if i < 0 or i > len(player.playlist.entries) - 1:
                return Response(
                    self.str.get(
                        "cmd-move-invalid-indexes",
                        "Sent indexes are outside of the playlist scope!",
                    ),
                    delete_after=30,
                )

        # TODO:  replace this with a Response maybe.  UI stuff.
        await self.safe_send_message(
            channel,
            self.str.get(
                "cmd-move-success",
                "Successfully moved the requested song from positon number {} in queue to position {}!",
            ).format(indexes[0] + 1, indexes[1] + 1),
            expire_in=30,
        )

        song = player.playlist.delete_entry_at_index(indexes[0])

        player.playlist.insert_entry_at_index(indexes[1], song)
        return None

    async def _cmd_play_compound_link(
        self,
        message: discord.Message,
        player: MusicPlayer,
        channel: GuildMessageableChannels,
        guild: discord.Guild,
        author: discord.Member,
        permissions: PermissionGroup,
        leftover_args: List[str],
        song_url: str,
        head: bool,
    ) -> None:
        """
        Helper function to check for playlist IDs embedded in video links.
        If a "compound" URL is detected, ask the user if they want the
        associated playlist to be queued as well.
        """
        # TODO: maybe add config to auto yes or no and bypass this.

        async def _prompt_for_playing(
            prompt: str, next_url: str, ignore_vid: str = ""
        ) -> None:
            msg = await self.safe_send_message(channel, prompt)
            if not msg:
                log.warning(
                    "Could not prompt for playlist playback, no message to add reactions to."
                )
                return

            for r in [EMOJI_CHECK_MARK_BUTTON, EMOJI_CROSS_MARK_BUTTON]:
                await msg.add_reaction(r)

            def _check_react(reaction: discord.Reaction, user: discord.Member) -> bool:
                return msg == reaction.message and author == user

            try:
                reaction, _user = await self.wait_for(
                    "reaction_add", timeout=60, check=_check_react
                )
                if reaction.emoji == EMOJI_CHECK_MARK_BUTTON:
                    await self._cmd_play(
                        message,
                        player,
                        channel,
                        guild,
                        author,
                        permissions,
                        leftover_args,
                        next_url,
                        head,
                        ignore_video_id=ignore_vid,
                    )
                    await self.safe_delete_message(msg)
                elif reaction.emoji == EMOJI_CROSS_MARK_BUTTON:
                    await self.safe_delete_message(msg)
            except asyncio.TimeoutError:
                await self.safe_delete_message(msg)

        # Check for playlist in youtube watch link.
        # https://youtu.be/VID?list=PLID
        # https://www.youtube.com/watch?v=VID&list=PLID
        playlist_regex = re.compile(
            r"(?:youtube.com/watch\?v=|youtu\.be/)([^?&]{6,})[&?]{1}(list=PL[^&]+)",
            re.I | re.X,
        )
        matches = playlist_regex.search(song_url)
        if matches:
            pl_url = "https://www.youtube.com/playlist?" + matches.group(2)
            ignore_vid = matches.group(1)
            self.create_task(
                _prompt_for_playing(
                    # TODO: i18n / UI stuff
                    f"This link contains a Playlist ID:\n`{song_url}`\n\nDo you want to queue the playlist too?",
                    pl_url,
                    ignore_vid,
                )
            )

    async def _cmd_play(
        self,
        message: discord.Message,
        _player: Optional[MusicPlayer],
        channel: GuildMessageableChannels,
        guild: discord.Guild,
        author: discord.Member,
        permissions: PermissionGroup,
        leftover_args: List[str],
        song_url: str,
        head: bool,
        shuffle_entries: bool = False,
        ignore_video_id: str = "",
        skip_playing: bool = False,
    ) -> CommandResponse:
        """
        This function handles actually adding any given URL or song subject to
        the player playlist if extraction was successful and various checks pass.

        :param: head:  Toggle adding the song(s) to the front of the queue, not the end.
        :param: shuffle_entries:  Shuffle entries before adding them to the queue.
        :param: ignore_video_id:  Ignores a video in a playlist if it has this ID.
        :param: skip_playing:  Skip current playback if a new entry is added.
        """
        player = _player if _player else None

        await channel.typing()

        if not player and permissions.summonplay and channel.guild:
            response = await self.cmd_summon(channel.guild, author, message)
            if response:
                if self.config.embeds:
                    content = self._gen_embed()
                    content.title = "summon"
                    content.description = str(response.content)
                    await self.safe_send_message(
                        channel,
                        content,
                        expire_in=(
                            response.delete_after if self.config.delete_messages else 0
                        ),
                    )
                else:
                    await self.safe_send_message(
                        channel,
                        str(response.content),
                        expire_in=(
                            response.delete_after if self.config.delete_messages else 0
                        ),
                    )
                player = self.get_player_in(channel.guild)

        if not player:
            prefix = self.server_data[guild.id].command_prefix
            raise exceptions.CommandError(
                "The bot is not in a voice channel.  "
                f"Use {prefix}summon to summon it to your voice channel."
            )

        if not self.config.enable_local_media and song_url.lower().startswith(
            "file://"
        ):
            raise exceptions.CommandError(
                "Local media playback is not enabled.",
            )

        # Validate song_url is actually a URL, or otherwise a search string.
        valid_song_url = self.downloader.get_url_or_none(song_url)
        if valid_song_url:
            song_url = valid_song_url
            self._do_song_blocklist_check(song_url)

            # Handle if the link has a playlist ID in addition to a video ID.
            await self._cmd_play_compound_link(
                message,
                player,
                channel,
                guild,
                author,
                permissions,
                leftover_args,
                song_url,
                head,
            )

        if (
            not valid_song_url
            and leftover_args
            and not (
                self.config.enable_local_media
                and song_url.lower().startswith("file://")
            )
        ):
            # treat all arguments as a search string.
            song_url = " ".join([song_url, *leftover_args])
            leftover_args = []  # prevent issues later.
            self._do_song_blocklist_check(song_url)

        # Validate spotify links are supported before we try them.
        if "open.spotify.com" in song_url.lower():
            if self.config.spotify_enabled:
                if not Spotify.is_url_supported(song_url):
                    raise exceptions.CommandError(
                        "Spotify URL is invalid or not currently supported."
                    )
            else:
                raise exceptions.CommandError(
                    "Detected a spotify URL, but spotify is not enabled."
                )

        # This lock prevent spamming play commands to add entries that exceeds time limit/ maximum song limit
        async with self.aiolocks[_func_() + ":" + str(author.id)]:
            if (
                permissions.max_songs
                and player.playlist.count_for_user(author) >= permissions.max_songs
            ):
                raise exceptions.PermissionsError(
                    self.str.get(
                        "cmd-play-limit",
                        "You have reached your enqueued song limit ({0})",
                    ).format(permissions.max_songs),
                    expire_in=30,
                )

            if player.karaoke_mode and not permissions.bypass_karaoke_mode:
                raise exceptions.PermissionsError(
                    self.str.get(
                        "karaoke-enabled",
                        "Karaoke mode is enabled, please try again when its disabled!",
                    ),
                    expire_in=30,
                )

            # Get processed info from ytdlp
            info = None
            try:
                info = await self.downloader.extract_info(
                    song_url, download=False, process=True
                )
            except Exception as e:
                info = None
                log.exception("Issue with extract_info(): ")
                raise exceptions.CommandError(str(e)) from e

            if not info:
                raise exceptions.CommandError(
                    self.str.get(
                        "cmd-play-noinfo",
                        "That video cannot be played. Try using the {0}stream command.",
                    ).format(self.server_data[guild.id].command_prefix),
                    expire_in=30,
                )

            # ensure the extractor has been allowed via permissions.
            permissions.can_use_extractor(info.extractor)

            # if the result has "entries" but it's empty, it might be a failed search.
            if "entries" in info and not info.entry_count:
                if info.extractor == "youtube:search":
                    # TOOD: UI, i18n stuff
                    raise exceptions.CommandError(
                        f"Youtube search returned no results for:  {song_url}"
                    )

            # If the result has usable entries, we assume it is a playlist
            if info.has_entries:
                await self._do_playlist_checks(player, author, info)

                num_songs = info.playlist_count or info.entry_count

                if shuffle_entries:
                    random.shuffle(info["entries"])

                # TODO: I can create an event emitter object instead, add event functions, and every play list might be asyncified
                # Also have a "verify_entry" hook with the entry as an arg and returns the entry if its ok
                start_time = time.time()
                entry_list, position = await player.playlist.import_from_info(
                    info,
                    channel=channel,
                    author=author,
                    head=head,
                    ignore_video_id=ignore_video_id,
                )

                time_taken = time.time() - start_time
                listlen = len(entry_list)

                log.info(
                    "Processed %d of %d songs in %.3f seconds at %.2f s/song",
                    listlen,
                    num_songs,
                    time_taken,
                    time_taken / listlen if listlen else 1,
                )

                if not entry_list:
                    raise exceptions.CommandError(
                        self.str.get(
                            "cmd-play-playlist-maxduration",
                            "No songs were added, all songs were over max duration (%ss)",
                        )
                        % permissions.max_song_length,
                        expire_in=30,
                    )

                reply_text = self.str.get(
                    "cmd-play-playlist-reply",
                    "Enqueued **%s** songs to be played. Position in queue: %s",
                )
                btext = str(listlen)

            # If it's an entry
            else:
                # youtube:playlist extractor but it's actually an entry
                # ^ wish I had a URL for this one.
                if info.get("extractor", "") == "youtube:playlist":
                    log.noise(  # type: ignore[attr-defined]
                        "Extracted an entry with youtube:playlist as extractor key"
                    )

                # Check the block list again, with the info this time.
                self._do_song_blocklist_check(info.url)
                self._do_song_blocklist_check(info.title)

                if (
                    permissions.max_song_length
                    and info.duration_td.seconds > permissions.max_song_length
                ):
                    raise exceptions.PermissionsError(
                        self.str.get(
                            "cmd-play-song-limit",
                            "Song duration exceeds limit ({0} > {1})",
                        ).format(info.duration, permissions.max_song_length),
                        expire_in=30,
                    )

                entry, position = await player.playlist.add_entry_from_info(
                    info, channel=channel, author=author, head=head
                )

                reply_text = self.str.get(
                    "cmd-play-song-reply",
                    "Enqueued `%s` to be played. Position in queue: %s",
                )
                btext = entry.title

            log.debug("Added song(s) at position %s", position)
            if position == 1 and player.is_stopped:
                position = self.str.get("cmd-play-next", "Up next!")
                reply_text %= (btext, position)
                player.play()

            # shift the playing track to the end of queue and skip current playback.
            elif skip_playing and player.is_playing and player.current_entry:
                player.playlist.entries.append(player.current_entry)

                # handle history playlist updates.
                if (
                    self.config.enable_queue_history_global
                    or self.config.enable_queue_history_guilds
                ):
                    self.server_data[guild.id].current_playing_url = ""

                player.skip()

                position = self.str.get("cmd-play-next", "Up next!")
                reply_text %= (btext, position)

            else:
                reply_text %= (btext, position)
                try:
                    time_until = await player.playlist.estimate_time_until(
                        position, player
                    )
                    reply_text += (
                        self.str.get(
                            "cmd-play-eta", " - estimated time until playing: %s"
                        )
                        % f"`{format_song_duration(time_until)}`"
                    )
                except exceptions.InvalidDataError:
                    reply_text += self.str.get(
                        "cmd-play-eta-error", " - cannot estimate time until playing"
                    )
                    log.warning(
                        "Cannot estimate time until playing for position: %d", position
                    )

        return Response(reply_text, delete_after=30)

    async def cmd_stream(
        self,
        _player: Optional[MusicPlayer],
        channel: GuildMessageableChannels,
        guild: discord.Guild,
        author: discord.Member,
        permissions: PermissionGroup,
        message: discord.Message,
        song_url: str,
    ) -> CommandResponse:
        """
        Usage:
            {command_prefix}stream song_link

        Enqueue a media stream.
        This could mean an actual stream like Twitch or shoutcast, or simply streaming
        media without pre-downloading it.  Note: FFmpeg is notoriously bad at handling
        streams, especially on poor connections.  You have been warned.
        """

        await self._do_cmd_unpause_check(_player, channel, author, message)

        if permissions.summonplay:
            response = await self.cmd_summon(guild, author, message)
            if response:
                if self.config.embeds:
                    content = self._gen_embed()
                    content.title = "summon"
                    content.description = str(response.content)
                    await self.safe_send_message(
                        channel,
                        content,
                        expire_in=(
                            response.delete_after if self.config.delete_messages else 0
                        ),
                    )
                else:
                    await self.safe_send_message(
                        channel,
                        str(response.content),
                        expire_in=(
                            response.delete_after if self.config.delete_messages else 0
                        ),
                    )
                p = self.get_player_in(guild)
                if p:
                    _player = p

        if not _player:
            prefix = self.server_data[guild.id].command_prefix
            raise exceptions.CommandError(
                "The bot is not in a voice channel.  "
                f"Use {prefix}summon to summon it to your voice channel."
            )

        if (
            permissions.max_songs
            and _player.playlist.count_for_user(author) >= permissions.max_songs
        ):
            raise exceptions.PermissionsError(
                self.str.get(
                    "cmd-stream-limit",
                    "You have reached your enqueued song limit ({0})",
                ).format(permissions.max_songs),
                expire_in=30,
            )

        if _player.karaoke_mode and not permissions.bypass_karaoke_mode:
            raise exceptions.PermissionsError(
                self.str.get(
                    "karaoke-enabled",
                    "Karaoke mode is enabled, please try again when its disabled!",
                ),
                expire_in=30,
            )

        async with channel.typing():
            # TODO: find more streams to test.
            # NOTE: this will return a URL if one was given but ytdl doesn't support it.
            try:
                info = await self.downloader.extract_info(
                    song_url, download=False, process=True, as_stream=True
                )
            except Exception as e:
                log.exception(
                    "Failed to get info from the stream request: %s", song_url
                )
                raise exceptions.CommandError(str(e)) from e

            if info.has_entries:
                raise exceptions.CommandError(
                    "Streaming playlists is not yet supported.",
                    expire_in=30,
                )
                # TODO: could process these and force them to be stream entries...

            self._do_song_blocklist_check(info.url)
            # if its a "forced stream" this would be a waste.
            if info.url != info.title:
                self._do_song_blocklist_check(info.title)

            await _player.playlist.add_stream_from_info(
                info, channel=channel, author=author, head=False
            )

            if _player.is_stopped:
                _player.play()

        return Response(
            self.str.get("cmd-stream-success", "Streaming."), delete_after=6
        )

    async def cmd_search(
        self,
        message: discord.Message,
        player: MusicPlayer,
        channel: GuildMessageableChannels,
        guild: discord.Guild,
        author: discord.Member,
        permissions: PermissionGroup,
        leftover_args: List[str],
    ) -> CommandResponse:
        """
        Usage:
            {command_prefix}search [service] [number] query

        Searches a service for a video and adds it to the queue.
        - service: any one of the following services:
            - youtube (yt) (default if unspecified)
            - soundcloud (sc)
            - yahoo (yh)
        - number: return a number of video results and waits for user to choose one
          - defaults to 3 if unspecified
          - note: If your search query starts with a number,
                  you must put your query in quotes
            - ex: {command_prefix}search 2 "I ran seagulls"
        The command issuer can use reactions to indicate their response to each result.
        """

        if (
            permissions.max_songs
            and player.playlist.count_for_user(author) > permissions.max_songs
        ):
            raise exceptions.PermissionsError(
                self.str.get(
                    "cmd-search-limit",
                    "You have reached your playlist item limit ({0})",
                ).format(permissions.max_songs),
                expire_in=30,
            )

        if player.karaoke_mode and not permissions.bypass_karaoke_mode:
            raise exceptions.PermissionsError(
                self.str.get(
                    "karaoke-enabled",
                    "Karaoke mode is enabled, please try again when its disabled!",
                ),
                expire_in=30,
            )

        def argcheck() -> None:
            if not leftover_args:
                raise exceptions.CommandError(
                    self.str.get(
                        "cmd-search-noquery", "Please specify a search query.\n%s"
                    )
                    % dedent(
                        self.cmd_search.__doc__.format(  # type: ignore
                            command_prefix=self.server_data[guild.id].command_prefix
                        )
                    ),
                    expire_in=60,
                )

        argcheck()

        service = "youtube"
        items_requested = self.config.defaultsearchresults
        max_items = permissions.max_search_items
        services = {
            "youtube": "ytsearch",
            "soundcloud": "scsearch",
            "yahoo": "yvsearch",
            "yt": "ytsearch",
            "sc": "scsearch",
            "yh": "yvsearch",
        }

        if leftover_args[0] in services:
            service = leftover_args.pop(0)
            argcheck()

        if leftover_args[0].isdigit():
            items_requested = int(leftover_args.pop(0))
            argcheck()

            if items_requested > max_items:
                raise exceptions.CommandError(
                    self.str.get(
                        "cmd-search-searchlimit",
                        "You cannot search for more than %s videos",
                    )
                    % max_items
                )

        # Look jake, if you see this and go "what the fuck are you doing"
        # and have a better idea on how to do this, I'd be delighted to know.
        # I don't want to just do ' '.join(leftover_args).strip("\"'")
        # Because that eats both quotes if they're there
        # where I only want to eat the outermost ones
        if leftover_args[0][0] in "'\"":
            lchar = leftover_args[0][0]
            leftover_args[0] = leftover_args[0].lstrip(lchar)
            leftover_args[-1] = leftover_args[-1].rstrip(lchar)

        srvc = services[service]
        args_str = " ".join(leftover_args)
        search_query = f"{srvc}{items_requested}:{args_str}"

        self._do_song_blocklist_check(args_str)

        search_msg = await self.safe_send_message(
            channel, self.str.get("cmd-search-searching", "Searching for videos...")
        )
        await channel.typing()

        try:  # pylint: disable=no-else-return
            info = await self.downloader.extract_info(
                search_query, download=False, process=True
            )

        except (
            exceptions.ExtractionError,
            exceptions.SpotifyError,
            youtube_dl.utils.YoutubeDLError,
            youtube_dl.networking.exceptions.RequestError,
        ) as e:
            if search_msg:
                await self.safe_edit_message(search_msg, str(e), send_if_fail=True)
            return None

        else:
            if search_msg:
                await self.safe_delete_message(search_msg)

        if not info:
            return Response(
                self.str.get("cmd-search-none", "No videos found."), delete_after=30
            )

        entries = info.get_entries_objects()

        # Decide if the list approach or the reaction approach should be used
        if self.config.searchlist:
            result_message_array = []

            if self.config.embeds:
                content = self._gen_embed()
                content.title = self.str.get(
                    "cmd-search-title", "{0} search results:"
                ).format(service.capitalize())
                content.description = "To select a song, type the corresponding number"
            else:
                result_header = self.str.get(
                    "cmd-search-title", "{0} search results:"
                ).format(service.capitalize())
                result_header += "\n\n"

            for entry in entries:
                # This formats the results and adds it to an array
                # format_song_duration removes the hour section
                # if the song is shorter than an hour
                result_message_array.append(
                    self.str.get(
                        "cmd-search-list-entry", "**{0}**. **{1}** | {2}"
                    ).format(
                        entries.index(entry) + 1,
                        entry["title"],
                        format_song_duration(entry.duration_td),
                    )
                )
            # This combines the formatted result strings into one list.
            result_string = "\n".join(str(result) for result in result_message_array)
            result_string += "\n**0.** Cancel"

            if self.config.embeds:
                # Add the result entries to the embedded message and send it to the channel
                content.add_field(
                    name=self.str.get("cmd-search-field-name", "Pick a song"),
                    value=result_string,
                    inline=False,
                )
                result_message = await self.safe_send_message(channel, content)
            else:
                # Construct the complete message and send it to the channel.
                result_string = result_header + result_string
                result_string += "\n\nSelect song by typing the corresponding number or type cancel to cancel search"
                result_message = await self.safe_send_message(
                    channel,
                    self.str.get("cmd-search-result-list-noembed", "{0}").format(
                        result_string
                    ),
                )

            # Check to verify that received message is valid.
            def check(reply: discord.Message) -> bool:
                return (
                    reply.channel.id == channel.id
                    and reply.author == message.author
                    and reply.content.isdigit()
                    and -1 <= int(reply.content) - 1 <= info.entry_count
                )

            # Wait for a response from the author.
            try:
                choice = await self.wait_for("message", timeout=30.0, check=check)
            except asyncio.TimeoutError:
                if result_message:
                    await self.safe_delete_message(result_message)
                return None

            if choice.content == "0":
                # Choice 0 will cancel the search
                if self.config.delete_invoking:
                    await self.safe_delete_message(choice)
                if result_message:
                    await self.safe_delete_message(result_message)
            else:
                # Here we have a valid choice lets queue it.
                if self.config.delete_invoking:
                    await self.safe_delete_message(choice)
                if result_message:
                    await self.safe_delete_message(result_message)
                await self.cmd_play(
                    message,
                    player,
                    channel,
                    guild,
                    author,
                    permissions,
                    [],
                    entries[int(choice.content) - 1]["url"],
                )
                if self.config.embeds:
                    return Response(
                        self.str.get(
                            "cmd-search-accept-list-embed", "[{0}]({1}) added to queue"
                        ).format(
                            entries[int(choice.content) - 1]["title"],
                            entries[int(choice.content) - 1]["url"],
                        ),
                        delete_after=30,
                    )

                return Response(
                    self.str.get(
                        "cmd-search-accept-list-noembed", "{0} added to queue"
                    ).format(entries[int(choice.content) - 1]["title"]),
                    delete_after=30,
                )
        else:
            # patch for loop-defined cell variable.
            res_msg_ids = []
            # Original code
            for entry in entries:
                result_message = await self.safe_send_message(
                    channel,
                    self.str.get("cmd-search-result", "Result {0}/{1}: {2}").format(
                        entries.index(entry) + 1,
                        info.entry_count,
                        entry["url"],
                    ),
                )
                if not result_message:
                    continue

                res_msg_ids.append(result_message.id)

                def check_react(
                    reaction: discord.Reaction, user: discord.Member
                ) -> bool:
                    return (
                        user == message.author and reaction.message.id in res_msg_ids
                    )  # why can't these objs be compared directly?

                reactions = [
                    EMOJI_CHECK_MARK_BUTTON,
                    EMOJI_CROSS_MARK_BUTTON,
                    EMOJI_STOP_SIGN,
                ]
                for r in reactions:
                    await result_message.add_reaction(r)

                try:
                    reaction, _user = await self.wait_for(
                        "reaction_add", timeout=60.0, check=check_react
                    )
                except asyncio.TimeoutError:
                    await self.safe_delete_message(result_message)
                    return None

                if str(reaction.emoji) == EMOJI_CHECK_MARK_BUTTON:  # check
                    # play the next and respond, stop the search entry loop.
                    await self.safe_delete_message(result_message)
                    await self.cmd_play(
                        message,
                        player,
                        channel,
                        guild,
                        author,
                        permissions,
                        [],
                        entry["url"],
                    )
                    return Response(
                        self.str.get("cmd-search-accept", "Alright, coming right up!"),
                        delete_after=30,
                    )

                if str(reaction.emoji) == EMOJI_CROSS_MARK_BUTTON:  # cross
                    # delete last result and move on to next
                    await self.safe_delete_message(result_message)
                else:  # stop
                    # delete last result and stop showing results.
                    await self.safe_delete_message(result_message)
                    break
        return None

    async def cmd_np(
        self,
        player: MusicPlayer,
        channel: MessageableChannel,
        guild: discord.Guild,
    ) -> CommandResponse:
        """
        Usage:
            {command_prefix}np

        Displays the current song in chat.
        """

        if player.current_entry:
            last_np_msg = self.server_data[guild.id].last_np_msg
            if last_np_msg:
                await self.safe_delete_message(last_np_msg)
                self.server_data[guild.id].last_np_msg = None

            song_progress = format_song_duration(player.progress)
            song_total = (
                format_song_duration(player.current_entry.duration_td)
                if player.current_entry.duration is not None
                else "(no duration data)"
            )

            streaming = isinstance(player.current_entry, StreamPlaylistEntry)
            prog_str = (
                "`[{progress}]`" if streaming else "`[{progress}/{total}]`"
            ).format(progress=song_progress, total=song_total)
            prog_bar_str = ""

            # percentage shows how much of the current song has already been played
            percentage = 0.0
            if (
                player.current_entry.duration
                and player.current_entry.duration_td.total_seconds() > 0
            ):
                percentage = (
                    player.progress / player.current_entry.duration_td.total_seconds()
                )

            # create the actual bar
            progress_bar_length = 30
            for i in range(progress_bar_length):
                if percentage < 1 / progress_bar_length * i:
                    prog_bar_str += "□"
                else:
                    prog_bar_str += "■"

            # TODO: properly do the i18n stuff in here.
            action_text = (
                self.str.get("cmd-np-action-streaming", "Streaming")
                if streaming
                else self.str.get("cmd-np-action-playing", "Playing")
            )

            entry = player.current_entry
            entry_author = player.current_entry.author

            if entry_author:
                np_text = self.str.get(
                    "cmd-np-reply-author",
                    "Currently {action}: **{title}** added by **{author}**\nProgress: {progress_bar} {progress}\n\N{WHITE RIGHT POINTING BACKHAND INDEX} <{url}>",
                ).format(
                    action=action_text,
                    title=entry.title,
                    author=entry_author.name,
                    progress_bar=prog_bar_str,
                    progress=prog_str,
                    url=entry.url,
                )
            else:
                np_text = self.str.get(
                    "cmd-np-reply-noauthor",
                    "Currently {action}: **{title}**\nProgress: {progress_bar} {progress}\n\N{WHITE RIGHT POINTING BACKHAND INDEX} <{url}>",
                ).format(
                    action=action_text,
                    title=entry.title,
                    progress_bar=prog_bar_str,
                    progress=prog_str,
                    url=entry.url,
                )

                # TODO: i18n
                if entry.from_auto_playlist:
                    np_text += "\n`via autoplaylist`"

            if self.config.embeds:
                content = self._gen_embed()
                content.title = action_text
                content.add_field(
                    name=f"Currently {action_text}", value=entry.title, inline=False
                )
                if entry_author:
                    content.add_field(
                        name="Added By:", value=entry_author.name, inline=False
                    )
                elif entry.from_auto_playlist:
                    content.add_field(
                        name="Added By:", value="`auto playlist`", inline=False
                    )
                content.add_field(
                    name="Progress",
                    value=f"{prog_str}\n{prog_bar_str}\n\n",
                    inline=False,
                )
                if len(entry.url) <= 1024:
                    content.add_field(name="URL:", value=entry.url, inline=False)
                if entry.thumbnail_url:
                    content.set_image(url=entry.thumbnail_url)
                else:
                    log.warning("No thumbnail set for entry with url: %s", entry.url)

            self.server_data[guild.id].last_np_msg = await self.safe_send_message(
                channel, content if self.config.embeds else np_text, expire_in=30
            )
            return None

        return Response(
            self.str.get(
                "cmd-np-none",
                "There are no songs queued! Queue something with {0}play.",
            ).format(self.server_data[guild.id].command_prefix),
            delete_after=30,
        )

    async def cmd_summon(
        self, guild: discord.Guild, author: discord.Member, message: discord.Message
    ) -> CommandResponse:
        """
        Usage:
            {command_prefix}summon

        Call the bot to the summoner's voice channel.
        """

        lock_key = f"summon:{guild.id}"

        if self.aiolocks[lock_key].locked():
            log.debug("Waiting for summon lock: %s", lock_key)

        async with self.aiolocks[lock_key]:
            log.debug("Summon lock acquired for: %s", lock_key)

            if not author.voice or not author.voice.channel:
                raise exceptions.CommandError(
                    self.str.get(
                        "cmd-summon-novc",
                        "You are not connected to voice. Try joining a voice channel!",
                    )
                )

            player = self.get_player_in(guild)
            if player and player.voice_client and guild == author.voice.channel.guild:
                # NOTE:  .move_to() does not support setting self-deafen flag,
                # nor respect flags set in initial connect call.
                # await player.voice_client.move_to(author.voice.channel)
                await guild.change_voice_state(
                    channel=author.voice.channel,
                    self_deaf=self.config.self_deafen,
                )
            else:
                player = await self.get_player(
                    author.voice.channel,
                    create=True,
                    deserialize=self.config.persistent_queue,
                )

                if player.is_stopped:
                    player.play()

            log.info(
                "Joining %s/%s",
                author.voice.channel.guild.name,
                author.voice.channel.name,
            )

            self.server_data[guild.id].last_np_msg = message

            return Response(
                self.str.get("cmd-summon-reply", "Connected to `{0.name}`").format(
                    author.voice.channel
                ),
                delete_after=30,
            )

    async def cmd_follow(
        self,
        guild: discord.Guild,
        author: discord.Member,
        user_mentions: UserMentions,
    ) -> CommandResponse:
        """
        Usage:
            {command_prefix}follow

        MusicBot will automatically follow a user when they change channels.
        """
        # If MusicBot is already following a user, either change user or un-follow.
        followed_user = self.server_data[guild.id].follow_user
        if followed_user is not None:
            # Un-follow current user.
            if followed_user.id == author.id:
                # TODO:  maybe check the current channel for users and decide if
                # we should automatically move back to guilds auto_join_channel.
                self.server_data[guild.id].follow_user = None
                return Response(
                    f"No longer following user `{author.name}`",
                    delete_after=30,
                )

            # Change to following a new user.
            self.server_data[guild.id].follow_user = author
            return Response(
                f"Now following user `{author.name}` between voice channels.",
                delete_after=30,
            )

        # Follow the invoking user.
        # If owner mentioned a user, bind to the mentioned user instead.
        bind_to_member = author
        if author.id == self.config.owner_id and user_mentions:
            m = user_mentions.pop(0)
            if not isinstance(m, discord.Member):
                raise exceptions.CommandError(
                    "MusicBot cannot follow a user that is not a member of the server.",
                    expire_in=30,
                )
            bind_to_member = m

        self.server_data[guild.id].follow_user = bind_to_member
        return Response(
            f"Will follow user `{bind_to_member.name}` between voice channels.",
            delete_after=30,
        )

    async def cmd_pause(self, player: MusicPlayer) -> CommandResponse:
        """
        Usage:
            {command_prefix}pause

        Pauses playback of the current song.
        """

        if player.is_playing:
            player.pause()
            return Response(
                self.str.get("cmd-pause-reply", "Paused music in `{0.name}`").format(
                    player.voice_client.channel
                ),
                delete_after=30,
            )

        raise exceptions.CommandError(
            self.str.get("cmd-pause-none", "Player is not playing."), expire_in=30
        )

    async def cmd_resume(self, player: MusicPlayer) -> CommandResponse:
        """
        Usage:
            {command_prefix}resume

        Resumes playback of a paused song.
        """

        if player.is_paused:
            player.resume()
            return Response(
                self.str.get("cmd-resume-reply", "Resumed music in `{0.name}`").format(
                    player.voice_client.channel
                ),
                delete_after=15,
            )

        if player.is_stopped and player.playlist:
            player.play()
            return None

        raise exceptions.CommandError(
            self.str.get("cmd-resume-none", "Player is not paused."), expire_in=30
        )

    async def cmd_shuffle(
        self, channel: MessageableChannel, player: MusicPlayer
    ) -> CommandResponse:
        """
        Usage:
            {command_prefix}shuffle

        Shuffles the server's queue.
        """

        player.playlist.shuffle()

        cards = [
            "\N{BLACK SPADE SUIT}",
            "\N{BLACK CLUB SUIT}",
            "\N{BLACK HEART SUIT}",
            "\N{BLACK DIAMOND SUIT}",
        ]
        random.shuffle(cards)

        hand = await self.safe_send_message(channel, " ".join(cards))
        await asyncio.sleep(0.6)

        if hand:
            for _ in range(4):
                random.shuffle(cards)
                await self.safe_edit_message(hand, " ".join(cards))
                await asyncio.sleep(0.6)

            await self.safe_delete_message(hand, quiet=True)
        return Response(
            self.str.get("cmd-shuffle-reply", "Shuffled `{0}`'s queue.").format(
                player.voice_client.channel.guild
            ),
            delete_after=15,
        )

    async def cmd_clear(
        self,
        player: MusicPlayer,
    ) -> CommandResponse:
        """
        Usage:
            {command_prefix}clear

        Clears the playlist.
        """

        player.playlist.clear()

        return Response(
            self.str.get("cmd-clear-reply", "Cleared `{0}`'s queue").format(
                player.voice_client.channel.guild
            ),
            delete_after=20,
        )

    async def cmd_remove(
        self,
        user_mentions: UserMentions,
        author: discord.Member,
        permissions: PermissionGroup,
        guild: discord.Guild,
        player: MusicPlayer,
        index: str = "",
    ) -> CommandResponse:
        """
        Usage:
            {command_prefix}remove [# in queue]

        Removes queued songs. If a number is specified, removes that song in the queue, otherwise removes the most recently queued song.
        """

        if not player.playlist.entries:
            raise exceptions.CommandError(
                self.str.get("cmd-remove-none", "There's nothing to remove!"),
                expire_in=20,
            )

        if user_mentions:
            for user in user_mentions:
                if permissions.remove or author == user:
                    try:
                        entry_indexes = [
                            e for e in player.playlist.entries if e.author == user
                        ]
                        for entry in entry_indexes:
                            player.playlist.entries.remove(entry)
                        entry_text = f"{len(entry_indexes)} item"
                        if len(entry_indexes) > 1:
                            entry_text += "s"
                        return Response(
                            self.str.get(
                                "cmd-remove-reply", "Removed `{0}` added by `{1}`"
                            )
                            .format(entry_text, user.name)
                            .strip()
                        )

                    except ValueError as e:
                        raise exceptions.CommandError(
                            self.str.get(
                                "cmd-remove-missing",
                                "Nothing found in the queue from user `%s`",
                            )
                            % user.name,
                            expire_in=20,
                        ) from e

                raise exceptions.PermissionsError(
                    self.str.get(
                        "cmd-remove-noperms",
                        "You do not have the valid permissions to remove that entry from the queue, make sure you're the one who queued it or have instant skip permissions",
                    ),
                    expire_in=20,
                )

        if not index:
            idx = len(player.playlist.entries)

        try:
            idx = int(index)
        except (TypeError, ValueError) as e:
            raise exceptions.CommandError(
                self.str.get(
                    "cmd-remove-invalid",
                    "Invalid number. Use {}queue to find queue positions.",
                ).format(self.server_data[guild.id].command_prefix),
                expire_in=20,
            ) from e

        if idx > len(player.playlist.entries):
            raise exceptions.CommandError(
                self.str.get(
                    "cmd-remove-invalid",
                    "Invalid number. Use {}queue to find queue positions.",
                ).format(self.server_data[guild.id].command_prefix),
                expire_in=20,
            )

        if (
            permissions.remove
            or author == player.playlist.get_entry_at_index(idx - 1).author
        ):
            entry = player.playlist.delete_entry_at_index((idx - 1))
            if entry.channel and entry.author:
                return Response(
                    self.str.get(
                        "cmd-remove-reply-author", "Removed entry `{0}` added by `{1}`"
                    )
                    .format(entry.title, entry.author.name)
                    .strip()
                )

            return Response(
                self.str.get("cmd-remove-reply-noauthor", "Removed entry `{0}`")
                .format(entry.title)
                .strip()
            )

        raise exceptions.PermissionsError(
            self.str.get(
                "cmd-remove-noperms",
                "You do not have the valid permissions to remove that entry from the queue, make sure you're the one who queued it or have instant skip permissions",
            ),
            expire_in=20,
        )

    async def cmd_skip(
        self,
        guild: discord.Guild,
        player: MusicPlayer,
        author: discord.Member,
        message: discord.Message,
        permissions: PermissionGroup,
        voice_channel: Optional[VoiceableChannel],
        param: str = "",
    ) -> CommandResponse:
        """
        Usage:
            {command_prefix}skip [force/f]

        Skips the current song when enough votes are cast.
        Owners and those with the instaskip permission can add 'force' or 'f' after the command to force skip.
        """

        if player.is_stopped:
            raise exceptions.CommandError(
                self.str.get("cmd-skip-none", "Can't skip! The player is not playing!"),
                expire_in=20,
            )

        if not player.current_entry:
            next_entry = player.playlist.peek()
            if next_entry:
                if next_entry.is_downloading:
                    return Response(
                        self.str.get(
                            "cmd-skip-dl",
                            "The next song (`%s`) is downloading, please wait.",
                        )
                        % next_entry.title
                    )

                if next_entry.is_downloaded:
                    return Response(
                        "The next song will be played shortly.  Please wait."
                    )

                return Response(
                    "Something odd is happening.  "
                    "You might want to restart the bot if it doesn't start working."
                )
            return Response(
                "Something strange is happening.  "
                "You might want to restart the bot if it doesn't start working."
            )

        current_entry = player.current_entry
        entry_author = current_entry.author
        entry_author_id = 0
        if entry_author:
            entry_author_id = entry_author.id

        permission_force_skip = permissions.instaskip or (
            self.config.allow_author_skip and author.id == entry_author_id
        )
        force_skip = param.lower() in ["force", "f"]

        if permission_force_skip and (force_skip or self.config.legacy_skip):
            if (
                not permission_force_skip
                and not permissions.skip_looped
                and player.repeatsong
            ):
                raise exceptions.PermissionsError(
                    self.str.get(
                        "cmd-skip-force-noperms-looped-song",
                        "You do not have permission to force skip a looped song.",
                    )
                )

            # handle history playlist updates.
            if (
                self.config.enable_queue_history_global
                or self.config.enable_queue_history_guilds
            ):
                self.server_data[guild.id].current_playing_url = ""

            if player.repeatsong:
                player.repeatsong = False
            player.skip()
            return Response(
                self.str.get("cmd-skip-force", "Force skipped `{}`.").format(
                    current_entry.title
                ),
                reply=True,
                delete_after=30,
            )

        if not permission_force_skip and force_skip:
            raise exceptions.PermissionsError(
                self.str.get(
                    "cmd-skip-force-noperms",
                    "You do not have permission to force skip.",
                ),
                expire_in=30,
            )

        # get the number of users in the channel who are not deaf, exclude bots with exceptions.
        num_voice = count_members_in_voice(
            voice_channel,
            # make sure we include bot exceptions.
            include_bots=self.config.bot_exception_ids,
        )
        # If all users are deaf, avoid ZeroDivisionError
        if num_voice == 0:
            num_voice = 1

        # add the current skipper id so we can count it.
        player.skip_state.add_skipper(author.id, message)
        # count all members who are in skippers set.
        num_skips = count_members_in_voice(
            voice_channel,
            # This will exclude all other members in the channel who have not skipped.
            include_only=player.skip_state.skippers,
            # If a bot has skipped, this allows the exceptions to be counted.
            include_bots=self.config.bot_exception_ids,
        )

        skips_remaining = (
            min(
                self.config.skips_required,
                math.ceil(
                    self.config.skip_ratio_required / (1 / num_voice)
                ),  # Number of skips from config ratio
            )
            - num_skips
        )

        if skips_remaining <= 0:
            if not permissions.skip_looped and player.repeatsong:
                raise exceptions.PermissionsError(
                    self.str.get(
                        "cmd-skip-vote-noperms-looped-song",
                        "You do not have permission to skip a looped song.",
                    )
                )

            if player.repeatsong:
                player.repeatsong = False

            # handle history playlist updates.
            if (
                self.config.enable_queue_history_global
                or self.config.enable_queue_history_guilds
            ):
                self.server_data[guild.id].current_playing_url = ""

            player.skip()
            return Response(
                self.str.get(
                    "cmd-skip-reply-skipped-1",
                    "Your skip for `{0}` was acknowledged.\nThe vote to skip has been passed.{1}",
                ).format(
                    current_entry.title,
                    (
                        self.str.get(
                            "cmd-skip-reply-skipped-2", " Next song coming up!"
                        )
                        if player.playlist.peek()
                        else ""
                    ),
                ),
                reply=True,
                delete_after=20,
            )

        # TODO: When a song gets skipped, delete the old x needed to skip messages
        if not permissions.skip_looped and player.repeatsong:
            raise exceptions.PermissionsError(
                self.str.get(
                    "cmd-skip-vote-noperms-looped-song",
                    "You do not have permission to skip a looped song.",
                )
            )

        if player.repeatsong:
            player.repeatsong = False
        return Response(
            self.str.get(
                "cmd-skip-reply-voted-1",
                "Your skip for `{0}` was acknowledged.\n**{1}** more {2} required to vote to skip this song.",
            ).format(
                current_entry.title,
                skips_remaining,
                (
                    self.str.get("cmd-skip-reply-voted-2", "person is")
                    if skips_remaining == 1
                    else self.str.get("cmd-skip-reply-voted-3", "people are")
                ),
            ),
            reply=True,
            delete_after=20,
        )

    async def cmd_volume(
        self, player: MusicPlayer, new_volume: str = ""
    ) -> CommandResponse:
        """
        Usage:
            {command_prefix}volume (+/-)[volume]

        Sets the playback volume. Accepted values are from 1 to 100.
        Putting + or - before the volume will make the volume change relative to the current volume.
        """

        if not new_volume:
            return Response(
                self.str.get("cmd-volume-current", "Current volume: `%s%%`")
                % int(player.volume * 100),
                reply=True,
                delete_after=20,
            )

        relative = False
        if new_volume[0] in "+-":
            relative = True

        try:
            int_volume = int(new_volume)

        except ValueError as e:
            raise exceptions.CommandError(
                self.str.get(
                    "cmd-volume-invalid", "`{0}` is not a valid number"
                ).format(new_volume),
                expire_in=20,
            ) from e

        vol_change = 0
        if relative:
            vol_change = int_volume
            int_volume += int(player.volume * 100)

        old_volume = int(player.volume * 100)

        if 0 < int_volume <= 100:
            player.volume = int_volume / 100.0

            return Response(
                self.str.get("cmd-volume-reply", "Updated volume from **%d** to **%d**")
                % (old_volume, int_volume),
                reply=True,
                delete_after=20,
            )

        if relative:
            raise exceptions.CommandError(
                self.str.get(
                    "cmd-volume-unreasonable-relative",
                    "Unreasonable volume change provided: {}{:+} -> {}%.  Provide a change between {} and {:+}.",
                ).format(
                    old_volume,
                    vol_change,
                    old_volume + vol_change,
                    1 - old_volume,
                    100 - old_volume,
                ),
                expire_in=20,
            )

        raise exceptions.CommandError(
            self.str.get(
                "cmd-volume-unreasonable-absolute",
                "Unreasonable volume provided: {}%. Provide a value between 1 and 100.",
            ).format(new_volume),
            expire_in=20,
        )

    async def cmd_speed(
        self, guild: discord.Guild, player: MusicPlayer, new_speed: str = ""
    ) -> CommandResponse:
        """
        Usage:
            {command_prefix}speed [rate]

        Apply a speed to the currently playing track.
        The rate must be between 0.5 and 100.0 due to ffmpeg limits.
        Stream playback does not support speed adjustments.
        """
        if not player.current_entry:
            raise exceptions.CommandError(
                "No track is playing, cannot set speed.\n"
                "Use the config command to set a default playback speed.",
                expire_in=30,
            )

        if not isinstance(
            player.current_entry, (URLPlaylistEntry, LocalFilePlaylistEntry)
        ):
            raise exceptions.CommandError(
                "Speed cannot be applied to streamed media.",
                expire_in=30,
            )

        if not new_speed:
            raise exceptions.CommandError(
                "You must provide a speed to set.",
                expire_in=30,
            )

        try:
            speed = float(new_speed)
            if speed < 0.5 or speed > 100.0:
                raise ValueError("Value out of range.")
        except (ValueError, TypeError) as e:
            raise exceptions.CommandError(
                "The speed you proivded is invalid. Use a number between 0.5 and 100.",
                expire_in=30,
            ) from e

        # Set current playback progress and speed then restart playback.
        entry = player.current_entry
        entry.set_start_time(player.progress)
        entry.set_playback_speed(speed)
        player.playlist.insert_entry_at_index(0, entry)

        # handle history playlist updates.
        if (
            self.config.enable_queue_history_global
            or self.config.enable_queue_history_guilds
        ):
            self.server_data[guild.id].current_playing_url = ""

        player.skip()

        return Response(
            f"Setting playback speed to `{speed:.3f}` for current track.",
            delete_after=30,
        )

    @owner_only
    async def cmd_config(
        self,
        user_mentions: UserMentions,
        channel_mentions: List[discord.abc.GuildChannel],
        option: str,
        leftover_args: List[str],
    ) -> CommandResponse:
        """
        Usage:
            {command_prefix}config missing
                Shows help text about any missing config options.

            {command_prefix}config diff
                Lists the names of options which have been changed since loading config file.

            {command_prefix}config list
                List the available config options and their sections.

            {command_prefix}config reload
                Reload the options.ini file from disk.

            {command_prefix}config help [Section] [Option]
                Shows help text for a specific option.

            {command_prefix}config show [Section] [Option]
                Display the current value of the option.

            {command_prefix}config save [Section] [Option]
                Saves the current current value to the options file.

            {command_prefix}config set [Section] [Option] [value]
                Validates the option and sets the config for the session, but not to file.

        This command allows management of MusicBot config options file.
        """
        if user_mentions and channel_mentions:
            raise exceptions.CommandError(
                "Config cannot use channel and user mentions at the same time.",
                expire_in=30,
            )

        option = option.lower()
        valid_options = [
            "missing",
            "diff",
            "list",
            "save",
            "help",
            "show",
            "set",
            "reload",
            "reset",
        ]
        if option not in valid_options:
            raise exceptions.CommandError(
                f"Invalid option for command: `{option}`",
                expire_in=30,
            )

        # Show missing options with help text.
        if option == "missing":
            missing = ""
            for opt in self.config.register.ini_missing_options:
                missing += (
                    f"**Missing Option:** `{opt}`\n"
                    "```"
                    f"{opt.comment}\n"
                    f"Default is set to:  {opt.default}"
                    "```\n"
                )
            if not missing:
                missing = "*All config options are present and accounted for!*"

            return Response(
                missing,
                delete_after=60,
            )

        # Show options names that have changed since loading.
        if option == "diff":
            changed = ""
            for opt in self.config.register.get_updated_options():
                changed += f"`{str(opt)}`\n"

            if not changed:
                changed = "No config options appear to be changed."
            else:
                changed = f"**Changed Options:**\n{changed}"

            return Response(
                changed,
                delete_after=60,
            )

        # List all available options.
        if option == "list":
            non_edit_opts = ""
            editable_opts = ""
            for opt in self.config.register.option_list:
                if opt.editable:
                    editable_opts += f"`{opt}`\n"
                else:
                    non_edit_opts += f"`{opt}`\n"

            opt_list = (
                f"## Available Options:\n"
                f"**Editable Options:**\n{editable_opts}\n"
                f"**Manual Edit Only:**\n{non_edit_opts}"
            )
            return Response(
                opt_list,
                delete_after=60,
            )

        # Try to reload options.ini file from disk.
        if option == "reload":
            try:
                new_conf = Config(self._config_file)
                await new_conf.async_validate(self)

                self.config = new_conf

                return Response(
                    "Config options reloaded from file successfully!",
                    delete_after=30,
                )
            except Exception as e:
                raise exceptions.CommandError(
                    f"Unable to reload Config due to the following errror:\n{str(e)}",
                    expire_in=30,
                ) from e

        # sub commands beyond here need 2 leftover_args
        if option in ["help", "show", "save", "set", "reset"]:
            largs = len(leftover_args)
            if (
                self.config.register.resolver_available
                and largs != 0
                and ((option == "set" and largs < 3) or largs < 2)
            ):
                # assume that section is omitted.
                possible_sections = self.config.register.get_sections_from_option(
                    leftover_args[0]
                )
                if len(possible_sections) == 0:
                    raise exceptions.CommandError(
                        "Could not resolve section name from option name. Please provide a valid section and option name.",
                        expire_in=30,
                    )
                if len(possible_sections) > 1:
                    raise exceptions.CommandError(
                        "The option given is ambiguous, please provide a section name.",
                        expire_in=30,
                    )
                # adjust the command arguments to include the resolved section.
                leftover_args = [list(possible_sections)[0]] + leftover_args
            elif largs < 2 or (option == "set" and largs < 3):
                raise exceptions.CommandError(
                    "You must provide a section name and option name for this command.",
                    expire_in=30,
                )

        # Get the command args from leftovers and check them.
        section_arg = leftover_args.pop(0)
        option_arg = leftover_args.pop(0)
        if user_mentions:
            leftover_args += [str(m.id) for m in user_mentions]
        if channel_mentions:
            leftover_args += [str(ch.id) for ch in channel_mentions]
        value_arg = " ".join(leftover_args)
        p_opt = self.config.register.get_config_option(section_arg, option_arg)

        if section_arg not in self.config.register.sections:
            sects = ", ".join(self.config.register.sections)
            raise exceptions.CommandError(
                f"The section `{section_arg}` is not available.\n"
                f"The available sections are:  {sects}",
                expire_in=30,
            )

        if p_opt is None:
            option_arg = f"[{section_arg}] > {option_arg}"
            raise exceptions.CommandError(
                f"The option `{option_arg}` is not available.",
                expire_in=30,
            )
        opt = p_opt

        # Display some commentary about the option and its default.
        if option == "help":
            default = "\nThis option can only be set by editing the config file."
            if opt.editable:
                default = f"\nBy default this option is set to: {opt.default}"
            return Response(
                f"**Option:** `{opt}`\n{opt.comment}{default}",
                delete_after=60,
            )

        # Save the current config value to the INI file.
        if option == "save":
            if not opt.editable:
                raise exceptions.CommandError(
                    f"Option `{opt}` is not editable. Cannot save to disk.",
                    expire_in=30,
                )

            async with self.aiolocks["config_edit"]:
                saved = self.config.save_option(opt)

            if not saved:
                raise exceptions.CommandError(
                    f"Failed to save the option:  `{opt}`",
                    expire_in=30,
                )
            return Response(
                f"Successfully saved the option:  `{opt}`",
                delete_after=30,
            )

        # Display the current config and INI file values.
        if option == "show":
            if not opt.editable:
                raise exceptions.CommandError(
                    f"Option `{opt}` is not editable, value cannot be displayed.",
                    expire_in=30,
                )
            # TODO: perhaps make use of currently unused display value for empty configs.
            cur_val, ini_val, _disp_val = self.config.register.get_values(opt)
            return Response(
                f"**Option:** `{opt}`\n"
                f"Current Value:  `{cur_val}`\n"
                f"INI File Value:  `{ini_val}`",
                delete_after=30,
            )

        # update a config variable, but don't save it.
        if option == "set":
            if not opt.editable:
                raise exceptions.CommandError(
                    f"Option `{opt}` is not editable. Cannot update setting.",
                    expire_in=30,
                )

            if not value_arg:
                raise exceptions.CommandError(
                    "You must provide a section, option, and value for this sub command.",
                    expire_in=30,
                )

            log.debug("Doing set with on %s == %s", opt, value_arg)
            async with self.aiolocks["config_update"]:
                updated = self.config.update_option(opt, value_arg)
            if not updated:
                raise exceptions.CommandError(
                    f"Option `{opt}` was not updated!",
                    expire_in=30,
                )
            return Response(
                f"Option `{opt}` was updated for this session.\n"
                f"To save the change use `config save {opt.section} {opt.option}`",
                delete_after=30,
            )

        # reset an option to default value as defined in ConfigDefaults
        if option == "reset":
            if not opt.editable:
                raise exceptions.CommandError(
                    f"Option `{opt}` is not editable. Cannot reset to default.",
                    expire_in=30,
                )

            # Use the default value from the option object
            default_value = self.config.register.to_ini(opt, use_default=True)

            # Prepare a user-friendly message for the reset operation
            # TODO look into option registry display code for use here
            reset_value_display = default_value if default_value else "an empty set"

            log.debug("Resetting %s to default %s", opt, default_value)
            async with self.aiolocks["config_update"]:
                updated = self.config.update_option(opt, default_value)
            if not updated:
                raise exceptions.CommandError(
                    f"Option `{opt}` was not reset to default!",
                    expire_in=30,
                )
            return Response(
                f"Option `{opt}` was reset to its default value `{reset_value_display}`.\n"
                f"To save the change use `config save {opt.section} {opt.option}`",
                delete_after=30,
            )

        return None

    @owner_only
    async def cmd_option(
        self, guild: discord.Guild, option: str, value: str
    ) -> CommandResponse:
        """
        Usage:
            {command_prefix}option [option] [on/y/enabled/off/n/disabled]

        Changes a config option without restarting the bot. Changes aren't permanent and
        only last until the bot is restarted. To make permanent changes, edit the
        config file.

        Valid options:
            autoplaylist, save_videos, now_playing_mentions, auto_playlist_random, auto_pause,
            delete_messages, delete_invoking, write_current_song, round_robin_queue

        For information about these options, see the option's comment in the config file.
        """
        option = option.lower()
        value = value.lower()
        bool_y = ["on", "y", "enabled"]
        bool_n = ["off", "n", "disabled"]
        generic = [
            "save_videos",
            "now_playing_mentions",
            "auto_playlist_random",
            "auto_pause",
            "delete_messages",
            "delete_invoking",
            "write_current_song",
            "round_robin_queue",
        ]  # these need to match attribute names in the Config class
        if option in ["autoplaylist", "auto_playlist"]:
            if value in bool_y:
                if self.config.auto_playlist:
                    raise exceptions.CommandError(
                        self.str.get(
                            "cmd-option-autoplaylist-enabled",
                            "The autoplaylist is already enabled!",
                        )
                    )

                if not self.server_data[guild.id].autoplaylist:
                    raise exceptions.CommandError(
                        self.str.get(
                            "cmd-option-autoplaylist-none",
                            "There are no entries in the autoplaylist file.",
                        )
                    )

                self.config.auto_playlist = True
            elif value in bool_n:
                if not self.config.auto_playlist:
                    raise exceptions.CommandError(
                        self.str.get(
                            "cmd-option-autoplaylist-disabled",
                            "The autoplaylist is already disabled!",
                        )
                    )

                self.config.auto_playlist = False
            else:
                raise exceptions.CommandError(
                    self.str.get(
                        "cmd-option-invalid-value", "The value provided was not valid."
                    )
                )
            return Response(
                "The autoplaylist is now "
                + ["disabled", "enabled"][self.config.auto_playlist]
                + "."
            )

        is_generic = [
            o for o in generic if o == option
        ]  # check if it is a generic bool option
        if is_generic and (value in bool_y or value in bool_n):
            name = is_generic[0]
            log.debug("Setting attribute: %s", name)
            setattr(self.config, name, value in bool_y)  # this is scary but should work
            attr = getattr(self.config, name)
            res = f"The option {option} is now " + ["disabled", "enabled"][attr] + "."
            log.warning("Option overriden for this session: %s", res)
            return Response(res)

        raise exceptions.CommandError(
            self.str.get(
                "cmd-option-invalid-param",
                "The parameters provided were invalid.",
            )
        )

    @owner_only
    async def cmd_cache(self, opt: str = "info") -> CommandResponse:
        """
        Usage:
            {command_prefix}cache

        Display cache storage info or clear cache files.
        Valid options are:  info, update, clear
        """
        opt = opt.lower()
        if opt not in ["info", "update", "clear"]:
            raise exceptions.CommandError(
                self.str.get(
                    "cmd-cache-invalid-arg",
                    'Invalid option "{0}" specified, use info or clear',
                ).format(opt),
                expire_in=30,
            )

        # actually query the filesystem.
        if opt == "update":
            self.filecache.scan_audio_cache()
            # force output of info after we have updated it.
            opt = "info"

        # report cache info as it is.
        if opt == "info":
            save_videos = ["Disabled", "Enabled"][self.config.save_videos]
            time_limit = f"{self.config.storage_limit_days} days"
            size_limit = format_size_from_bytes(self.config.storage_limit_bytes)
            size_now = ""

            if not self.config.storage_limit_bytes:
                size_limit = "Unlimited"

            if not self.config.storage_limit_days:
                time_limit = "Unlimited"

            cached_bytes, cached_files = self.filecache.get_cache_size()
            size_now = self.str.get(
                "cmd-cache-size-now", "\n\n**Cached Now:**  {0} in {1} file(s)"
            ).format(
                format_size_from_bytes(cached_bytes),
                cached_files,
            )

            return Response(
                self.str.get(
                    "cmd-cache-info",
                    "**Video Cache:** *{0}*\n**Storage Limit:** *{1}*\n**Time Limit:** *{2}*{3}",
                ).format(save_videos, size_limit, time_limit, size_now),
                delete_after=60,
            )

        # clear cache according to settings.
        if opt == "clear":
            if self.filecache.cache_dir_exists():
                if self.filecache.delete_old_audiocache():
                    return Response(
                        self.str.get(
                            "cmd-cache-clear-success",
                            "Cache has been cleared.",
                        ),
                        delete_after=30,
                    )

                raise exceptions.CommandError(
                    self.str.get(
                        "cmd-cache-clear-failed",
                        "**Failed** to delete cache, check logs for more info...",
                    ),
                    expire_in=30,
                )
            return Response(
                self.str.get(
                    "cmd-cache-clear-no-cache",
                    "No cache found to clear.",
                ),
                delete_after=30,
            )
        # TODO: maybe add a "purge" option that fully empties cache regardless of settings.
        return None

    async def cmd_queue(
        self,
        guild: discord.Guild,
        channel: MessageableChannel,
        player: MusicPlayer,
        page: str = "0",
        update_msg: Optional[discord.Message] = None,
    ) -> CommandResponse:
        """
        Usage:
            {command_prefix}queue [page_number]

        Prints the current song queue.
        Show later entries if available by giving optional page number.
        """

        # handle the page argument.
        page_number = 0
        if page:
            try:
                page_number = abs(int(page))
            except (ValueError, TypeError) as e:
                raise exceptions.CommandError(
                    "Queue page argument must be a whole number.",
                    expire_in=30,
                ) from e

        # check for no entries at all.
        total_entry_count = len(player.playlist.entries)
        if not total_entry_count:
            raise exceptions.CommandError(
                self.str.get(
                    "cmd-queue-none",
                    "There are no songs queued! Queue something with {}play.",
                ).format(self.server_data[guild.id].command_prefix)
            )

        # now check if page number is out of bounds.
        limit_per_page = 25  # TODO: make this configurable, up to 25 fields per embed.
        # TODO:  actually just don't use fields, put it all into description field.
        pages_total = math.ceil(total_entry_count / limit_per_page)
        if page_number > pages_total:
            raise exceptions.CommandError(
                "Requested page number is out of bounds.\n"
                f"There are **{pages_total}** pages."
            )

        # Get current entry info if any.
        current_progress = ""
        if player.is_playing and player.current_entry:
            song_progress = format_song_duration(player.progress)
            song_total = (
                format_song_duration(player.current_entry.duration_td)
                if player.current_entry.duration is not None
                else "(no duration data)"
            )
            prog_str = f"`[{song_progress}/{song_total}]`"

            cur_entry_channel = player.current_entry.channel
            cur_entry_author = player.current_entry.author
            if cur_entry_channel and cur_entry_author:
                current_progress = self.str.get(
                    "cmd-queue-playing-author",
                    "Currently playing: `{0}`\nAdded by: `{1}`\nProgress: {2}\n",
                ).format(
                    player.current_entry.title,
                    cur_entry_author.name,
                    prog_str,
                )

            else:
                current_progress = self.str.get(
                    "cmd-queue-playing-noauthor",
                    "Currently playing: `{0}`\nProgress: {1}\n",
                ).format(player.current_entry.title, prog_str)
                # TODO: i18n
                current_progress += "`via autoplaylist`\n"

        # calculate start and stop slice indices
        start_index = limit_per_page * page_number
        end_index = start_index + limit_per_page

        # create an embed
        starting_at = start_index + 1  # add 1 to index for display.
        embed = self._gen_embed()
        embed.title = "Songs in queue"
        embed.description = (
            f"{current_progress}There are `{total_entry_count}` entries in the queue.\n"
            f"Here are the next {limit_per_page} songs, starting at song #{starting_at}"
        )

        # add the tracks to the embed fields
        queue_segment = list(player.playlist.entries)[start_index:end_index]
        for idx, item in enumerate(queue_segment, starting_at):
            if item == player.current_entry:
                # TODO: remove this debug later
                log.debug("Skipped the current playlist entry.")
                continue

            if item.channel and item.author:
                embed.add_field(
                    name=f"Entry #{idx}",
                    value=f"Title: `{item.title}`\nAdded by: `{item.author.name}`",
                    inline=False,
                )
            else:
                embed.add_field(
                    name=f"Entry #{idx}",
                    value=f"Title: `{item.title}`",
                    inline=False,
                )

        # handle sending or editing the queue message.
        if update_msg:
            q_msg = await self.safe_edit_message(update_msg, embed, send_if_fail=True)
        else:
            if pages_total <= 1:
                q_msg = await self.safe_send_message(channel, embed, expire_in=30)
            else:
                q_msg = await self.safe_send_message(channel, embed)

        if pages_total <= 1:
            log.debug("Not enough entries to paginate the queue.")
            return None

        if not q_msg:
            log.warning("Could not post queue message, no message to add reactions to.")
            raise exceptions.CommandError(
                "Try that again. MusicBot couldn't make or get a reference to the queue message.  If the issue persists, file a bug report."
            )

        # set up the page numbers to be used by reactions.
        # this essentially make the pages wrap around.
        prev_index = page_number - 1
        next_index = page_number + 1
        if prev_index < 0:
            prev_index = pages_total
        if next_index > pages_total:
            next_index = 0

        for r in [EMOJI_PREV_ICON, EMOJI_NEXT_ICON, EMOJI_CROSS_MARK_BUTTON]:
            await q_msg.add_reaction(r)

        def _check_react(reaction: discord.Reaction, user: discord.Member) -> bool:
            # Do not check for the requesting author, any reaction is valid.
            if not self.user:
                return False
            return q_msg.id == reaction.message.id and user.id != self.user.id

        try:
            reaction, _user = await self.wait_for(
                "reaction_add", timeout=60, check=_check_react
            )
            if reaction.emoji == EMOJI_NEXT_ICON:
                await q_msg.clear_reactions()
                await self.cmd_queue(guild, channel, player, str(next_index), q_msg)

            if reaction.emoji == EMOJI_PREV_ICON:
                await q_msg.clear_reactions()
                await self.cmd_queue(guild, channel, player, str(prev_index), q_msg)

            if reaction.emoji == EMOJI_CROSS_MARK_BUTTON:
                await self.safe_delete_message(q_msg)

        except asyncio.TimeoutError:
            await self.safe_delete_message(q_msg)

        return None

    async def cmd_clean(
        self,
        message: discord.Message,
        channel: MessageableChannel,
        guild: discord.Guild,
        author: discord.Member,
        search_range_str: str = "50",
    ) -> CommandResponse:
        """
        Usage:
            {command_prefix}clean [range]

        Removes up to [range] messages the bot has posted in chat. Default: 50, Max: 1000
        """

        try:
            float(search_range_str)  # lazy check
            search_range = min(int(search_range_str), 100)
        except ValueError:
            return Response(
                self.str.get(
                    "cmd-clean-invalid",
                    "Invalid parameter. Please provide a number of messages to search.",
                ),
                reply=True,
                delete_after=8,
            )

        await self.safe_delete_message(message, quiet=True)

        # TODO:  add alias names to the command names list here.
        # cmd_names = await self.gen_cmd_list(message)

        def is_possible_command_invoke(entry: discord.Message) -> bool:
            prefix_list = self.server_data[guild.id].command_prefix_list
            content = entry.content
            for prefix in prefix_list:
                if content.startswith(prefix):
                    content = content.replace(prefix, "", 1).strip()
                    if content:
                        # TODO: this should check for command names and alias names.
                        return True
            return False

        delete_invokes = True
        delete_all = (
            channel.permissions_for(author).manage_messages
            or self.config.owner_id == author.id
        )

        def check(message: discord.Message) -> bool:
            if is_possible_command_invoke(message) and delete_invokes:
                return delete_all or message.author == author
            return message.author == self.user

        if self.user and self.user.bot:
            if isinstance(
                channel,
                (discord.DMChannel, discord.GroupChannel, discord.PartialMessageable),
            ):
                # TODO: maybe fix this to work?
                raise exceptions.CommandError("Cannot use purge on private DM channel.")

            if channel.permissions_for(guild.me).manage_messages:
                deleted = await channel.purge(
                    check=check, limit=search_range, before=message
                )
                return Response(
                    self.str.get(
                        "cmd-clean-reply", "Cleaned up {0} message{1}."
                    ).format(len(deleted), "s" * bool(deleted)),
                    delete_after=15,
                )
        return None

    async def cmd_pldump(
        self, channel: MessageableChannel, author: discord.Member, song_subject: str
    ) -> CommandResponse:
        """
        Usage:
            {command_prefix}pldump url

        Dumps the individual urls of a playlist
        """

        song_url = self.downloader.get_url_or_none(song_subject)
        if not song_url:
            raise exceptions.CommandError(
                "The given URL was not a valid URL.", expire_in=25
            )

        try:
            info = await self.downloader.extract_info(
                song_url, download=False, process=True
            )
        except Exception as e:
            raise exceptions.CommandError(
                f"Could not extract info from input url\n{str(e)}\n",
                expire_in=25,
            )

        if not info.get("entries", None):
            raise exceptions.CommandError(
                "This does not seem to be a playlist.", expire_in=25
            )

        sent_to_channel = None
        filename = "playlist.txt"
        if info.title:
            safe_title = slugify(info.title)
            filename = f"playlist_{safe_title}.txt"

        # TODO: refactor this in favor of safe_send_message doing it all.
        with BytesIO() as fcontent:
            total = info.playlist_count or info.entry_count
            fcontent.write(f"# Title:  {info.title}\n".encode("utf8"))
            fcontent.write(f"# Total:  {total}\n".encode("utf8"))
            fcontent.write(f"# Extractor:  {info.extractor}\n\n".encode("utf8"))

            for item in info.get_entries_objects():
                # TODO: maybe add track-name as a comment?
                url = item.get_playable_url()
                line = f"{url}\n"
                fcontent.write(line.encode("utf8"))

            fcontent.seek(0)
            msg_str = f"Here is the playlist dump for:  <{song_url}>"
            datafile = discord.File(fcontent, filename=filename)

            try:
                # try to DM. this could fail for users with strict privacy settings.
                # or users who just can't get direct messages.
                await author.send(msg_str, file=datafile)

            except discord.errors.HTTPException as e:
                if e.code == 50007:  # cannot send to this user.
                    log.debug("DM failed, sending in channel instead.")
                    sent_to_channel = await channel.send(
                        msg_str,
                        file=datafile,
                    )
                else:
                    raise
        if not sent_to_channel:
            return Response("Sent a message with a playlist file.", delete_after=20)
        return None

    async def cmd_listids(
        self,
        guild: discord.Guild,
        author: discord.Member,
        channel: MessageableChannel,
        leftover_args: List[str],
        cat: str = "all",
    ) -> CommandResponse:
        """
        Usage:
            {command_prefix}listids [categories]

        Lists the ids for various things.  Categories are:
           all, users, roles, channels
        """

        cats = ["channels", "roles", "users"]

        if cat not in cats and cat != "all":
            cats_str = " ".join([f"`{c}`" for c in cats])
            return Response(
                f"Valid categories: {cats_str}",
                reply=True,
                delete_after=25,
            )

        if cat == "all":
            requested_cats = cats
        else:
            requested_cats = [cat] + [c.strip(",") for c in leftover_args]

        data = [f"Your ID: {author.id}"]

        for cur_cat in requested_cats:
            rawudata = None

            if cur_cat == "users":
                data.append("\nUser IDs:")
                rawudata = [
                    f"{m.name} #{m.discriminator}: {m.id}" for m in guild.members
                ]

            elif cur_cat == "roles":
                data.append("\nRole IDs:")
                rawudata = [f"{r.name}: {r.id}" for r in guild.roles]

            elif cur_cat == "channels":
                data.append("\nText Channel IDs:")
                tchans = [
                    c for c in guild.channels if isinstance(c, discord.TextChannel)
                ]
                rawudata = [f"{c.name}: {c.id}" for c in tchans]

                rawudata.append("\nVoice Channel IDs:")
                vchans = [
                    c for c in guild.channels if isinstance(c, discord.VoiceChannel)
                ]
                rawudata.extend(f"{c.name}: {c.id}" for c in vchans)

            if rawudata:
                data.extend(rawudata)

        # TODO: refactor this in favor of safe_send_message doing it all.
        sent_to_channel = None
        with BytesIO() as sdata:
            slug = slugify(guild.name)
            fname = f"{slug}-ids-{cat}.txt"
            sdata.writelines(d.encode("utf8") + b"\n" for d in data)
            sdata.seek(0)
            datafile = discord.File(sdata, filename=fname)
            msg_str = "Here are the IDs you requested:"

            try:
                # try to DM and fall back to channel
                await author.send(msg_str, file=datafile)

            except discord.errors.HTTPException as e:
                if e.code == 50007:  # cannot send to this user.
                    log.debug("DM failed, sending in channel instead.")
                    sent_to_channel = await channel.send(msg_str, file=datafile)
                else:
                    raise
        if not sent_to_channel:
            return Response("Sent a message with a list of IDs.", delete_after=20)
        return None

    async def cmd_perms(
        self,
        author: discord.Member,
        channel: MessageableChannel,
        user_mentions: UserMentions,
        guild: discord.Guild,
        permissions: PermissionGroup,
        target: str = "",
    ) -> CommandResponse:
        """
        Usage:
            {command_prefix}perms [@user]
        Sends the user a list of their permissions, or the permissions of the user specified.
        """

        user: Optional[MessageAuthor] = None
        if user_mentions:
            user = user_mentions[0]

        if not user_mentions and not target:
            user = author

        if not user_mentions and target:
            getuser = guild.get_member_named(target)
            if getuser is None:
                try:
                    user = await self.fetch_user(int(target))
                except (discord.NotFound, ValueError) as e:
                    raise exceptions.CommandError(
                        "Invalid user ID or server nickname, please double check the ID and try again.",
                        expire_in=30,
                    ) from e
            else:
                user = getuser

        if not user:
            raise exceptions.CommandError(
                "Could not determine the discord User.  Try again.",
                expire_in=30,
            )

        permissions = self.permissions.for_user(user)

        if user == author:
            perms = (
                f"Your command permissions in {guild.name} are:\n"
                f"```{permissions.format(for_user=True)}```"
            )
        else:
            perms = (
                f"The command permissions for {user.name} in {guild.name} are:\n"
                f"```{permissions.format()}```"
            )

        await self.safe_send_message(author, perms, fallback_channel=channel)
        return Response("\N{OPEN MAILBOX WITH RAISED FLAG}", delete_after=20)

    @owner_only
    async def cmd_setperms(
        self,
        user_mentions: UserMentions,
        leftover_args: List[str],
        option: str = "list",
    ) -> CommandResponse:
        """
        Usage:
            {command_prefix}setperms list
                show loaded groups and list permission options.

            {command_prefix}setperms reload
                reloads permissions from the permissions.ini file.

            {command_prefix}setperms add [GroupName]
                add new group with defaults.

            {command_prefix}setperms remove [GroupName]
                remove existing group.

            {command_prefix}setperms help [PermName]
                show help text for the permission option.

            {command_prefix}setperms show [GroupName] [PermName]
                show permission value for given group and permission.

            {command_prefix}setperms save [GroupName]
                save permissions group to file.

            {command_prefix}setperms set [GroupName] [PermName] [Value]
                set permission value for the group.
        """
        if user_mentions:
            raise exceptions.CommandError(
                "Permissions cannot use channel and user mentions at the same time.",
                expire_in=30,
            )

        option = option.lower()
        valid_options = [
            "list",
            "add",
            "remove",
            "save",
            "help",
            "show",
            "set",
            "reload",
        ]
        if option not in valid_options:
            raise exceptions.CommandError(
                f"Invalid option for command: `{option}`",
                expire_in=30,
            )

        # Reload the permissions file from disk.
        if option == "reload":
            try:
                new_permissions = Permissions(self._perms_file)
                # Set the owner ID in case it wasn't auto...
                new_permissions.set_owner_id(self.config.owner_id)
                await new_permissions.async_validate(self)

                self.permissions = new_permissions

                return Response(
                    "Permissions reloaded from file successfully!",
                    delete_after=30,
                )
            except Exception as e:
                raise exceptions.CommandError(
                    f"Unable to reload Permissions due to the following errror:\n{str(e)}",
                    expire_in=30,
                ) from e

        # List permission groups and available permission options.
        if option == "list":
            gl = []
            for section in self.permissions.register.sections:
                gl.append(f"`{section}`\n")

            editable_opts = ""
            for opt in self.permissions.register.option_list:
                if opt.section != DEFAULT_PERMS_GROUP_NAME:
                    continue

                # if opt.editable:
                editable_opts += f"`{opt.option}`\n"

            groups = "".join(gl)
            opt_list = (
                f"## Available Groups:\n{groups}\n"
                f"## Available Options:\n"
                f"{editable_opts}\n"
            )
            return Response(
                opt_list,
                delete_after=60,
            )

        # sub commands beyond here need 2 leftover_args
        if option in ["help", "show", "save", "add", "remove"]:
            if len(leftover_args) < 1:
                raise exceptions.CommandError(
                    "You must provide a group or option name for this command.",
                    expire_in=30,
                )
        if option == "set" and len(leftover_args) < 3:
            raise exceptions.CommandError(
                "You must provide a group, option, and value to set for this command.",
                expire_in=30,
            )

        # Get the command args from leftovers and check them.
        group_arg = ""
        option_arg = ""
        if option == "help":
            group_arg = DEFAULT_PERMS_GROUP_NAME
            option_arg = leftover_args.pop(0)
        else:
            group_arg = leftover_args.pop(0)
        if option in ["set", "show"]:
            if not leftover_args:
                raise exceptions.CommandError(
                    f"The {option} sub-command requires a group and permission name.",
                    expire_in=30,
                )
            option_arg = leftover_args.pop(0)

        if user_mentions:
            leftover_args += [str(m.id) for m in user_mentions]
        value_arg = " ".join(leftover_args)

        if group_arg not in self.permissions.register.sections and option != "add":
            sects = ", ".join(self.permissions.register.sections)
            raise exceptions.CommandError(
                f"The group `{group_arg}` is not available.\n"
                f"The available groups are:  {sects}",
                expire_in=30,
            )

        # Make sure the option is set if the sub-command needs it.
        if option in ["help", "set", "show"]:
            p_opt = self.permissions.register.get_config_option(group_arg, option_arg)
            if p_opt is None:
                option_arg = f"[{group_arg}] > {option_arg}"
                raise exceptions.CommandError(
                    f"The permission `{option_arg}` is not available.",
                    expire_in=30,
                )
            opt = p_opt

        # Display some commentary about the option and its default.
        if option == "help":
            default = (
                "\nThis permission can only be set by editing the permissions file."
            )
            # TODO:  perhaps use empty display values here.
            if opt.editable:
                dval = self.permissions.register.to_ini(opt, use_default=True)
                default = f"\nBy default this permission is set to: `{dval}`"
            return Response(
                f"**Permission:** `{opt.option}`\n{opt.comment}{default}",
                delete_after=60,
            )

        if option == "add":
            if group_arg in self.permissions.register.sections:
                raise exceptions.CommandError(
                    f"Cannot add group `{group_arg}` it already exists.",
                    expire_in=30,
                )
            async with self.aiolocks["permission_edit"]:
                self.permissions.add_group(group_arg)

            return Response(
                f"Successfully added new group:  `{group_arg}`\n"
                f"You can now customizse the permissions with:  `setperms set {group_arg}`\n"
                f"Make sure to save the new group with:  `setperms save {group_arg}`",
                delete_after=30,
            )

        if option == "remove":
            if group_arg in [DEFAULT_OWNER_GROUP_NAME, DEFAULT_PERMS_GROUP_NAME]:
                raise exceptions.CommandError(
                    "Cannot remove built-in group.", expire_in=30
                )

            async with self.aiolocks["permission_edit"]:
                self.permissions.remove_group(group_arg)

            return Response(
                f"Successfully removed group:  `{group_arg}`"
                f"Make sure to save this change with:  `setperms save {group_arg}`",
                delete_after=30,
            )

        # Save the current config value to the INI file.
        if option == "save":
            if group_arg == DEFAULT_OWNER_GROUP_NAME:
                raise exceptions.CommandError(
                    "The owner group is not editable.",
                    expire_in=30,
                )

            async with self.aiolocks["permission_edit"]:
                saved = self.permissions.save_group(group_arg)

            if not saved:
                raise exceptions.CommandError(
                    f"Failed to save the group:  `{group_arg}`",
                    expire_in=30,
                )
            return Response(
                f"Successfully saved the group:  `{group_arg}`",
                delete_after=30,
            )

        # Display the current permissions group and INI file values.
        if option == "show":
            cur_val, ini_val, empty_display_val = self.permissions.register.get_values(
                opt
            )
            return Response(
                f"**Permission:** `{opt}`\n"
                f"Current Value:  `{cur_val}` {empty_display_val}\n"
                f"INI File Value:  `{ini_val}`",
                delete_after=30,
            )

        # update a permission, but don't save it.
        if option == "set":
            if group_arg == DEFAULT_OWNER_GROUP_NAME:
                raise exceptions.CommandError(
                    "The owner group is not editable.",
                    expire_in=30,
                )

            if not value_arg:
                raise exceptions.CommandError(
                    "You must provide a section, option, and value for this sub command.",
                    expire_in=30,
                )

            log.debug("Doing set with on %s == %s", opt, value_arg)
            async with self.aiolocks["permission_update"]:
                updated = self.permissions.update_option(opt, value_arg)
            if not updated:
                raise exceptions.CommandError(
                    f"Permission `{opt}` was not updated!",
                    expire_in=30,
                )
            return Response(
                f"Permission `{opt}` was updated for this session.\n"
                f"To save the change use `setperms save {opt.section} {opt.option}`",
                delete_after=30,
            )

        return None

    @owner_only
    async def cmd_setname(self, leftover_args: List[str], name: str) -> CommandResponse:
        """
        Usage:
            {command_prefix}setname name

        Changes the bot's username.
        Note: This operation is limited by discord to twice per hour.
        """

        name = " ".join([name, *leftover_args])

        try:
            if self.user:
                await self.user.edit(username=name)

        except discord.HTTPException as e:
            raise exceptions.CommandError(
                "Failed to change name. Did you change names too many times?  "
                "Remember name changes are limited to twice per hour."
            ) from e

        except Exception as e:
            raise exceptions.CommandError(str(e), expire_in=20) from e

        return Response(f"Set the bot's username to **{name}**", delete_after=20)

    async def cmd_setnick(
        self,
        guild: discord.Guild,
        channel: MessageableChannel,
        leftover_args: List[str],
        nick: str,
    ) -> CommandResponse:
        """
        Usage:
            {command_prefix}setnick nick

        Changes the bot's nickname.
        """

        if not channel.permissions_for(guild.me).change_nickname:
            raise exceptions.CommandError("Unable to change nickname: no permission.")

        nick = " ".join([nick, *leftover_args])

        try:
            await guild.me.edit(nick=nick)
        except Exception as e:
            raise exceptions.CommandError(str(e), expire_in=20)

        return Response(f"Set the bot's nickname to `{nick}`", delete_after=20)

    async def cmd_setprefix(self, guild: discord.Guild, prefix: str) -> CommandResponse:
        """
        Usage:
            {command_prefix}setprefix prefix

        If enabled by owner, set an override for command prefix with a custom prefix.
        """
        if self.config.enable_options_per_guild:
            # TODO: maybe filter odd unicode or bad words...
            # Filter custom guild emoji, bot can only use in-guild emoji.
            emoji_match = re.match(r"^<a?:(.+):(\d+)>$", prefix)
            if emoji_match:
                _e_name, e_id = emoji_match.groups()
                try:
                    emoji = self.get_emoji(int(e_id))
                except ValueError:
                    emoji = None
                if not emoji:
                    raise exceptions.CommandError(
                        self.str.get(
                            "cmd-setprefix-emoji-unavailable",
                            "Custom emoji must be from this server to use as a prefix.",
                        ),
                        expire_in=30,
                    )

            if "clear" == prefix:
                self.server_data[guild.id].command_prefix = ""
                await self.server_data[guild.id].save_guild_options_file()
                return Response(
                    self.str.get(
                        "cmd-setprefix-cleared",
                        "Server command prefix is cleared.",
                    )
                )

            self.server_data[guild.id].command_prefix = prefix
            await self.server_data[guild.id].save_guild_options_file()
            return Response(
                self.str.get(
                    "cmd-setprefix-changed",
                    "Server command prefix is now:  {0}",
                ).format(prefix),
                delete_after=60,
            )

        raise exceptions.CommandError(
            self.str.get(
                "cmd-setprefix-disabled",
                "Prefix per server is not enabled!",
            ),
            expire_in=30,
        )

    @owner_only
    async def cmd_setavatar(
        self, message: discord.Message, av_url: str = ""
    ) -> CommandResponse:
        """
        Usage:
            {command_prefix}setavatar [url]

        Changes the bot's avatar.
        Attaching a file and leaving the url parameter blank also works.
        """

        url = self.downloader.get_url_or_none(av_url)
        if message.attachments:
            thing = message.attachments[0].url
        elif url:
            thing = url
        else:
            raise exceptions.CommandError(
                "You must provide a URL or attach a file.", expire_in=20
            )

        try:
            timeout = aiohttp.ClientTimeout(total=10)
            if self.user and self.session:
                async with self.session.get(thing, timeout=timeout) as res:
                    await self.user.edit(avatar=await res.read())

        except Exception as e:
            raise exceptions.CommandError(
                f"Unable to change avatar: {str(e)}", expire_in=20
            ) from e

        return Response("Changed the bot's avatar.", delete_after=20)

    async def cmd_disconnect(self, guild: discord.Guild) -> CommandResponse:
        """
        Usage:
            {command_prefix}disconnect

        Forces the bot leave the current voice channel.
        """
        voice_client = self.get_player_in(guild)
        if voice_client:
            await self.disconnect_voice_client(guild)
            return Response(
                self.str.get(
                    "cmd-disconnect-success", "Disconnected from `{0.name}`"
                ).format(guild),
                delete_after=20,
            )

        # check for a raw voice client instead.
        for vc in self.voice_clients:
            if not hasattr(vc.channel, "guild"):
                log.warning(
                    "MusicBot found a %s with no guild!  This could be a problem.",
                    type(vc),
                )
                continue

            if vc.channel.guild and vc.channel.guild == guild:
                await self.disconnect_voice_client(guild)
                return Response(
                    "Disconnected a playerless voice client? [BUG]",
                    delete_after=30,
                )

        raise exceptions.CommandError(
            self.str.get(
                "cmd-disconnect-no-voice", "Not currently connected to `{0.name}`"
            ).format(guild),
            expire_in=30,
        )

    async def cmd_restart(
        self,
        _player: Optional[MusicPlayer],
        channel: MessageableChannel,
        opt: str = "soft",
    ) -> CommandResponse:
        """
        Usage:
            {command_prefix}restart [soft|full|upgrade|upgit|uppip]

        Restarts the bot, uses soft restart by default.
        `soft` reloads config without reloading bot code.
        `full` restart reloading source code and configs.
        `uppip` upgrade pip packages then fully restarts.
        `upgit` upgrade bot with git then fully restarts.
        `upgrade` upgrade bot and packages then restarts.
        """
        opt = opt.strip().lower()
        if opt not in ["soft", "full", "upgrade", "uppip", "upgit"]:
            raise exceptions.CommandError(
                self.str.get(
                    "cmd-restart-invalid-arg",
                    "Invalid option given, use: soft, full, upgrade, uppip, or upgit.",
                ),
                expire_in=30,
            )

        if opt == "soft":
            await self.safe_send_message(
                channel,
                self.str.get(
                    "cmd-restart-soft",
                    "{emoji} Restarting current instance...",
                ).format(
                    emoji="\u21A9\uFE0F",  # Right arrow curving left
                ),
            )
        elif opt == "full":
            await self.safe_send_message(
                channel,
                self.str.get(
                    "cmd-restart-full",
                    "{emoji} Restarting bot process...",
                ).format(
                    emoji="\U0001F504",  # counterclockwise arrows
                ),
            )
        elif opt == "uppip":
            await self.safe_send_message(
                channel,
                self.str.get(
                    "cmd-restart-uppip",
                    "{emoji} Will try to upgrade required pip packages and restart the bot...",
                ).format(
                    emoji="\U0001F4E6",  # package / box
                ),
            )
        elif opt == "upgit":
            await self.safe_send_message(
                channel,
                self.str.get(
                    "cmd-restart-upgit",
                    "{emoji} Will try to update bot code with git and restart the bot...",
                ).format(
                    emoji="\U0001F5C3\uFE0F",  # card box
                ),
            )
        elif opt == "upgrade":
            await self.safe_send_message(
                channel,
                self.str.get(
                    "cmd-restart-upgrade",
                    "{emoji} Will try to upgrade everything and restart the bot...",
                ).format(
                    emoji="\U0001F310",  # globe with meridians
                ),
            )

        if _player and _player.is_paused:
            _player.resume()

        await self.disconnect_all_voice_clients()
        if opt == "soft":
            raise exceptions.RestartSignal(code=exceptions.RestartCode.RESTART_SOFT)

        if opt == "full":
            raise exceptions.RestartSignal(code=exceptions.RestartCode.RESTART_FULL)

        if opt == "upgrade":
            raise exceptions.RestartSignal(
                code=exceptions.RestartCode.RESTART_UPGRADE_ALL
            )

        if opt == "uppip":
            raise exceptions.RestartSignal(
                code=exceptions.RestartCode.RESTART_UPGRADE_PIP
            )

        if opt == "upgit":
            raise exceptions.RestartSignal(
                code=exceptions.RestartCode.RESTART_UPGRADE_GIT
            )

        return None

    async def cmd_shutdown(
        self, guild: discord.Guild, channel: MessageableChannel
    ) -> CommandResponse:
        """
        Usage:
            {command_prefix}shutdown

        Disconnects from voice channels and closes the bot process.
        """
        await self.safe_send_message(channel, "\N{WAVING HAND SIGN}")

        player = self.get_player_in(guild)
        if player and player.is_paused:
            player.resume()

        await self.disconnect_all_voice_clients()
        raise exceptions.TerminateSignal()

    async def cmd_leaveserver(
        self, val: str, leftover_args: List[str]
    ) -> CommandResponse:
        """
        Usage:
            {command_prefix}leaveserver <name/ID>

        Forces the bot to leave a server.
        When providing names, names are case-sensitive.
        """
        guild_id = 0
        guild_name = ""
        if leftover_args:
            guild_name = " ".join([val, *leftover_args])

        try:
            guild_id = int(val)
        except ValueError as e:
            if not guild_name:
                # TODO: i18n / UI stuff
                raise exceptions.CommandError("You must provide an ID or name.") from e

        if guild_id:
            leave_guild = self.get_guild(guild_id)

        if leave_guild is None:
            # Get guild by name
            leave_guild = discord.utils.get(self.guilds, name=guild_name)

        if leave_guild is None:
            raise exceptions.CommandError(
                f"No guild was found with the ID or name as `{val}`"
            )

        await leave_guild.leave()

        guild_name = leave_guild.name
        guild_owner = leave_guild.owner.name if leave_guild.owner else "Unknown"
        guild_id = leave_guild.id
        # TODO: this response doesn't make sense if the command is issued
        # from within the server being left.
        return Response(
            # TODO: i18n / UI stuff
            f"Left the guild: `{guild_name}` (Owner: `{guild_owner}`, ID: `{guild_id}`)"
        )

    @dev_only
    async def cmd_breakpoint(self) -> CommandResponse:
        """
        Do nothing but print a critical level error to the log.
        """
        log.critical("Activating debug breakpoint")
        return None

    @dev_only
    async def cmd_objgraph(
        self,
        message: discord.Message,  # pylint: disable=unused-argument
        channel: MessageableChannel,
        func: str = "most_common_types()",
    ) -> CommandResponse:
        """
        Interact with objgraph to make it spill the beans.
        """
        if not objgraph:
            raise exceptions.CommandError(
                "Could not import `objgraph`, is it installed?"
            )

        await channel.typing()

        if func == "growth":
            f = StringIO()
            objgraph.show_growth(limit=10, file=f)
            f.seek(0)
            data = f.read()
            f.close()

        elif func == "leaks":
            f = StringIO()
            objgraph.show_most_common_types(
                objects=objgraph.get_leaking_objects(), file=f
            )
            f.seek(0)
            data = f.read()
            f.close()

        elif func == "leakstats":
            data = objgraph.typestats(objects=objgraph.get_leaking_objects())

        else:
            data = eval("objgraph." + func)  # pylint: disable=eval-used

        return Response(data, codeblock="py")

    @dev_only
    async def cmd_debug(
        self,
        _player: Optional[MusicPlayer],
        message: discord.Message,  # pylint: disable=unused-argument
        channel: GuildMessageableChannels,  # pylint: disable=unused-argument
        guild: discord.Guild,  # pylint: disable=unused-argument
        author: discord.Member,  # pylint: disable=unused-argument
        permissions: PermissionGroup,  # pylint: disable=unused-argument
        *,
        data: str,
    ) -> CommandResponse:
        """
        Usage:
            {command_prefix}debug [one line of code]
                OR
            {command_prefix}debug ` ` `py
            many lines
            of python code.
            ` ` `

            This command will execute python code in the commands scope.
            First eval() is attempted, if exceptions are thrown exec() is tried.
            If eval is successful, its return value is displayed.
            If exec is successful, a value can be set to local variable `result`
            and that value will be returned.
        """
        codeblock = "```py\n{}\n```"
        result = None

        if data.startswith("```") and data.endswith("```"):
            data = "\n".join(data.rstrip("`\n").split("\n")[1:])

        code = data.strip("` \n")
        try:
            run_type = "eval"
            result = eval(code)  # pylint: disable=eval-used
            log.debug("Debug code ran with eval().")
        except Exception:  # pylint: disable=broad-exception-caught
            try:
                run_type = "exec"
                # exec needs a fake locals so we can get `result` from it.
                lscope: Dict[str, Any] = {}
                # exec also needs locals() to be in globals() for access to work.
                gscope = globals().copy()
                gscope.update(locals().copy())
                exec(code, gscope, lscope)  # pylint: disable=exec-used
                log.debug("Debug code ran with exec().")
                result = lscope.get("result", result)
            except Exception as e:
                log.exception("Debug code failed to execute.")
                raise exceptions.CommandError(
                    f"Failed to execute debug code.\n{codeblock.format(code)}\n"
                    f"Exception: ```\n{type(e).__name__}:\n{str(e)}```"
                ) from e

        if asyncio.iscoroutine(result):
            result = await result

        return Response(f"**{run_type}() Result:**\n{codeblock.format(result)}")

    @dev_only
    async def cmd_makemarkdown(
        self,
        channel: MessageableChannel,
        author: discord.Member,
        cfg: str = "opts",
    ) -> CommandResponse:
        """
        Command to generate markdown for options and permissions files.
        Contents are generated from code and not pulled from the files!
        """
        valid_opts = ["opts", "perms"]
        if cfg not in valid_opts:
            opts = ", ".join([f"`{o}`" for o in valid_opts])
            raise exceptions.CommandError(f"Option must be one of: {opts}")

        filename = "config_options.md"
        msg_str = "Config options described in Markdown:\n"
        if cfg == "perms":
            filename = "config_permissions.md"
            msg_str = "Permissions described in Markdown:\n"
            config_md = self.permissions.register.export_markdown()
        else:
            config_md = self.config.register.export_markdown()

        sent_to_channel = None

        # TODO: refactor this in favor of safe_send_message doing it all.
        with BytesIO() as fcontent:
            fcontent.write(config_md.encode("utf8"))
            fcontent.seek(0)
            datafile = discord.File(fcontent, filename=filename)

            try:
                # try to DM. this could fail for users with strict privacy settings.
                # or users who just can't get direct messages.
                await author.send(msg_str, file=datafile)

            except discord.errors.HTTPException as e:
                if e.code == 50007:  # cannot send to this user.
                    log.debug("DM failed, sending in channel instead.")
                    sent_to_channel = await channel.send(
                        msg_str,
                        file=datafile,
                    )
                else:
                    raise
        if not sent_to_channel:
            return Response(
                "Sent a message with the requested config markdown.", delete_after=20
            )
        return None

    @owner_only
    async def cmd_checkupdates(self, channel: MessageableChannel) -> CommandResponse:
        """
        Usage:
            {command_prefix}checkupdates

        Display the current bot version and check for updates to MusicBot or dependencies.
        The option `GitUpdatesBranch` must be set to check for updates to MusicBot.
        """
        git_status = ""
        pip_status = ""
        updates = False

        await channel.typing()

        # attempt fetching git info.
        try:
            git_bin = shutil.which("git")
            if not git_bin:
                git_status = "Could not locate git executable."
                raise RuntimeError("Could not locate git executable.")

            git_cmd_branch = [git_bin, "rev-parse", "--abbrev-ref", "HEAD"]
            git_cmd_check = [git_bin, "fetch", "--dry-run"]

            # extract current git branch name.
            cmd_branch = await asyncio.create_subprocess_exec(
                *git_cmd_branch,
                stdout=asyncio.subprocess.PIPE,
                stderr=asyncio.subprocess.DEVNULL,
            )
            branch_stdout, _stderr = await cmd_branch.communicate()
            branch_name = branch_stdout.decode("utf8").strip()

            # check if fetch would update.
            cmd_check = await asyncio.create_subprocess_exec(
                *git_cmd_check,
                stdout=asyncio.subprocess.PIPE,
                stderr=asyncio.subprocess.PIPE,
            )
            check_stdout, check_stderr = await cmd_check.communicate()
            check_stdout += check_stderr
            lines = check_stdout.decode("utf8").split("\n")

            # inspect dry run for our branch name to see if there are updates.
            commit_to = ""
            for line in lines:
                parts = line.split()
                if branch_name in parts:
                    commits = line.strip().split(" ", maxsplit=1)[0]
                    _commit_at, commit_to = commits.split("..")
                    break

            if not commit_to:
                git_status = f"No updates in branch `{branch_name}` remote."
            else:
                git_status = (
                    f"New commits are available in `{branch_name}` branch remote."
                )
                updates = True
        except (OSError, ValueError, ConnectionError, RuntimeError):
            log.exception("Failed while checking for updates via git command.")
            git_status = "Error while checking, see logs for details."

        # attempt to fetch pip info.
        try:
            pip_cmd_check = [
                sys.executable,
                "-m",
                "pip",
                "install",
                "-U",
                "-r",
                "./requirements.txt",
                "--quiet",
                "--dry-run",
                "--report",
                "-",
            ]
            pip_cmd = await asyncio.create_subprocess_exec(
                *pip_cmd_check,
                stdout=asyncio.subprocess.PIPE,
                stderr=asyncio.subprocess.DEVNULL,
            )
            pip_stdout, _stderr = await pip_cmd.communicate()
            pip_json = json.loads(pip_stdout)
            pip_packages = ""
            for pkg in pip_json.get("install", []):
                meta = pkg.get("metadata", {})
                if not meta:
                    log.debug("Package missing meta in pip report.")
                    continue
                name = meta.get("name", "")
                ver = meta.get("version", "")
                if name and ver:
                    pip_packages += f"Update for `{name}` to version: `{ver}`\n"
            if pip_packages:
                pip_status = pip_packages
                updates = True
            else:
                pip_status = "No updates for dependencies found."
        except (OSError, ValueError, ConnectionError):
            log.exception("Failed to get pip update status due to some error.")
            pip_status = "Error while checking, see logs for details."

        if updates:
            header = "There are updates for MusicBot available for download."
        else:
            header = "MusicBot is totally up-to-date!"

        return Response(
            f"{header}\n\n"
            f"**Source Code Updates:**\n{git_status}\n\n"
            f"**Dependency Updates:**\n{pip_status}",
            delete_after=60,
        )

    async def cmd_uptime(self) -> CommandResponse:
        """
        Usage:
            {command_prefix}uptime

        Displays the MusicBot uptime, since last start/restart.
        """
        uptime = time.time() - self._init_time
        delta = format_song_duration(uptime)
        name = DEFAULT_BOT_NAME
        if self.user:
            name = self.user.name
        return Response(
            f"{name} has been up for `{delta}`",
            delete_after=30,
        )

    @owner_only
    async def cmd_botlatency(self) -> CommandResponse:
        """
        Usage:
            {command_prefix}botlatency

        Prints latency info for all voice clients.
        """
        vclats = ""
        for vc in self.voice_clients:
            if not isinstance(vc, discord.VoiceClient) or not hasattr(
                vc.channel, "rtc_region"
            ):
                log.debug("Got a strange voice client entry.")
                continue

            vl = vc.latency * 1000
            vla = vc.average_latency * 1000
            # Display Auto for region instead of None
            region = vc.channel.rtc_region or "auto"
            vclats += f"- `{vl:.0f} ms` (`{vla:.0f} ms` Avg.) in region: `{region}`\n"

        if not vclats:
            vclats = "No voice clients connected.\n"

        sl = self.latency * 1000
        return Response(
            f"**API Latency:** `{sl:.0f} ms`\n**VoiceClient Latency:**\n{vclats}",
            delete_after=30,
        )

    async def cmd_latency(self, guild: discord.Guild) -> CommandResponse:
        """
        Usage:
            {command_prefix}latency

        Prints the latency info available to MusicBot.
        If connected to a voice channel, voice latency is also returned.
        """

        voice_lat = ""
        if guild.id in self.players:
            vc = self.players[guild.id].voice_client
            if vc:
                vl = vc.latency * 1000
                vla = vc.average_latency * 1000
                voice_lat = f"\n**Voice Latency:** `{vl:.0f} ms` (`{vla:.0f} ms` Avg.)"
        sl = self.latency * 1000
        return Response(
            f"**API Latency:** `{sl:.0f} ms`{voice_lat}",
            delete_after=30,
        )

    async def cmd_botversion(self) -> CommandResponse:
        """
        Usage:
            {command_prefix}botversion

        Prints the current bot version to chat.
        """
        return Response(
            "https://github.com/Just-Some-Bots/MusicBot\n"
            f"Current version:  `{BOTVERSION}`",
            delete_after=30,
        )

    @owner_only
    async def cmd_setcookies(
        self, message: discord.Message, opt: str = ""
    ) -> CommandResponse:
        """
        Usage:
            {command_prefix}setcookies [ off | on ]
                Disable or enable cookies.txt file without deleting it.

            {command_prefix}setcookies
                Update the cookies.txt file using a supplied attachment.

        Note:
          When updating cookies, you must upload a file named cookies.txt
          If cookies are disabled, uploading will enable the feature.
          Uploads will delete existing cookies, including disabled cookies file.

        WARNING:
          Copying cookies can risk exposing your personal information or accounts,
          and may result in account bans or theft if you are not careful.
          It is not recommended due to these risks, and you should not use this
          feature if you do not understand how to avoid the risks.
        """
        opt = opt.lower()
        if opt == "on":
            if self.downloader.cookies_enabled:
                raise exceptions.CommandError("Cookies already enabled.")

            if (
                not self.config.disabled_cookies_path.is_file()
                and not self.config.cookies_path.is_file()
            ):
                raise exceptions.CommandError(
                    "Cookies must be uploaded to be enabled. (Missing cookies file.)"
                )

            # check for cookies file and use it.
            if self.config.cookies_path.is_file():
                self.downloader.enable_ytdl_cookies()
            else:
                # or rename the file as needed.
                try:
                    self.config.disabled_cookies_path.rename(self.config.cookies_path)
                    self.downloader.enable_ytdl_cookies()
                except OSError as e:
                    raise exceptions.CommandError(
                        f"Could not enable cookies due to error:  {str(e)}"
                    ) from e
            return Response("Cookies have been enabled.")

        if opt == "off":
            if self.downloader.cookies_enabled:
                self.downloader.disable_ytdl_cookies()

            if self.config.cookies_path.is_file():
                try:
                    self.config.cookies_path.rename(self.config.disabled_cookies_path)
                except OSError as e:
                    raise exceptions.CommandError(
                        f"Could not rename cookies file due to error:  {str(e)}\n"
                        "Cookies temporarily disabled and will be re-enabled on next restart."
                    ) from e
            return Response("Cookies have been disabled.")

        # check for attached files and inspect them for use.
        if not message.attachments:
            raise exceptions.CommandError(
                "No attached uploads were found, try again while uploading a cookie file."
            )

        # check for a disabled cookies file and remove it.
        if self.config.disabled_cookies_path.is_file():
            try:
                self.config.disabled_cookies_path.unlink()
            except OSError as e:
                log.warning("Could not remove old, disabled cookies file:  %s", str(e))

        # simply save the uploaded file in attachment 1 as cookies.txt.
        try:
            await message.attachments[0].save(self.config.cookies_path)
        except discord.HTTPException as e:
            raise exceptions.CommandError(
                f"Error downloading the cookies file from discord:  {str(e)}"
            ) from e
        except OSError as e:
            raise exceptions.CommandError(
                f"Could not save cookies to disk:  {str(e)}"
            ) from e

        # enable cookies if it is not already.
        if not self.downloader.cookies_enabled:
            self.downloader.enable_ytdl_cookies()

        return Response("Cookies uploaded and enabled.")

    async def on_message(self, message: discord.Message) -> None:
        """
        Event called by discord.py when any message is sent to/around the bot.
        https://discordpy.readthedocs.io/en/stable/api.html#discord.on_message
        """
        await self.wait_until_ready()

        if not message.channel:
            log.debug("Got a message with no channel, somehow:  %s", message)
            return

        self_mention = "<@MusicBot>"  # placeholder
        if self.user:
            self_mention = f"<@{self.user.id}>"

        if message.channel.guild:
            command_prefix = self.server_data[message.channel.guild.id].command_prefix
        else:
            command_prefix = self.config.command_prefix
        message_content = message.content.strip()
        # if the prefix is an emoji, silently remove the space often auto-inserted after it.
        # this regex will get us close enough to knowing if an unicode emoji is in the prefix...
        emoji_regex = re.compile(r"^(<a?:.+:\d+>|:.+:|[^ -~]+)$")
        if emoji_regex.match(command_prefix):
            message_content = message_content.replace(
                f"{command_prefix} ", command_prefix, 1
            )

        if not message_content.startswith(command_prefix) and (
            self.config.commands_via_mention
            and not message_content.startswith(self_mention)
        ):
            return

        if message.author == self.user:
            log.warning("Ignoring command from myself (%s)", message.content)
            return

        if (
            message.author.bot
            and message.author.id not in self.config.bot_exception_ids
        ):
            log.warning("Ignoring command from other bot (%s)", message.content)
            return

        if (not isinstance(message.channel, discord.abc.GuildChannel)) and (
            not isinstance(message.channel, discord.abc.PrivateChannel)
        ):
            log.warning(
                "Ignoring command from channel of type:  %s", type(message.channel)
            )
            return

        if self.config.commands_via_mention and message_content.startswith(
            self_mention
        ):
            # replace the space often included after mentions.
            message_content = message_content.replace(
                f"{self_mention} ", self_mention, 1
            )
            command_prefix = self_mention

        # handle spaces inside of a command prefix.
        # this is only possible through manual edits to the config.
        if " " in command_prefix:
            invalid_prefix = command_prefix
            command_prefix = command_prefix.replace(" ", "_")
            message_content = message_content.replace(invalid_prefix, command_prefix, 1)

        # Extract the command name and args from the message content.
        command, *args = message_content.split(" ")
        command = command[len(command_prefix) :].lower().strip()

        # [] produce [''] which is not what we want (it break things)
        if args:
            args = " ".join(args).lstrip(" ").split(" ")
        else:
            args = []

        # Check if the incomming command is a "natural" command.
        handler = getattr(self, "cmd_" + command, None)
        if not handler:
            # If no natural command was found, check for aliases when enabled.
            if self.config.usealias:
                # log.debug("Checking for alias with: %s", command)
                command, alias_arg_str = self.aliases.get(command)
                handler = getattr(self, "cmd_" + command, None)
                if not handler:
                    return
                # log.debug("Alias found:  %s %s", command, alias_arg_str)
                # Complex aliases may have args of their own.
                # We assume the user args go after the alias args.
                if alias_arg_str:
                    args = alias_arg_str.split(" ") + args
            # Or ignore aliases, and this non-existent command.
            else:
                return

        if isinstance(message.channel, discord.abc.PrivateChannel):
            if not (
                message.author.id == self.config.owner_id and command == "joinserver"
            ):
                await self.safe_send_message(
                    message.channel, "You cannot use this bot in private messages."
                )
                return

        if (
            self.config.bound_channels
            and message.guild
            and message.channel.id not in self.config.bound_channels
        ):
            if self.config.unbound_servers:
                for channel in message.guild.channels:
                    if channel.id in self.config.bound_channels:
                        return
            else:
                return  # if I want to log this I just move it under the prefix check

        # check for user id or name in blacklist.
        if (
            self.config.user_blocklist.is_blocked(message.author)
            and message.author.id != self.config.owner_id
        ):
            log.warning(
                "User in block list: %s/%s  tried command: %s",
                message.author.id,
                str(message.author),
                command,
            )
            return

        log.info(
            "Message from %s/%s: %s",
            message.author.id,
            str(message.author),
            message_content.replace("\n", "\n... "),
        )

        user_permissions = self.permissions.for_user(message.author)

        argspec = inspect.signature(handler)
        params = argspec.parameters.copy()

        sentmsg = response = None

        try:
            if (
                user_permissions.ignore_non_voice
                and command in user_permissions.ignore_non_voice
            ):
                await self._check_ignore_non_voice(message)

            # populate the existing command signature args.
            handler_kwargs: Dict[str, Any] = {}
            if params.pop("message", None):
                handler_kwargs["message"] = message

            if params.pop("channel", None):
                handler_kwargs["channel"] = message.channel

            if params.pop("author", None):
                handler_kwargs["author"] = message.author

            if params.pop("guild", None):
                handler_kwargs["guild"] = message.guild

            # this is the player-required arg, it prompts to be summoned if not already in voice.
            # or otherwise denies use if non-guild voice is used.
            if params.pop("player", None):
                # however, it needs a voice channel to connect to.
                if (
                    isinstance(message.author, discord.Member)
                    and message.guild
                    and message.author.voice
                    and message.author.voice.channel
                ):
                    handler_kwargs["player"] = await self.get_player(
                        message.author.voice.channel
                    )
                else:
                    # TODO: enable ignore-non-voice commands to work here
                    # by looking for the first available VC if author has none.
                    raise exceptions.CommandError(
                        "This command requires you to be in a Guild Voice channel."
                    )

            # this is the optional-player arg.
            if params.pop("_player", None):
                if message.guild:
                    handler_kwargs["_player"] = self.get_player_in(message.guild)
                else:
                    handler_kwargs["_player"] = None

            if params.pop("permissions", None):
                handler_kwargs["permissions"] = user_permissions

            # this arg only works in guilds.
            if params.pop("user_mentions", None):

                def member_or_user(
                    uid: int,
                ) -> Optional[Union[discord.Member, discord.User]]:
                    if message.guild:
                        m = message.guild.get_member(uid)
                        if m:
                            return m
                    return self.get_user(uid)

                handler_kwargs["user_mentions"] = []
                for um_id in message.raw_mentions:
                    m = member_or_user(um_id)
                    if m is not None:
                        handler_kwargs["user_mentions"].append(m)

            # this arg only works in guilds.
            if params.pop("channel_mentions", None):
                if message.guild:
                    handler_kwargs["channel_mentions"] = list(
                        map(message.guild.get_channel, message.raw_channel_mentions)
                    )
                else:
                    handler_kwargs["channel_mentions"] = []

            if params.pop("voice_channel", None):
                if message.guild:
                    handler_kwargs["voice_channel"] = (
                        message.guild.me.voice.channel
                        if message.guild.me.voice
                        else None
                    )
                else:
                    handler_kwargs["voice_channel"] = None

            if params.pop("leftover_args", None):
                handler_kwargs["leftover_args"] = args

            args_expected = []
            for key, param in list(params.items()):
                # parse (*args) as a list of args
                if param.kind == param.VAR_POSITIONAL:
                    handler_kwargs[key] = args
                    params.pop(key)
                    continue

                # parse (*, args) as args rejoined as a string
                # multiple of these arguments will have the same value
                if param.kind == param.KEYWORD_ONLY and param.default == param.empty:
                    handler_kwargs[key] = " ".join(args)
                    params.pop(key)
                    continue

                doc_key = (
                    f"[{key}={param.default}]"
                    if param.default is not param.empty
                    else key
                )
                args_expected.append(doc_key)

                # Ignore keyword args with default values when the command had no arguments
                if not args and param.default is not param.empty:
                    params.pop(key)
                    continue

                # Assign given values to positional arguments
                if args:
                    arg_value = args.pop(0)
                    handler_kwargs[key] = arg_value
                    params.pop(key)

            # Test non-owners for command permissions.
            if message.author.id != self.config.owner_id:
                user_permissions.can_use_command(command)

            # Invalid usage, return docstring
            if params:
                docs = getattr(handler, "__doc__", None)
                if not docs:
                    doc_args = " ".join(args_expected)
                    docs = f"Usage: {command_prefix}{command} {doc_args}"

                docs = dedent(docs).format(command_prefix=command_prefix)
                await self.safe_send_message(
                    message.channel,
                    f"```\n{docs}\n```",
                    expire_in=60,
                )
                return

            response = await handler(**handler_kwargs)
            if response and isinstance(response, Response):
                if (
                    not isinstance(response.content, discord.Embed)
                    and self.config.embeds
                ):
                    content = self._gen_embed()
                    content.title = command
                    content.description = response.content

                    if response.reply:
                        content.description = (
                            f"{message.author.mention} {content.description}"
                        )
                    sentmsg = await self.safe_send_message(
                        message.channel,
                        content,
                        expire_in=(
                            response.delete_after if self.config.delete_messages else 0
                        ),
                        also_delete=message if self.config.delete_invoking else None,
                    )

                else:
                    contents = response.content
                    if response.reply:
                        contents = f"{message.author.mention}: {contents}"

                    sentmsg = await self.safe_send_message(
                        message.channel,
                        contents,
                        expire_in=(
                            response.delete_after if self.config.delete_messages else 0
                        ),
                        also_delete=message if self.config.delete_invoking else None,
                    )

        except (
            exceptions.CommandError,
            exceptions.HelpfulError,
            exceptions.ExtractionError,
        ) as e:
            log.error(
                "Error in %s: %s: %s",
                command,
                e.__class__.__name__,
                e.message,
                exc_info=True,
            )

            expirein = e.expire_in if self.config.delete_messages else 0
            alsodelete = message if self.config.delete_invoking else None

            if self.config.embeds:
                content = self._gen_embed()
                content.add_field(name="Error", value=e.message, inline=False)
                content.colour = discord.Colour(13369344)

                await self.safe_send_message(
                    message.channel, content, expire_in=expirein, also_delete=alsodelete
                )

            else:
                contents = f"```\n{e.message}\n```"

                await self.safe_send_message(
                    message.channel,
                    contents,
                    expire_in=expirein,
                    also_delete=alsodelete,
                )

        except exceptions.Signal:
            raise

        except Exception:  # pylint: disable=broad-exception-caught
            log.error("Exception in on_message", exc_info=True)
            if self.config.debug_mode:
                tb_str = traceback.format_exc()
                await self.safe_send_message(message.channel, f"```\n{tb_str}\n```")

        finally:
            if not sentmsg and not response and self.config.delete_invoking:
                await asyncio.sleep(5)
                await self.safe_delete_message(message, quiet=True)

    async def gen_cmd_list(
        self, message: discord.Message, list_all_cmds: bool = False
    ) -> List[str]:
        """
        Return a list of valid command names, without prefix, for the given message author.
        Commands marked with @dev_cmd are never included.

        Param `list_all_cmds` set True will list commands regardless of permission restrictions.
        """
        commands = []
        for att in dir(self):
            # This will always return at least cmd_help, since they needed perms to run this command
            if att.startswith("cmd_") and not hasattr(getattr(self, att), "dev_cmd"):
                user_permissions = self.permissions.for_user(message.author)
                command_name = att.replace("cmd_", "").lower()
                whitelist = user_permissions.command_whitelist
                blacklist = user_permissions.command_blacklist
                if list_all_cmds:
                    commands.append(command_name)

                elif blacklist and command_name in blacklist:
                    pass

                elif whitelist and command_name not in whitelist:
                    pass

                else:
                    commands.append(command_name)
        return commands

    async def on_inactivity_timeout_expired(
        self, voice_channel: VoiceableChannel
    ) -> None:
        """
        A generic event called by MusicBot when configured channel or player
        activity timers reach their end.
        """
        guild = voice_channel.guild

        if isinstance(voice_channel, (discord.VoiceChannel, discord.StageChannel)):
            last_np_msg = self.server_data[guild.id].last_np_msg
            if last_np_msg is not None and last_np_msg.channel:
                channel = last_np_msg.channel
                if self.config.embeds:
                    embed = self._gen_embed()
                    embed.title = "Leaving voice channel"
                    embed.description = (
                        f"Leaving voice channel {voice_channel.name} due to inactivity."
                    )
                    await self.safe_send_message(channel, embed, expire_in=30)
                else:
                    await self.safe_send_message(
                        channel,
                        f"Leaving voice channel {voice_channel.name} in due to inactivity.",
                        expire_in=30,
                    )

            log.info(
                "Leaving voice channel %s in %s due to inactivity.",
                voice_channel.name,
                voice_channel.guild,
            )
            await self.disconnect_voice_client(guild)

    async def on_connect(self) -> None:
        """Event called by discord.py when the Client has connected to the API."""
        if self.init_ok:
            log.info("MusicBot has become connected.")

    async def on_disconnect(self) -> None:
        """Event called by discord.py any time bot is disconnected, or fails to connect."""
        log.info("MusicBot has become disconnected.")

    async def on_socket_event_type(self, event_type: str) -> None:
        """Event called by discord.py on any socket event."""
        log.everything(  # type: ignore[attr-defined]
            "Got a Socket Event:  %s", event_type
        )

    async def on_voice_state_update(
        self,
        member: discord.Member,
        before: discord.VoiceState,
        after: discord.VoiceState,
    ) -> None:
        """
        Event called by discord.py when a VoiceClient changes state in any way.
        https://discordpy.readthedocs.io/en/stable/api.html#discord.on_voice_state_update
        """
        if not self.init_ok:
            if self.config.debug_mode:
                log.warning(
                    "VoiceState updated before on_ready finished"
                )  # TODO: remove after coverage testing
            return  # Ignore stuff before ready

        guild = member.guild
        follow_user = self.server_data[guild.id].follow_user

        if self.config.leave_inactive_channel and not follow_user:
            event = self.server_data[guild.id].get_event("inactive_vc_timer")

            if before.channel and self.user in before.channel.members:
                if str(before.channel.id) in str(self.config.autojoin_channels):
                    log.info(
                        "Ignoring %s in %s as it is a bound voice channel.",
                        before.channel.name,
                        before.channel.guild,
                    )

                elif is_empty_voice_channel(
                    before.channel, include_bots=self.config.bot_exception_ids
                ):
                    log.info(
                        "%s has been detected as empty. Handling timeouts.",
                        before.channel.name,
                    )
                    self.create_task(
                        self.handle_vc_inactivity(guild), name="MB_HandleInactiveVC"
                    )
            elif after.channel and member != self.user:
                if self.user in after.channel.members:
                    if event.is_active():
                        # Added to not spam the console with the message for every person that joins
                        log.info(
                            "A user joined %s, cancelling timer.",
                            after.channel.name,
                        )
                    event.set()

            if (
                member == self.user and before.channel and after.channel
            ):  # bot got moved from channel to channel
                # if not any(not user.bot for user in after.channel.members):
                if is_empty_voice_channel(
                    after.channel, include_bots=self.config.bot_exception_ids
                ):
                    log.info(
                        "The bot got moved and the voice channel %s is empty. Handling timeouts.",
                        after.channel.name,
                    )
                    self.create_task(
                        self.handle_vc_inactivity(guild), name="MB_HandleInactiveVC"
                    )
                else:
                    if event.is_active():
                        log.info(
                            "The bot got moved and the voice channel %s is not empty.",
                            after.channel.name,
                        )
                        event.set()

        # Voice stat updates for bot itself.
        if member == self.user:
            # check if bot was disconnected from a voice channel
            if not after.channel and before.channel and not self.network_outage:
                if await self._handle_api_disconnect(before):
                    return

        if before.channel:
            player = self.get_player_in(before.channel.guild)
            if player and not follow_user:
                await self._handle_guild_auto_pause(player)
        if after.channel:
            player = self.get_player_in(after.channel.guild)
            if player and not follow_user:
                await self._handle_guild_auto_pause(player)

        if follow_user and member.id == follow_user.id:
            # follow-user has left the server voice channels.
            if after.channel is None:
                log.debug("No longer following user %s", member)
                self.server_data[member.guild.id].follow_user = None
                if player and not self.server_data[member.guild.id].auto_join_channel:
                    await self._handle_guild_auto_pause(player)
                if player and self.server_data[member.guild.id].auto_join_channel:
                    if (
                        player.voice_client.channel
                        != self.server_data[member.guild.id].auto_join_channel
                    ):
                        # move_to does not support setting deafen flags nor keep
                        # the flags set from initial connection.
                        # await player.voice_client.move_to(
                        #     self.server_data[member.guild.id].auto_join_channel
                        # )
                        await member.guild.change_voice_state(
                            channel=self.server_data[member.guild.id].auto_join_channel,
                            self_deaf=self.config.self_deafen,
                        )

            # follow-user has moved to a new channel.
            elif before.channel != after.channel and player:
                log.debug("Following user `%s` to channel:  %s", member, after.channel)
                if player.is_playing:
                    player.pause()
                # using move_to does not respect the self-deafen flags from connect
                # nor does it allow us to set them...
                # await player.voice_client.move_to(after.channel)
                await member.guild.change_voice_state(
                    channel=after.channel,
                    self_deaf=self.config.self_deafen,
                )
                if player.is_paused:
                    player.resume()

    async def _handle_api_disconnect(self, before: discord.VoiceState) -> bool:
        """
        Method called from on_voice_state_update when MusicBot is disconnected from voice.
        """
        if not before.channel:
            log.debug("VoiceState disconnect before.channel is None.")
            return False

        o_guild = self.get_guild(before.channel.guild.id)
        o_vc: Optional[discord.VoiceClient] = None
        close_code: Optional[int] = None
        state: Optional[Any] = None
        if o_guild is not None and isinstance(
            o_guild.voice_client, discord.VoiceClient
        ):
            o_vc = o_guild.voice_client
            # borrow this for logging sake.
            close_code = (
                o_vc._connection.ws._close_code  # pylint: disable=protected-access
            )
            state = o_vc._connection.state  # pylint: disable=protected-access

        # These conditions are met when API terminates a voice client.
        # This could be a user initiated disconnect, but we have no way to tell.
        # Normally VoiceClients should auto-reconnect. However attempting to wait
        # by using VoiceClient.wait_until_connected() never seems to resolve.
        if (
            o_guild is not None
            and ((o_vc and not o_vc.is_connected()) or o_vc is None)
            and o_guild.id in self.players
        ):
            log.info(
                "Disconnected from voice by Discord API in: %s/%s (Code: %s) [S:%s]",
                o_guild.name,
                before.channel.name,
                close_code,
                state.name.upper() if state else None,
            )
            await self.disconnect_voice_client(o_guild)

            # reconnect if the guild is configured to auto-join.
            if self.server_data[o_guild.id].auto_join_channel is not None:
                # Look for the last channel we were in.
                target_channel = self.get_channel(before.channel.id)
                if not target_channel:
                    # fall back to the configured channel.
                    target_channel = self.server_data[o_guild.id].auto_join_channel

                if not isinstance(
                    target_channel, (discord.VoiceChannel, discord.StageChannel)
                ):
                    log.error(
                        "Cannot use auto-join channel with type: %s  in guild:  %s",
                        type(target_channel),
                        before.channel.guild,
                    )
                    return True

                if not target_channel:
                    log.error(
                        "Cannot find the auto-joined channel, was it deleted?  Guild:  %s",
                        before.channel.guild,
                    )
                    return True

                log.info(
                    "Reconnecting to auto-joined guild on channel:  %s",
                    target_channel,
                )
                try:
                    r_player = await self.get_player(
                        target_channel, create=True, deserialize=True
                    )

                    if r_player.is_stopped:
                        r_player.play()

                except (TypeError, exceptions.PermissionsError):
                    log.warning(
                        "Cannot auto join channel:  %s",
                        before.channel,
                        exc_info=True,
                    )
            return True

        # TODO: If bot has left a server but still had a client, we should kill it.
        # if o_guild is None and before.channel.guild.id in self.players:

        return False

    async def on_guild_join(self, guild: discord.Guild) -> None:
        """
        Event called by discord.py when the bot joins a new guild.
        https://discordpy.readthedocs.io/en/stable/api.html#discord.on_guild_join
        """
        log.info("Bot has been added to guild: %s", guild.name)

        # Leave guilds if the owner is not a member and configured to do so.
        if self.config.leavenonowners:
            # Get the owner so we can notify them of the leave via DM.
            owner = self._get_owner_member()
            if owner:
                # check for the owner in the guild.
                check = guild.get_member(owner.id)
                if check is None:
                    await guild.leave()
                    log.info(
                        "Left guild '%s' due to bot owner not found.",
                        guild.name,
                    )
                    await owner.send(
                        self.str.get(
                            "left-no-owner-guilds",
                            "Left `{}` due to bot owner not being found in it.",
                        ).format(guild.name)
                    )

        log.debug("Creating data folder for guild %s", guild.id)
        self.config.data_path.joinpath(str(guild.id)).mkdir(exist_ok=True)

    async def on_guild_remove(self, guild: discord.Guild) -> None:
        """
        Event called by discord.py when the bot is removed from a guild or a guild is deleted.
        https://discordpy.readthedocs.io/en/stable/api.html#discord.on_guild_remove
        """
        log.info("Bot has been removed from guild: %s", guild.name)
        log.debug("Updated guild list:")
        for s in self.guilds:
            log.debug(" - %s", s.name)

        if guild.id in self.players:
            self.players.pop(guild.id).kill()

    async def on_guild_available(self, guild: discord.Guild) -> None:
        """
        Event called by discord.py when a guild becomes available.
        https://discordpy.readthedocs.io/en/stable/api.html#discord.on_guild_available
        """
        if not self.init_ok:
            return  # Ignore pre-ready events

        log.info('Guild "%s" has become available.', guild.name)

        player = self.get_player_in(guild)

        if player and player.is_paused and player.guild_or_net_unavailable:
            log.debug(
                'Resuming player in "%s" due to availability.',
                guild.name,
            )
            player.guild_or_net_unavailable = False
            player.resume()

        if player:
            player.guild_or_net_unavailable = False

    async def on_guild_unavailable(self, guild: discord.Guild) -> None:
        """
        Event called by discord.py when Discord API says a guild is unavailable.
        https://discordpy.readthedocs.io/en/stable/api.html#discord.on_guild_unavailable
        """
        if not self.init_ok:
            return  # Ignore pre-ready events.

        log.info('Guild "%s" has become unavailable.', guild.name)

        player = self.get_player_in(guild)

        if player and player.is_playing:
            log.debug(
                'Pausing player in "%s" due to unavailability.',
                guild.name,
            )
            player.pause()

        if player:
            player.guild_or_net_unavailable = True

    async def on_guild_update(
        self, before: discord.Guild, after: discord.Guild
    ) -> None:
        """
        Event called by discord.py when guild properties are updated.
        https://discordpy.readthedocs.io/en/stable/api.html#discord.on_guild_update
        """
        if log.getEffectiveLevel() <= logging.EVERYTHING:  # type: ignore[attr-defined]
            log.info("Guild update for:  %s", before)
            for name in set(getattr(before, "__slotnames__")):
                a_val = getattr(after, name, None)
                b_val = getattr(before, name, None)
                if b_val != a_val:
                    log.everything(  # type: ignore[attr-defined]
                        f"Guild attribute {name} is now: {a_val}  -- Was: {b_val}"
                    )

    async def on_guild_channel_update(
        self, before: GuildMessageableChannels, after: GuildMessageableChannels
    ) -> None:
        """
        Event called by discord.py when a guild channel is updated.
        https://discordpy.readthedocs.io/en/stable/api.html#discord.on_guild_channel_update
        """
        # This allows us to log when certain channel properties are changed.
        # Mostly for information sake at current.
        changes = ""
        if before.name != after.name:
            changes += f" name = {after.name}"
        if isinstance(
            before, (discord.VoiceChannel, discord.StageChannel)
        ) and isinstance(after, (discord.VoiceChannel, discord.StageChannel)):
            # Splitting hairs, but we could pause playback here until voice update later.
            if before.rtc_region != after.rtc_region:
                changes += f" voice-region = {after.rtc_region}"
            if before.bitrate != after.bitrate:
                changes += f" bitrate = {after.bitrate}"
            if before.user_limit != after.user_limit:
                changes += f" user-limit = {after.user_limit}"
        # The chat delay is not currently respected by MusicBot. Is this a problem?
        if before.slowmode_delay != after.slowmode_delay:
            changes += f" slowmode = {after.slowmode_delay}"

        if changes:
            log.info("Channel update for:  %s  --  %s", before, changes)<|MERGE_RESOLUTION|>--- conflicted
+++ resolved
@@ -2652,11 +2652,7 @@
         else:
             log.info(
                 "Channel activity timer canceled for: %s in %s",
-<<<<<<< HEAD
-                guild.voice_client.channel.name,
-=======
                 getattr(guild.voice_client.channel, "name", guild.voice_client.channel),
->>>>>>> 5da108a9
                 guild.name,
             )
         finally:
