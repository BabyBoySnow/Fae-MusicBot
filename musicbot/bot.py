--- conflicted
+++ resolved
@@ -1864,10 +1864,6 @@
         # method used to periodically check for a signal, and process it.
         async def check_windows_signal() -> None:
             while True:
-<<<<<<< HEAD
-=======
-
->>>>>>> 04520a39
                 if self.logout_called:
                     break
                 if self._os_signal is None:
@@ -5562,10 +5558,7 @@
             default_value = self.config.register.to_ini(opt, use_default=True)
 
             # Prepare a user-friendly message for the reset operation
-<<<<<<< HEAD
-=======
             # TODO look into option registry display code for use here
->>>>>>> 04520a39
             reset_value_display = default_value if default_value else "an empty set"
 
             log.debug("Resetting %s to default %s", opt, default_value)
