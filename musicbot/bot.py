import asyncio
import inspect
import json
import logging
import math
import os
import pathlib
import random
import re
import shutil
import signal
import socket
import ssl
import sys
import time
import traceback
from collections import defaultdict
from io import BytesIO, StringIO
from textwrap import dedent
from typing import Any, DefaultDict, Dict, List, Optional, Set, Union

import aiohttp
import certifi  # type: ignore[import-untyped, unused-ignore]
import discord
import yt_dlp as youtube_dl  # type: ignore[import-untyped]

from . import downloader, exceptions
from .aliases import Aliases, AliasesDefault
from .autoplaylist import AutoPlaylistManager
from .config import Config, ConfigDefaults
from .constants import (
    DATA_FILE_SERVERS,
    DATA_GUILD_FILE_CUR_SONG,
    DATA_GUILD_FILE_QUEUE,
    DEFAULT_OWNER_GROUP_NAME,
    DEFAULT_PERMS_GROUP_NAME,
    DEFAULT_PING_HTTP_URI,
    DEFAULT_PING_SLEEP,
    DEFAULT_PING_TARGET,
    DEFAULT_PING_TIMEOUT,
    DISCORD_MSG_CHAR_LIMIT,
    EMOJI_CHECK_MARK_BUTTON,
    EMOJI_CROSS_MARK_BUTTON,
    EMOJI_IDLE_ICON,
    EMOJI_NEXT_ICON,
    EMOJI_PREV_ICON,
    EMOJI_STOP_SIGN,
    FALLBACK_PING_SLEEP,
    FALLBACK_PING_TIMEOUT,
)
from .constants import VERSION as BOTVERSION
from .constants import VOICE_CLIENT_MAX_RETRY_CONNECT, VOICE_CLIENT_RECONNECT_TIMEOUT
from .constructs import GuildSpecificData, Response
from .entry import LocalFilePlaylistEntry, StreamPlaylistEntry, URLPlaylistEntry
from .filecache import AudioFileCache
from .json import I18nJson
from .opus_loader import load_opus_lib
from .permissions import PermissionGroup, Permissions, PermissionsDefaults
from .player import MusicPlayer
from .playlist import Playlist
from .spotify import Spotify
from .utils import (
    _func_,
    count_members_in_voice,
    dev_only,
    format_size_from_bytes,
    format_song_duration,
    format_time_to_seconds,
    is_empty_voice_channel,
    muffle_discord_console_log,
    mute_discord_console_log,
    owner_only,
    slugify,
)

# optional imports
try:
    import objgraph  # type: ignore[import-untyped]
except ImportError:
    objgraph = None


# Type aliases
ExitSignals = Union[None, exceptions.RestartSignal, exceptions.TerminateSignal]
# Channels that MusicBot Can message.
MessageableChannel = Union[
    discord.VoiceChannel,
    discord.StageChannel,
    discord.TextChannel,
    discord.Thread,
    discord.DMChannel,
    discord.GroupChannel,
    discord.PartialMessageable,
]
GuildMessageableChannels = Union[
    discord.TextChannel,
    discord.Thread,
    discord.VoiceChannel,
    discord.StageChannel,
]
# Voice Channels that MusicBot Can connect to.
VoiceableChannel = Union[
    discord.VoiceChannel,
    discord.StageChannel,
]
MessageAuthor = Union[
    discord.User,
    discord.Member,
]
UserMentions = List[Union[discord.Member, discord.User]]
EntryTypes = Union[URLPlaylistEntry, StreamPlaylistEntry, LocalFilePlaylistEntry]
CommandResponse = Union[Response, None]


log = logging.getLogger(__name__)

# TODO:  add an aliases command to manage command aliases.
# TODO:  maybe allow aliases to contain whole/partial commands.


class MusicBot(discord.Client):
    def __init__(
        self,
        config_file: Optional[pathlib.Path] = None,
        perms_file: Optional[pathlib.Path] = None,
        aliases_file: Optional[pathlib.Path] = None,
        use_certifi: bool = False,
    ) -> None:
        log.info("Initializing MusicBot %s", BOTVERSION)
        load_opus_lib()

        if config_file is None:
            self._config_file = ConfigDefaults.options_file
        else:
            self._config_file = config_file

        if perms_file is None:
            self._perms_file = PermissionsDefaults.perms_file
        else:
            self._perms_file = perms_file

        if aliases_file is None:
            aliases_file = AliasesDefault.aliases_file

        self.use_certifi: bool = use_certifi
        self.exit_signal: ExitSignals = None
        self._init_time: float = time.time()
        self._os_signal: Optional[signal.Signals] = None
        self._ping_peer_addr: str = ""
        self._ping_use_http: bool = False
        self.network_outage: bool = False
        self.on_ready_count: int = 0
        self.init_ok: bool = False
        self.logout_called: bool = False
        self.cached_app_info: Optional[discord.AppInfo] = None
        self.last_status: Optional[discord.BaseActivity] = None
        self.players: Dict[int, MusicPlayer] = {}

        self.config = Config(self._config_file)

        self.permissions = Permissions(self._perms_file)
        # Set the owner ID in case it wasn't auto...
        self.permissions.set_owner_id(self.config.owner_id)
        self.str = I18nJson(self.config.i18n_file)

        if self.config.usealias:
            self.aliases = Aliases(aliases_file)

        self.playlist_mgr = AutoPlaylistManager(self)

        self.aiolocks: DefaultDict[str, asyncio.Lock] = defaultdict(asyncio.Lock)
        self.filecache = AudioFileCache(self)
        self.downloader = downloader.Downloader(self)

        # Factory function for server specific data objects.
        def server_factory() -> GuildSpecificData:
            return GuildSpecificData(self)

        # defaultdict lets us on-demand create GuildSpecificData.
        self.server_data: DefaultDict[int, GuildSpecificData] = defaultdict(
            server_factory
        )

        self.spotify: Optional[Spotify] = None
        self.session: Optional[aiohttp.ClientSession] = None

        intents = discord.Intents.all()
        intents.typing = False
        intents.presences = False
        super().__init__(intents=intents)

    async def setup_hook(self) -> None:
        """async init phase that is called by d.py before login."""
        if self.config.enable_queue_history_global:
            await self.playlist_mgr.global_history.load()

        self.http.user_agent = f"MusicBot/{BOTVERSION}"
        if self.use_certifi:
            ssl_ctx = ssl.create_default_context(cafile=certifi.where())
            tcp_connector = aiohttp.TCPConnector(ssl_context=ssl_ctx)

            # Patches discord.py HTTPClient.
            self.http.connector = tcp_connector

            self.session = aiohttp.ClientSession(
                headers={"User-Agent": self.http.user_agent},
                connector=tcp_connector,
            )
        else:
            self.session = aiohttp.ClientSession(
                headers={"User-Agent": self.http.user_agent}
            )

        if self.config.spotify_enabled:
            try:
                self.spotify = Spotify(
                    self.config.spotify_clientid,
                    self.config.spotify_clientsecret,
                    aiosession=self.session,
                    loop=self.loop,
                )
                if not await self.spotify.has_token():
                    log.warning("Spotify did not provide us with a token. Disabling.")
                    self.config.spotify_enabled = False
                else:
                    log.info(
                        "Authenticated with Spotify successfully using client ID and secret."
                    )
            except exceptions.SpotifyError as e:
                log.warning(
                    "Could not start Spotify client. Is your client ID and secret correct? Details: %s. Continuing anyway in 5 seconds...",
                    e,
                )
                self.config.spotify_enabled = False
                time.sleep(5)  # make sure they see the problem
        else:
            try:
                log.warning(
                    "The config did not have Spotify app credentials, attempting to use guest mode."
                )
                self.spotify = Spotify(
                    None, None, aiosession=self.session, loop=self.loop
                )
                if not await self.spotify.has_token():
                    log.warning("Spotify did not provide us with a token. Disabling.")
                    self.config.spotify_enabled = False
                else:
                    log.info(
                        "Authenticated with Spotify successfully using guest mode."
                    )
                    self.config.spotify_enabled = True
            except exceptions.SpotifyError as e:
                log.warning(
                    "Could not start Spotify client using guest mode. Details: %s.", e
                )
                self.config.spotify_enabled = False

        log.info("Initialized, now connecting to discord.")
        # this creates an output similar to a progress indicator.
        muffle_discord_console_log()
        self.loop.create_task(self._test_network(), name="MB_PingTest")

    async def _test_network(self) -> None:
        """
        A self looping method that tests network connectivity.
        This will call to the systems ping command and use its return status.
        """
        if not self.config.enable_network_checker:
            log.debug("Network ping test is disabled via config.")
            return

        if self.logout_called:
            log.noise("Network ping test is closing down.")  # type: ignore[attr-defined]
            return

        # Resolve the given target to speed up pings.
        ping_target = self._ping_peer_addr
        if not self._ping_peer_addr:
            try:
                ai = socket.getaddrinfo(DEFAULT_PING_TARGET, 80)
                self._ping_peer_addr = ai[0][4][0]
                ping_target = self._ping_peer_addr
            except OSError:
                log.warning("Could not resolve ping target.")
                ping_target = DEFAULT_PING_TARGET

        # Make a ping test using sys ping command or http request.
        if self._ping_use_http:
            ping_status = await self._test_network_via_http(ping_target)
        else:
            ping_status = await self._test_network_via_ping(ping_target)
            if self._ping_use_http:
                ping_status = await self._test_network_via_http(ping_target)

        # Ping success, network up.
        if ping_status == 0:
            if self.network_outage:
                self.on_network_up()
            self.network_outage = False

        # Ping failed, network down.
        else:
            if not self.network_outage:
                self.on_network_down()
            self.network_outage = True

        # Sleep before next ping.
        try:
            if not self._ping_use_http:
                await asyncio.sleep(DEFAULT_PING_SLEEP)
            else:
                await asyncio.sleep(FALLBACK_PING_SLEEP)
        except asyncio.exceptions.CancelledError:
            log.noise("Network ping test cancelled.")  # type: ignore[attr-defined]
            return

        # set up the next ping task if possible.
        if self.loop and not self.logout_called:
            self.loop.create_task(self._test_network(), name="MB_PingTest")

    async def _test_network_via_http(self, ping_target: str) -> int:
        """
        This method is used as a fall-back if system ping commands are not available.
        It will make use of current aiohttp session to make a HEAD request for the
        given `ping_target` and a file defined by DEFAULT_PING_HTTP_URI.
        """
        if not self.session:
            log.warning("Network testing via HTTP does not have a session to borrow.")
            # As we cannot test it, assume network is up.
            return 0

        try:
            ping_host = f"http://{ping_target}{DEFAULT_PING_HTTP_URI}"
            async with self.session.head(ping_host, timeout=FALLBACK_PING_TIMEOUT):
                return 0
        except (aiohttp.ClientError, asyncio.exceptions.TimeoutError, OSError):
            return 1

    async def _test_network_via_ping(self, ping_target: str) -> int:
        """
        This method constructs a ping command to use as a system call.
        If ping cannot be found or is not permitted, the fall-back flag
        will be set by this function, and subsequent ping tests will use
        HTTP ping testing method instead.
        """
        # Make a ping call based on OS.
        if not hasattr(self, "_mb_ping_exe_path"):
            ping_path = shutil.which("ping")
            if not ping_path:
                log.warning("Could not locate `ping` executable in your environment.")
                ping_path = "ping"
            setattr(self, "_mb_ping_exe_path", ping_path)
        else:
            ping_path = getattr(self, "_mb_ping_exe_path", "ping")

        ping_cmd: List[str] = []
        if os.name == "nt":
            # Windows ping -w uses milliseconds.
            t = 1000 * DEFAULT_PING_TIMEOUT
            ping_cmd = [ping_path, "-n", "1", "-w", str(t), ping_target]
        else:
            t = DEFAULT_PING_TIMEOUT
            ping_cmd = [ping_path, "-c", "1", "-w", str(t), ping_target]

        # execute the ping command.
        try:
            p = await asyncio.create_subprocess_exec(
                ping_cmd[0],
                *ping_cmd[1:],
                stdout=asyncio.subprocess.DEVNULL,
                stderr=asyncio.subprocess.DEVNULL,
            )
            ping_status = await p.wait()
        except FileNotFoundError:
            log.error(
                "MusicBot could not locate a `ping` command path.  Will attempt to use HTTP ping instead."
                "\nMusicBot tried the following command:   %s"
                "\nYou should enable ping in your system or container environment for best results."
                "\nAlternatively disable network checking via config.",
                " ".join(ping_cmd),
            )
            self._ping_use_http = True
            return 1
        except PermissionError:
            log.error(
                "MusicBot was denied permission to execute the `ping` command.  Will attempt to use HTTP ping instead."
                "\nMusicBot tried the following command:   %s"
                "\nYou should enable ping in your system or container environment for best results."
                "\nAlternatively disable network checking via config.",
                " ".join(ping_cmd),
            )
            self._ping_use_http = True
            return 1
        except OSError:
            log.error(
                "Your environment may not allow the `ping` system command.  Will attempt to use HTTP ping instead."
                "\nMusicBot tried the following command:   %s"
                "\nYou should enable ping in your system or container environment for best results."
                "\nAlternatively disable network checking via config.",
                " ".join(ping_cmd),
                exc_info=self.config.debug_mode,
            )
            self._ping_use_http = True
            return 1
        return ping_status

    def on_network_up(self) -> None:
        """
        Event called by MusicBot when it detects network returned from outage.
        """
        log.info("MusicBot detected network is available again.")
        for gid, player in self.players.items():
            if player.is_paused and not player.paused_auto:
                if not player.voice_client.is_connected():
                    log.warning(
                        "VoiceClient is not connected, waiting to resume MusicPlayer..."
                    )
                    continue
                log.info("Resuming playback of player:  (%s) %s", gid, repr(player))
                player.guild_or_net_unavailable = False
                player.resume()
            player.guild_or_net_unavailable = False

    def on_network_down(self) -> None:
        """
        Event called by MusicBot when it detects network outage.
        """
        log.info("MusicBot detected a network outage.")
        for gid, player in self.players.items():
            if player.is_playing:
                log.info(
                    "Pausing MusicPlayer due to network availability:  (%s) %s",
                    gid,
                    repr(player),
                )
                player.pause()
            player.guild_or_net_unavailable = True

    def _get_owner_member(
        self, *, server: Optional[discord.Guild] = None, voice: bool = False
    ) -> Optional[discord.Member]:
        """
        Get the discord Member object that has a user ID which matches
        the configured OwnerID.

        :param: server:  The discord Guild in which to expect the member.
        :param: voice:  Require the owner to be in a voice channel.
        """
        owner = discord.utils.find(
            lambda m: m.id == self.config.owner_id and (m.voice if voice else True),
            server.members if server else self.get_all_members(),
        )
        log.noise(  # type: ignore[attr-defined]
            "Looking for owner (in guild: %s) (required voice: %s) and got:  %s",
            server,
            voice,
            owner,
        )
        return owner

    async def _auto_join_channels(
        self,
        from_resume: bool = False,
    ) -> None:
        """
        Attempt to join voice channels that have been configured in options.
        Also checks for existing voice sessions and attempts to resume them.
        If self.on_ready_count is 0, it will also run owner auto-summon logic.
        """
        log.info("Checking for channels to auto-join or resume...")
        channel_map: Dict[discord.Guild, VoiceableChannel] = {}

        # Check guilds for a resumable channel, conditionally override with owner summon.
        resuming = False
        for guild in self.guilds:
            auto_join_ch = self.server_data[guild.id].auto_join_channel
            if auto_join_ch:
                channel_map[guild] = auto_join_ch

            if guild.unavailable:
                log.warning(
                    "Guild not available, cannot auto join:  %s/%s",
                    guild.id,
                    guild.name,
                )
                continue

            # Check for a resumable channel.
            if guild.me.voice and guild.me.voice.channel:
                log.info(
                    "Found resumable voice channel:  %s  in guild:  %s",
                    guild.me.voice.channel.name,
                    guild.name,
                )

                # override an existing auto-join if bot was previously in a different channel.
                if (
                    guild in channel_map
                    and guild.me.voice.channel != channel_map[guild]
                ):
                    log.info(
                        "Will try resuming voice session instead of Auto-Joining channel:  %s",
                        channel_map[guild].name,
                    )
                channel_map[guild] = guild.me.voice.channel
                resuming = True

            # Check for follow-user mode on resume.
            follow_user = self.server_data[guild.id].follow_user
            if from_resume and follow_user:
                if follow_user.voice and follow_user.voice.channel:
                    channel_map[guild] = follow_user.voice.channel

            # Check if we should auto-summon to the owner, but only on startup.
            if self.config.auto_summon and not from_resume:
                owner = self._get_owner_member(server=guild, voice=True)
                if owner and owner.voice and owner.voice.channel:
                    log.info(
                        "Found owner in voice channel:  %s", owner.voice.channel.name
                    )
                    if guild in channel_map:
                        if resuming:
                            log.info(
                                "Ignoring resumable channel, AutoSummon to owner in channel:  %s",
                                owner.voice.channel.name,
                            )
                        else:
                            log.info(
                                "Ignoring Auto-Join channel, AutoSummon to owner in channel:  %s",
                                owner.voice.channel.name,
                            )
                    channel_map[guild] = owner.voice.channel

        for guild, channel in channel_map.items():

            if (
                isinstance(guild.voice_client, discord.VoiceClient)
                and guild.voice_client.is_connected()
            ):
                log.info(
                    "Already connected to channel:  %s  in guild:  %s",
                    guild.voice_client.channel.name,
                    guild.name,
                )
                continue

            if channel and isinstance(
                channel, (discord.VoiceChannel, discord.StageChannel)
            ):
                log.info(
                    "Attempting to join channel:  %s/%s  in guild:  %s",
                    channel.guild.name,
                    channel.name,
                    channel.guild,
                )

                player = self.get_player_in(guild)

                if player:
                    log.info("Discarding MusicPlayer and making a new one...")
                    await self.disconnect_voice_client(guild)

                    try:
                        player = await self.get_player(
                            channel,
                            create=True,
                            deserialize=self.config.persistent_queue,
                        )

                        if player.is_stopped and len(player.playlist) > 0:
                            player.play()

                        if self.config.auto_playlist and len(player.playlist) == 0:
                            await self.on_player_finished_playing(player)

                    except (TypeError, exceptions.PermissionsError):
                        continue

                else:
                    log.debug("MusicBot will make a new MusicPlayer now...")
                    try:
                        player = await self.get_player(
                            channel,
                            create=True,
                            deserialize=self.config.persistent_queue,
                        )

                        if player.is_stopped and len(player.playlist) > 0:
                            player.play()

                        if self.config.auto_playlist and len(player.playlist) == 0:
                            await self.on_player_finished_playing(player)

                    except (TypeError, exceptions.PermissionsError):
                        continue

            if channel and not isinstance(
                channel, (discord.VoiceChannel, discord.StageChannel)
            ):
                log.warning(
                    "Not joining %s/%s, it isn't a supported voice channel.",
                    channel.guild.name,
                    channel.name,
                )
        log.info("Finished joining configured channels.")

    async def _wait_delete_msg(
        self, message: discord.Message, after: Union[int, float]
    ) -> None:
        """
        Uses asyncio.sleep to delay a call to safe_delete_message but
        does not check if the bot can delete a message or if it has
        already been deleted before trying to delete it anyway.
        """
        try:
            await asyncio.sleep(after)
        except asyncio.CancelledError:
            log.warning(
                "Cancelled delete for message (ID: %s):  %s",
                message.id,
                message.content,
            )
            return

        if not self.is_closed():

            await self.safe_delete_message(message, quiet=True)

    async def _check_ignore_non_voice(self, msg: discord.Message) -> bool:
        """Check used by on_message to determine if caller is in a VoiceChannel."""
        if msg.guild and msg.guild.me.voice:
            vc = msg.guild.me.voice.channel
        else:
            vc = None

        # Webhooks can't be voice members. discord.User has no .voice attribute.
        if isinstance(msg.author, discord.User):
            raise exceptions.CommandError(
                "Member is not voice-enabled and cannot use this command.",
                expire_in=30,
            )

        # If we've connected to a voice chat and we're in the same voice channel
        if not vc or (msg.author.voice and vc == msg.author.voice.channel):
            return True

        raise exceptions.PermissionsError(
            f"you cannot use this command when not in the voice channel ({vc.name})",
            expire_in=30,
        )

    async def generate_invite_link(
        self,
        *,
        permissions: discord.Permissions = discord.Permissions(70380544),
        guild: discord.Guild = discord.utils.MISSING,
    ) -> str:
        """
        Fetch Application Info from discord and generate an OAuth invite
        URL for MusicBot.
        """
        if not self.cached_app_info:
            log.debug("Getting bot Application Info.")
            self.cached_app_info = await self.application_info()

        return discord.utils.oauth_url(
            self.cached_app_info.id, permissions=permissions, guild=guild
        )

    async def get_voice_client(self, channel: VoiceableChannel) -> discord.VoiceClient:
        """
        Use the given `channel` either return an existing VoiceClient or
        create a new VoiceClient by connecting to the `channel` object.

        :raises: TypeError
            If `channel` is not a discord.VoiceChannel or discord.StageChannel

        :raises: musicbot.exceptions.PermissionsError
            If MusicBot does not have permissions required to join or speak in the `channel`.
        """
        if not isinstance(channel, (discord.VoiceChannel, discord.StageChannel)):
            raise TypeError("Channel passed must be a voice channel")

        # Check if MusicBot has required permissions to join in channel.
        chperms = channel.permissions_for(channel.guild.me)
        if not chperms.connect:
            log.error(
                "MusicBot does not have permission to Connect in channel:  %s",
                channel.name,
            )
            raise exceptions.PermissionsError(
                f"MusicBot does not have permission to Connect in channel:  `{channel.name}`",
                expire_in=30,
            )
        if not chperms.speak:
            log.error(
                "MusicBot does not have permission to Speak in channel:  %s",
                channel.name,
            )
            raise exceptions.PermissionsError(
                f"MusicBot does not have permission to Speak in channel:  `{channel.name}`",
                expire_in=30,
            )

        # check for and return bots VoiceClient if we already have one.
        vc = channel.guild.voice_client
        if vc and isinstance(vc, (discord.VoiceClient, discord.StageChannel)):
            # make sure it is usable
            if vc.is_connected():
                log.voicedebug(  # type: ignore[attr-defined]
                    "Reusing bots VoiceClient from guild:  %s", channel.guild
                )
                return vc
            # or otherwise we kill it and start fresh.
            log.voicedebug(  # type: ignore[attr-defined]
                "Forcing disconnect on stale VoiceClient in guild:  %s", channel.guild
            )
            try:
                await vc.disconnect()
            except (asyncio.exceptions.CancelledError, asyncio.exceptions.TimeoutError):
                if self.config.debug_mode:
                    log.warning("Disconnect failed or was cancelled?")

        # Otherwise we need to connect to the given channel.
        max_timeout = VOICE_CLIENT_RECONNECT_TIMEOUT * VOICE_CLIENT_MAX_RETRY_CONNECT
        attempts = 0
        while True:
            attempts += 1
            timeout = attempts * VOICE_CLIENT_RECONNECT_TIMEOUT
            if timeout > max_timeout:
                log.critical(
                    "MusicBot is unable to connect to the channel right now:  %s",
                    channel,
                )
                raise exceptions.CommandError(
                    "MusicBot could not connect to the channel. Try again later, or restart the bot if this continues."
                )

            try:
                client: discord.VoiceClient = await channel.connect(
                    timeout=timeout,
                    reconnect=True,
                    self_deaf=self.config.self_deafen,
                )
                log.voicedebug(  # type: ignore[attr-defined]
                    "MusicBot has a VoiceClient now..."
                )
                break
            except asyncio.exceptions.TimeoutError:
                log.warning(
                    "Retrying connection after a timeout error (%s) while trying to connect to:  %s",
                    attempts,
                    channel,
                )
            except asyncio.exceptions.CancelledError as e:
                log.exception(
                    "MusicBot VoiceClient connection attempt was cancelled. No retry."
                )
                raise exceptions.CommandError(
                    "MusicBot connection to voice was cancelled. This is odd. Maybe restart?"
                ) from e

        # TODO: look into Stage channel handling and test this at some point.
        # It is likely that we'll want to respond to a voice state update instead
        # to make sure manually moving a bot to a StageChannel gives it speaker.
        if isinstance(channel, discord.StageChannel):
            try:
                await channel.guild.me.edit(suppress=False)
            except (discord.Forbidden, discord.HTTPException):
                log.exception("Something broke in StageChannel handling.")

        return client

    async def disconnect_voice_client(self, guild: discord.Guild) -> None:
        """
        Check for a MusicPlayer in the given `guild` and close it's VoiceClient
        gracefully then remove the MusicPlayer instance and reset any timers on
        the guild for player/channel inactivity.
        """

        if guild.id in self.players:
            log.info("Disconnecting a MusicPlayer in guild:  %s", guild)
            player = self.players.pop(guild.id)

            await self.reset_player_inactivity(player)

            # reset channel inactivity.
            if self.config.leave_inactive_channel:
                event = self.server_data[guild.id].get_event("inactive_vc_timer")
                if event.is_active() and not event.is_set():
                    event.set()

            if player.voice_client:
                log.debug("Disconnecting VoiceClient before we kill the MusicPlayer.")
                try:
                    await player.voice_client.disconnect()
                except (
                    asyncio.exceptions.CancelledError,
                    asyncio.exceptions.TimeoutError,
                ):
                    if self.config.debug_mode:
                        log.warning("The disconnect failed or was cancelledd.")

            # ensure the player is dead and gone.
            player.kill()
            del player

        # Double check for voice objects.
        for vc in self.voice_clients:
            if not isinstance(vc, discord.VoiceClient):
                log.debug(
                    "MusicBot has a VoiceProtocol that is not a VoiceClient. Disconnecting anyway..."
                )
                try:
                    await vc.disconnect(force=True)
                except (
                    asyncio.exceptions.CancelledError,
                    asyncio.exceptions.TimeoutError,
                ):
                    if self.config.debug_mode:
                        log.warning("The disconnect failed or was cancelled.")
                continue

            if vc.guild and vc.guild == guild:
                log.debug("Disconnecting a rogue VoiceClient in guild:  %s", guild)
                try:
                    await vc.disconnect()
                except (
                    asyncio.exceptions.CancelledError,
                    asyncio.exceptions.TimeoutError,
                ):
                    if self.config.debug_mode:
                        log.warning("The disconnect failed or was cancelled.")

        await self.update_now_playing_status()

    async def disconnect_all_voice_clients(self) -> None:
        """
        Loop over all references that may have a VoiceClient and ensure they are
        closed and disposed of in the case of MusicPlayer.
        """
        # Disconnect from all guilds.
        for guild in self.guilds:
            await self.disconnect_voice_client(guild)

        # Double check for detached voice clients.
        for vc in self.voice_clients:
            if isinstance(vc, discord.VoiceClient):
                log.warning("Disconnecting a non-guild VoiceClient...")
                try:
                    await vc.disconnect()
                except (
                    asyncio.exceptions.CancelledError,
                    asyncio.exceptions.TimeoutError,
                ):
                    log.warning("The disconnect failed or was cancelled.")
            else:
                log.warning(
                    "MusicBot.voice_clients list contains a non-VoiceClient object?\n"
                    "The object is actually of type:  %s",
                    type(vc),
                )

        # Triple check we don't have rogue players.  This would be a bug.
        player_gids = list(self.players.keys())
        for gid in player_gids:
            player = self.players[gid]
            log.warning(
                "We still have a MusicPlayer ref in guild (%s):  %s",
                gid,
                repr(player),
            )
            del self.players[gid]

    def get_player_in(self, guild: discord.Guild) -> Optional[MusicPlayer]:
        """
        Get a MusicPlayer in the given guild, but do not create a new player.
        MusicPlayer returned from this method may not be connected to a voice channel!
        """
        p = self.players.get(guild.id)
        if log.getEffectiveLevel() <= logging.EVERYTHING:  # type: ignore[attr-defined]
            log.voicedebug(  # type: ignore[attr-defined]
                "Guild (%s) wants a player, optional:  %s", guild, repr(p)
            )

        if log.getEffectiveLevel() <= logging.VOICEDEBUG:  # type: ignore[attr-defined]
            if p and not p.voice_client:
                log.error(
                    "[BUG] MusicPlayer is missing a VoiceClient some how.  You should probably restart the bot."
                )
            if p and p.voice_client and not p.voice_client.is_connected():
                # This is normal if the bot is still connecting to voice, or
                # if the player has been pointedly disconnected.
                log.warning("MusicPlayer has a VoiceClient that is not connected.")
                log.noise("MusicPlayer obj:  %r", p)  # type: ignore[attr-defined]
                log.noise("VoiceClient obj:  %r", p.voice_client)  # type: ignore[attr-defined]
        return p

    async def get_player(
        self,
        channel: VoiceableChannel,
        create: bool = False,
        *,
        deserialize: bool = False,
    ) -> MusicPlayer:
        """
        Get a MusicPlayer in the given guild, creating or deserializing one if needed.

        :raises:  TypeError
            If given `channel` is not a discord.VoiceChannel or discord.StageChannel
        :raises:  musicbot.exceptions.PermissionsError
            If MusicBot is not permitted to join the given `channel`.
        """
        guild = channel.guild

        log.voicedebug(  # type: ignore[attr-defined]
            "Getting a MusicPlayer for guild:  %s  In Channel:  %s  Will Create:  %s  Deserialize:  %s",
            guild,
            channel,
            create,
            deserialize,
        )

        async with self.aiolocks[_func_() + ":" + str(guild.id)]:
            if deserialize:
                voice_client = await self.get_voice_client(channel)
                player = await self.deserialize_queue(guild, voice_client)

                if player:
                    log.voicedebug(  # type: ignore[attr-defined]
                        "Created player via deserialization for guild %s with %s entries",
                        guild.id,
                        len(player.playlist),
                    )
                    # Since deserializing only happens when the bot starts, I should never need to reconnect
                    return self._init_player(player, guild=guild)

            if guild.id not in self.players:
                if not create:
                    prefix = self.server_data[channel.guild.id].command_prefix
                    raise exceptions.CommandError(
                        "The bot is not in a voice channel.  "
                        f"Use {prefix}summon to summon it to your voice channel."
                    )

                voice_client = await self.get_voice_client(channel)

                if isinstance(voice_client, discord.VoiceClient):
                    playlist = Playlist(self)
                    player = MusicPlayer(self, voice_client, playlist)
                    self._init_player(player, guild=guild)
                else:
                    raise RuntimeError(
                        "Something is wrong, we didn't get the VoiceClient."
                    )

        return self.players[guild.id]

    def _init_player(
        self, player: MusicPlayer, *, guild: Optional[discord.Guild] = None
    ) -> MusicPlayer:
        """
        Connect a brand-new MusicPlayer instance with the MusicBot event
        handler functions, and store the player reference for reuse.

        :returns: The player with it's event connections.
        """
        player = (
            player.on("play", self.on_player_play)
            .on("resume", self.on_player_resume)
            .on("pause", self.on_player_pause)
            .on("stop", self.on_player_stop)
            .on("finished-playing", self.on_player_finished_playing)
            .on("entry-added", self.on_player_entry_added)
            .on("error", self.on_player_error)
        )

        if guild:
            self.players[guild.id] = player

        return player

    async def on_player_play(self, player: MusicPlayer, entry: EntryTypes) -> None:
        """
        Event called by MusicPlayer when playback of an entry is started.
        """
        log.debug("Running on_player_play")
        await self._handle_guild_auto_pause(player)
        await self.reset_player_inactivity(player)
        await self.update_now_playing_status()
        # manage the cache since we may have downloaded something.
        if isinstance(entry, URLPlaylistEntry):
            self.filecache.handle_new_cache_entry(entry)
        player.skip_state.reset()

        await self.serialize_queue(player.voice_client.channel.guild)

        if self.config.write_current_song:
            await self.write_current_song(player.voice_client.channel.guild, entry)

        if entry.channel and entry.author:
            author_perms = self.permissions.for_user(entry.author)

            if (
                entry.author not in player.voice_client.channel.members
                and author_perms.skip_when_absent
            ):
                newmsg = self.str.get(
                    "on_player_play-onChannel_authorNotInChannel_skipWhenAbsent",
                    "Skipping next song in {channel}: {title} added by {author} as queuer not in voice!",
                ).format(
                    channel=player.voice_client.channel.name,
                    title=entry.title,
                    author=entry.author.name,
                )

                # handle history playlist updates.
                guild = player.voice_client.guild
                if (
                    self.config.enable_queue_history_global
                    or self.config.enable_queue_history_guilds
                ):
                    self.server_data[guild.id].current_playing_url = ""

                player.skip()
            elif self.config.now_playing_mentions:
                newmsg = self.str.get(
                    "on_player_play-onChannel_playingMention",
                    "{author} - your song {title} is now playing in {channel}!",
                ).format(
                    author=entry.author.mention,
                    title=entry.title,
                    channel=player.voice_client.channel.name,
                )
            else:
                newmsg = self.str.get(
                    "on_player_play-onChannel",
                    "Now playing in {channel}: {title} added by {author}!",
                ).format(
                    channel=player.voice_client.channel.name,
                    title=entry.title,
                    author=entry.author.name,
                )

        else:
            # no author (and channel), it's an auto playlist entry.
            newmsg = self.str.get(
                "on_player_play-onChannel_noAuthor_autoplaylist",
                "Now playing automatically added entry {title} in {channel}!",
            ).format(title=entry.title, channel=player.voice_client.channel.name)

        # handle history playlist updates.
        guild = player.voice_client.guild
        if (
            self.config.enable_queue_history_global
            or self.config.enable_queue_history_guilds
        ) and not entry.from_auto_playlist:
            log.debug("Setting URL history guild %s == %s", guild.id, entry.url)
            self.server_data[guild.id].current_playing_url = entry.url

        last_np_msg = self.server_data[guild.id].last_np_msg
        np_channel: Optional[MessageableChannel] = None
        if newmsg:
            if self.config.dm_nowplaying and entry.author:
                await self.safe_send_message(entry.author, newmsg)
                return

            if self.config.no_nowplaying_auto and entry.from_auto_playlist:
                return

            if self.config.nowplaying_channels:
                for potential_channel_id in self.config.nowplaying_channels:
                    potential_channel = self.get_channel(potential_channel_id)
                    if isinstance(potential_channel, discord.abc.PrivateChannel):
                        continue

                    if not isinstance(potential_channel, discord.abc.Messageable):
                        continue

                    if potential_channel and potential_channel.guild == guild:
                        np_channel = potential_channel
                        break

            if not np_channel and last_np_msg:
                np_channel = last_np_msg.channel

        content = self._gen_embed()
        if self.config.embeds:
            if entry.thumbnail_url:
                content.set_image(url=entry.thumbnail_url)
            else:
                log.warning(
                    "No thumbnail set for entry with url: %s",
                    entry.url,
                )

            if self.config.now_playing_mentions:
                content.title = None
                content.add_field(name="\n", value=newmsg, inline=True)
            else:
                content.title = newmsg

        # send it in specified channel
        if not np_channel:
            log.debug("no channel to put now playing message into")
            return

        # Don't send the same now-playing message more than once.
        # This prevents repeated messages when players reconnect.
        last_subject = self.server_data[guild.id].last_played_song_subject
        if (
            last_np_msg is not None
            and player.current_entry is not None
            and last_subject
            and last_subject == player.current_entry.url
        ):
            log.debug("ignored now-playing message as it was already posted.")
            return

        if player.current_entry:
            self.server_data[guild.id].last_played_song_subject = (
                player.current_entry.url
            )

        self.server_data[guild.id].last_np_msg = await self.safe_send_message(
            np_channel,
            content if self.config.embeds else newmsg,
            expire_in=30 if self.config.delete_nowplaying else 0,
        )

        # TODO: Check channel voice state?

    async def on_player_resume(
        self,
        player: MusicPlayer,
        entry: EntryTypes,  # pylint: disable=unused-argument
        **_: Any,
    ) -> None:
        """
        Event called by MusicPlayer when the player is resumed from pause.
        """
        log.debug("Running on_player_resume")
        await self.reset_player_inactivity(player)
        await self.update_now_playing_status()

    async def on_player_pause(
        self,
        player: MusicPlayer,
        entry: EntryTypes,  # pylint: disable=unused-argument
        **_: Any,
    ) -> None:
        """
        Event called by MusicPlayer when the player enters paused state.
        """
        log.debug("Running on_player_pause")
        await self.update_now_playing_status()

        # save current entry progress, if it played "enough" to merit saving.
        if player.session_progress > 1:
            await self.serialize_queue(player.voice_client.channel.guild)

        self.loop.create_task(self.handle_player_inactivity(player))

    async def on_player_stop(self, player: MusicPlayer, **_: Any) -> None:
        """
        Event called by MusicPlayer any time the player is stopped.
        Typically after queue is empty or an error stopped playback.
        """
        log.debug("Running on_player_stop")
        await self.update_now_playing_status()
        self.loop.create_task(self.handle_player_inactivity(player))

    async def on_player_finished_playing(self, player: MusicPlayer, **_: Any) -> None:
        """
        Event called by MusicPlayer when playback has finished without error.
        """
        log.debug("Running on_player_finished_playing")
        if not self.loop or (self.loop and self.loop.is_closed()):
            log.debug("Event loop is closed, nothing else to do here.")
            return

        if self.logout_called:
            log.debug("Logout under way, ignoring this event.")
            return

        # handle history playlist updates.
        guild = player.voice_client.guild
        last_played_url = self.server_data[guild.id].current_playing_url
        if self.config.enable_queue_history_global and last_played_url:
            await self.playlist_mgr.global_history.add_track(last_played_url)

        if self.config.enable_queue_history_guilds and last_played_url:
            history = await self.server_data[guild.id].get_played_history()
            if history is not None:
                await history.add_track(last_played_url)
        self.server_data[guild.id].current_playing_url = ""

        if not player.voice_client.is_connected():
            log.debug(
                "VoiceClient says it is not connected, nothing else we can do here."
            )
            return

        if self.config.leave_after_queue_empty:
            guild = player.voice_client.guild
            if len(player.playlist.entries) == 0:
                log.info("Player finished and queue is empty, leaving voice channel...")
                await self.disconnect_voice_client(guild)

        # delete last_np_msg somewhere if we have cached it
        if self.config.delete_nowplaying:
            guild = player.voice_client.guild
            last_np_msg = self.server_data[guild.id].last_np_msg
            if last_np_msg:
                await self.safe_delete_message(last_np_msg)

        # avoid downloading the next entries if the user is absent and we are configured to skip.
        notice_sent = False  # set a flag to avoid message spam.
        while True:
            next_entry = player.playlist.peek()

            if not next_entry:
                break

            channel = next_entry.channel
            author = next_entry.author

            if not channel or not author:
                break

            author_perms = self.permissions.for_user(author)
            if (
                author not in player.voice_client.channel.members
                and author_perms.skip_when_absent
            ):
                if not notice_sent:
                    await self.safe_send_message(
                        channel,
                        # TODO: i18n UI stuff.
                        f"Skipping songs added by {author.name} as they are not in voice!",
                        expire_in=60,
                    )
                    notice_sent = True
                deleted_entry = player.playlist.delete_entry_at_index(0)
                log.noise(  # type: ignore[attr-defined]
                    "Author `%s` absent, skipped (deleted) entry from queue:  %s",
                    author.name,
                    deleted_entry.title,
                )
            else:
                break

        # manage auto playlist playback.
        if (
            not player.playlist.entries
            and not player.current_entry
            and self.config.auto_playlist
        ):
            # NOTE:  self.server_data[].autoplaylist will only contain links loaded from the file.
            #  while player.autoplaylist may contain links expanded from playlists.
            #  the only issue is that links from a playlist might fail and fire
            #  remove event, but no link will be removed since none will match.
            if not player.autoplaylist:
                if not self.server_data[guild.id].autoplaylist:
                    log.warning(
                        "No playable songs in the Guild autoplaylist, disabling."
                    )
                    self.config.auto_playlist = False
                else:
                    log.debug(
                        "No content in current autoplaylist. Filling with new music..."
                    )
                    player.autoplaylist = list(
                        self.server_data[player.voice_client.guild.id].autoplaylist
                    )

            while player.autoplaylist:
                if self.config.auto_playlist_random:
                    random.shuffle(player.autoplaylist)
                    song_url = random.choice(player.autoplaylist)
                else:
                    song_url = player.autoplaylist[0]
                player.autoplaylist.remove(song_url)

                # Check if song is blocked.
                if (
                    self.config.song_blocklist_enabled
                    and self.config.song_blocklist.is_blocked(song_url)
                ):
                    if self.config.auto_playlist_remove_on_block:
                        await self.server_data[guild.id].autoplaylist.remove_track(
                            song_url,
                            ex=UserWarning("Found in song block list."),
                            delete_from_ap=True,
                        )
                    continue

                try:
                    info = await self.downloader.extract_info(
                        song_url, download=False, process=True
                    )

                except youtube_dl.utils.DownloadError as e:
                    log.error(
                        'Error while downloading song "%s":  %s',
                        song_url,
                        e,
                    )

                    await self.server_data[guild.id].autoplaylist.remove_track(
                        song_url, ex=e, delete_from_ap=self.config.remove_ap
                    )
                    continue

                except (
                    exceptions.ExtractionError,
                    youtube_dl.utils.YoutubeDLError,
                ) as e:
                    log.error(
                        'Error extracting song "%s": %s',
                        song_url,
                        e,
                        exc_info=True,
                    )

                    await self.server_data[guild.id].autoplaylist.remove_track(
                        song_url, ex=e, delete_from_ap=self.config.remove_ap
                    )
                    continue

                except exceptions.MusicbotException:
                    log.exception(
                        "MusicBot needs to stop the autoplaylist extraction and bail."
                    )
                    return
                except Exception:  # pylint: disable=broad-exception-caught
                    log.exception(
                        "MusicBot got an unhandled exception in player finished event."
                    )
                    break

                if info.has_entries:
                    log.info(
                        "Expanding auto playlist with entries extracted from:  %s",
                        info.url,
                    )
                    entries = info.get_entries_objects()
                    pl_urls: List[str] = []
                    for entry in entries:
                        pl_urls.append(entry.url)

                    player.autoplaylist = pl_urls + player.autoplaylist
                    continue

                try:
                    await player.playlist.add_entry_from_info(
                        info,
                        channel=None,
                        author=None,
                        head=False,
                    )
                except (
                    exceptions.ExtractionError,
                    exceptions.WrongEntryTypeError,
                ) as e:
                    log.error(
                        "Error adding song from autoplaylist: %s",
                        str(e),
                    )
                    log.debug("Exception data for above error:", exc_info=True)
                    continue
                break

            if not self.server_data[guild.id].autoplaylist:
                log.warning("No playable songs in the autoplaylist, disabling.")
                self.config.auto_playlist = False

        else:  # Don't serialize for autoplaylist events
            await self.serialize_queue(guild)

        if not player.is_stopped and not player.is_dead:
            player.play(_continue=True)

    async def on_player_entry_added(
        self,
        player: MusicPlayer,
        playlist: Playlist,
        entry: EntryTypes,
        defer_serialize: bool = False,
        **_: Any,
    ) -> None:
        """
        Event called by MusicPlayer when an entry is added to the playlist.
        """
        log.debug("Running on_player_entry_added")
        # if playing auto-playlist track and a user queues a track,
        # if we're configured to do so, auto skip the auto playlist track.
        if (
            self.config.auto_playlist_autoskip
            and player.current_entry
            and player.current_entry.from_auto_playlist
            and playlist.peek() == entry
            and not entry.from_auto_playlist
        ):
            log.debug("Automatically skipping auto-playlist entry for queued entry.")
            player.skip()

        # Only serialize the queue for user-added tracks, unless deferred
        if entry.author and entry.channel and not defer_serialize:
            await self.serialize_queue(player.voice_client.channel.guild)

    async def on_player_error(
        self,
        player: MusicPlayer,  # pylint: disable=unused-argument
        entry: Optional[EntryTypes],
        ex: Optional[Exception],
        **_: Any,
    ) -> None:
        """
        Event called by MusicPlayer when an entry throws an error.
        """
        if entry and entry.channel:
            song = entry.title or entry.url
            await self.safe_send_message(
                entry.channel,
                # TODO: i18n / UI stuff
                f"Playback failed for song: `{song}` due to error:\n```\n{ex}\n```",
            )
        else:
            log.exception("Player error", exc_info=ex)

    async def update_now_playing_status(self, set_offline: bool = False) -> None:
        """Inspects available players and ultimately fire change_presence()"""
        activity = None  # type: Optional[discord.BaseActivity]
        status = discord.Status.online  # type: discord.Status
        # NOTE:  Bots can only set: name, type, state, and url fields of activity.
        # Even though Custom type is available, we cannot use emoji field with bots.
        # So Custom Activity is effectively useless at time of writing.
        # Streaming Activity is a coin toss at best. Usually status changes correctly.
        # However all other details in the client might be wrong or missing.
        # Example:  Youtube url shows "Twitch" in client profile info.

        # if requested, try to set the bot offline.
        if set_offline:
            activity = discord.Activity(
                type=discord.ActivityType.custom,
                state="",
                name="Custom Status",  # seemingly required.
            )
            await self.change_presence(
                status=discord.Status.invisible, activity=activity
            )
            self.last_status = activity
            return

        # We ignore player related status when logout is called.
        if self.logout_called:
            log.debug("Logout under way, ignoring status update event.")
            return

        playing = sum(1 for p in self.players.values() if p.is_playing)
        paused = sum(1 for p in self.players.values() if p.is_paused)
        total = len(self.players)

        def format_status_msg(player: Optional[MusicPlayer]) -> str:
            msg = self.config.status_message
            msg = msg.replace("{n_playing}", str(playing))
            msg = msg.replace("{n_paused}", str(paused))
            msg = msg.replace("{n_connected}", str(total))
            if player and player.current_entry:
                msg = msg.replace("{p0_title}", player.current_entry.title)
                msg = msg.replace(
                    "{p0_length}",
                    format_song_duration(player.current_entry.duration_td),
                )
                msg = msg.replace("{p0_url}", player.current_entry.url)
            else:
                msg = msg.replace("{p0_title}", "")
                msg = msg.replace("{p0_length}", "")
                msg = msg.replace("{p0_url}", "")
            return msg

        # multiple servers are playing or paused.
        if total > 1:
            if paused > playing:
                status = discord.Status.idle

            text = f"music on {total} servers"
            if self.config.status_message:
                player = None
                for p in self.players.values():
                    if p.is_playing:
                        player = p
                        break
                text = format_status_msg(player)

            activity = discord.Activity(
                type=discord.ActivityType.playing,
                name=text,
            )

        # only 1 server is playing.
        elif playing:
            player = list(self.players.values())[0]
            if player.current_entry:
                text = player.current_entry.title.strip()[:128]
                if self.config.status_message:
                    text = format_status_msg(player)

                activity = discord.Activity(
                    type=discord.ActivityType.streaming,
                    url=player.current_entry.url,
                    name=text,
                )

        # only 1 server is paused.
        elif paused:
            player = list(self.players.values())[0]
            if player.current_entry:
                text = player.current_entry.title.strip()[:128]
                if self.config.status_message:
                    text = format_status_msg(player)

                status = discord.Status.idle
                activity = discord.Activity(
                    type=discord.ActivityType.custom,
                    state=text,
                    name="Custom Status",  # seemingly required.
                )

        # nothing going on.
        else:
            text = f" ~ {EMOJI_IDLE_ICON} ~ "
            if self.config.status_message:
                text = format_status_msg(None)

            status = discord.Status.idle
            activity = discord.CustomActivity(
                type=discord.ActivityType.custom,
                state=text,
                name="Custom Status",  # seems required to make idle status work.
            )

        async with self.aiolocks[_func_()]:
            if activity != self.last_status:
                log.noise(  # type: ignore[attr-defined]
                    f"Update Bot Status:  {status} -- {repr(activity)}"
                )
                await self.change_presence(status=status, activity=activity)
                self.last_status = activity
                # Discord docs say Game status can only be updated 5 times in 20 seconds.
                # This sleep should maintain the above lock for long enough to space
                # out the status updates in multi-guild setups.
                # If not, we should use the lock to ignore further updates.
                try:
                    await asyncio.sleep(4)
                except asyncio.CancelledError:
                    pass

    async def serialize_queue(self, guild: discord.Guild) -> None:
        """
        Serialize the current queue for a server's player to json.
        """
        if not self.config.persistent_queue:
            return

        player = self.get_player_in(guild)
        if not player:
            return

        path = self.config.data_path.joinpath(str(guild.id), DATA_GUILD_FILE_QUEUE)

        async with self.aiolocks["queue_serialization" + ":" + str(guild.id)]:
            log.debug("Serializing queue for %s", guild.id)

            with open(path, "w", encoding="utf8") as f:
                f.write(player.serialize(sort_keys=True))

    async def deserialize_queue(
        self,
        guild: discord.Guild,
        voice_client: discord.VoiceClient,
        playlist: Optional[Playlist] = None,
    ) -> Optional[MusicPlayer]:
        """
        Deserialize a saved queue for a server into a MusicPlayer.  If no queue is saved, returns None.
        """
        if not self.config.persistent_queue:
            return None

        if playlist is None:
            playlist = Playlist(self)

        path = self.config.data_path.joinpath(str(guild.id), DATA_GUILD_FILE_QUEUE)

        async with self.aiolocks["queue_serialization:" + str(guild.id)]:
            if not path.is_file():
                return None

            log.debug("Deserializing queue for %s", guild.id)

            with open(path, "r", encoding="utf8") as f:
                data = f.read()

        return MusicPlayer.from_json(data, self, voice_client, playlist)

    async def write_current_song(self, guild: discord.Guild, entry: EntryTypes) -> None:
        """
        Writes the current song to file
        """
        player = self.get_player_in(guild)
        if not player:
            return

        path = self.config.data_path.joinpath(str(guild.id), DATA_GUILD_FILE_CUR_SONG)

        async with self.aiolocks["current_song:" + str(guild.id)]:
            log.debug("Writing current song for %s", guild.id)

            with open(path, "w", encoding="utf8") as f:
                f.write(entry.title)

    #######################################################################################################################

    async def safe_send_message(
        self,
        dest: discord.abc.Messageable,
        content: Union[str, discord.Embed],
        **kwargs: Any,
    ) -> Optional[discord.Message]:
        """
        Safely send a message with given `content` to the message-able
        object in `dest`
        This method should handle all raised exceptions so callers will
        not need to handle them locally.

        :param: tts:  set the Text-to-Speech flag on the message.
        :param: quiet:  Toggle using log.debug or log.warning.
        :param: expire_in:  time in seconds to wait before auto deleting this message
        :param: allow_none:  Allow sending a message with empty `content`
        :param: also_delete:  Optional discord.Message to delete when `expire_in` is set.

        :returns:  May return a discord.Message object if a message was sent.
        """
        tts = kwargs.pop("tts", False)
        quiet = kwargs.pop("quiet", False)
        expire_in = int(kwargs.pop("expire_in", 0))
        allow_none = kwargs.pop("allow_none", True)
        also_delete = kwargs.pop("also_delete", None)
        fallback_channel = kwargs.pop("fallback_channel", None)

        msg = None
        retry_after = 0.0
        lfunc = log.debug if quiet else log.warning
        if log.getEffectiveLevel() <= logging.NOISY:  # type: ignore[attr-defined]
            lfunc = log.exception

        ch_name = "DM-Channel"
        if hasattr(dest, "name"):
            ch_name = str(dest.name)

        try:
            if content is not None or allow_none:
                if isinstance(content, discord.Embed):
                    msg = await dest.send(embed=content)
                else:
                    msg = await dest.send(content, tts=tts)

        except discord.Forbidden:
            lfunc('Cannot send message to "%s", no permission', ch_name)

        except discord.NotFound:
            lfunc('Cannot send message to "%s", invalid channel?', ch_name)

        except discord.HTTPException as e:
            if len(content) > DISCORD_MSG_CHAR_LIMIT:
                lfunc(
                    "Message is over the message size limit (%s)",
                    DISCORD_MSG_CHAR_LIMIT,
                )

            # if `dest` is a user with strict privacy or a bot, direct message can fail.
            elif e.code == 50007 and fallback_channel:
                log.debug("DM failed, sending in fallback channel instead.")
                await self.safe_send_message(fallback_channel, content, **kwargs)

            elif e.status == 429:
                # Note:  `e.response` could be either type:  aiohttp.ClientResponse  OR  requests.Response
                # thankfully both share a similar enough `response.headers` member CI Dict.
                # See docs on headers here:  https://discord.com/developers/docs/topics/rate-limits
                try:
                    retry_after = 0.0
                    header_val = e.response.headers.get("RETRY-AFTER")
                    if header_val:
                        retry_after = float(header_val)
                except ValueError:
                    retry_after = 0.0
                if retry_after:
                    log.warning(
                        "Rate limited send message, retrying in %s seconds.",
                        retry_after,
                    )
                    try:
                        await asyncio.sleep(retry_after)
                    except asyncio.CancelledError:
                        log.warning("Cancelled message retry for:  %s", content)
                        return msg
                    return await self.safe_send_message(dest, content, **kwargs)

                log.error("Rate limited send message, but cannot retry!")

            else:
                lfunc("Failed to send message")
                log.noise(  # type: ignore[attr-defined]
                    "Got HTTPException trying to send message to %s: %s", dest, content
                )

        finally:
            if not retry_after and self.config.delete_messages:
                if msg and expire_in:
                    asyncio.ensure_future(self._wait_delete_msg(msg, expire_in))

            if not retry_after and self.config.delete_invoking:
                if also_delete and isinstance(also_delete, discord.Message):
                    asyncio.ensure_future(self._wait_delete_msg(also_delete, expire_in))

        return msg

    async def safe_delete_message(
        self, message: discord.Message, *, quiet: bool = False
    ) -> None:
        """
        Safely delete the given `message` from discord.
        This method should handle all raised exceptions so callers will
        not need to handle them locally.

        :param: quiet:  Toggle using log.debug or log.warning
        """
        # TODO: this could use a queue and some other handling.
        lfunc = log.debug if quiet else log.warning

        try:
            await message.delete()

        except discord.Forbidden:
            lfunc('Cannot delete message "%s", no permission', message.clean_content)

        except discord.NotFound:
            lfunc(
                'Cannot delete message "%s", message not found',
                message.clean_content,
            )

        except discord.HTTPException as e:
            if e.status == 429:
                # Note:  `e.response` could be either type:  aiohttp.ClientResponse  OR  requests.Response
                # thankfully both share a similar enough `response.headers` member CI Dict.
                # See docs on headers here:  https://discord.com/developers/docs/topics/rate-limits
                try:
                    retry_after = 0.0
                    header_val = e.response.headers.get("RETRY-AFTER")
                    if header_val:
                        retry_after = float(header_val)
                except ValueError:
                    retry_after = 0.0
                if retry_after:
                    log.warning(
                        "Rate limited message delete, retrying in %s seconds.",
                        retry_after,
                    )
                    asyncio.ensure_future(self._wait_delete_msg(message, retry_after))
                else:
                    log.error("Rate limited message delete, but cannot retry!")

            else:
                lfunc("Failed to delete message")
                log.noise(  # type: ignore[attr-defined]
                    "Got HTTPException trying to delete message: %s", message
                )

        return None

    async def safe_edit_message(
        self,
        message: discord.Message,
        new: Union[str, discord.Embed],
        *,
        send_if_fail: bool = False,
        quiet: bool = False,
    ) -> Optional[discord.Message]:
        """
        Safely update the given `message` with the `new` content.
        This function should handle all raised exceptions so callers
        will not need to handle them locally.

        :param: send_if_fail:  Toggle sending a new message if edit fails.
        :param: quiet:  Use log.debug if quiet otherwise use log.warning

        :returns:  May return a discord.Message object if edit/send did not fail.
        """
        lfunc = log.debug if quiet else log.warning

        try:
            if isinstance(new, discord.Embed):
                return await message.edit(embed=new)

            return await message.edit(content=new)

        except discord.NotFound:
            lfunc(
                'Cannot edit message "%s", message not found',
                message.clean_content,
            )
            if send_if_fail:
                lfunc("Sending message instead")
                return await self.safe_send_message(message.channel, new)

        except discord.HTTPException as e:
            if e.status == 429:
                # Note:  `e.response` could be either type:  aiohttp.ClientResponse  OR  requests.Response
                # thankfully both share a similar enough `response.headers` member CI Dict.
                # See docs on headers here:  https://discord.com/developers/docs/topics/rate-limits
                try:
                    retry_after = 0.0
                    header_val = e.response.headers.get("RETRY-AFTER")
                    if header_val:
                        retry_after = float(header_val)
                except ValueError:
                    retry_after = 0.0
                if retry_after:
                    log.warning(
                        "Rate limited edit message, retrying in %s seconds.",
                        retry_after,
                    )
                    try:
                        await asyncio.sleep(retry_after)
                    except asyncio.CancelledError:
                        log.warning("Cancelled message edit for:  %s", message)
                        return None
                    return await self.safe_edit_message(
                        message, new, send_if_fail=send_if_fail, quiet=quiet
                    )
            else:
                lfunc("Failed to edit message")
                log.noise(  # type: ignore[attr-defined]
                    "Got HTTPException trying to edit message %s to: %s", message, new
                )

        return None

    def _setup_windows_signal_handler(self) -> None:
        """
        Windows needs special handling for Ctrl+C signals to play nice with asyncio
        so this method sets up signals with access to bot event loop.
        This enables capturing KeyboardInterrupt and using it to cleanly shut down.
        """
        if os.name != "nt":
            return

        # method used to set the above member.
        def set_windows_signal(sig: int, _frame: Any) -> None:
            self._os_signal = signal.Signals(sig)

        # method used to periodically check for a signal, and process it.
        async def check_windows_signal() -> None:
            while True:
                if self.logout_called:
                    break
                if self._os_signal is None:
                    try:
                        await asyncio.sleep(1)
                    except asyncio.CancelledError:
                        break
                else:
                    await self.on_os_signal(self._os_signal, self.loop)
                    self._os_signal = None

        # register interrupt signal Ctrl+C to be trapped.
        signal.signal(signal.SIGINT, set_windows_signal)
        # and start the signal checking loop.
        asyncio.create_task(check_windows_signal())

    async def on_os_signal(
        self, sig: signal.Signals, _loop: asyncio.AbstractEventLoop
    ) -> None:
        """
        On Unix-like/Linux OS, this method is called automatically on the event
        loop for signals registered in run.py.
        On Windows, this method is called by custom signal handling set up at
        the start of run_musicbot().
        This allows MusicBot to handle external signals and triggering a clean
        shutdown of MusicBot in response to them.

        It essentially just calls logout, and the rest of MusicBot tear-down is
        finished up in `MusicBot.run_musicbot()` instead.

        Signals handled here are registered with the event loop in run.py.
        """
        # This print facilitates putting '^C' on its own line in the terminal.
        print()
        log.warning("Caught a signal from the OS: %s", sig.name)

        try:
            if self and not self.logout_called:
                log.info("Disconnecting and closing down MusicBot...")
                await self.logout()
        except Exception as e:
            log.exception("Exception thrown while handling interrupt signal!")
            raise KeyboardInterrupt() from e

    async def run_musicbot(self) -> None:
        """
        This method is to be used in an event loop to start the MusicBot.
        It handles cleanup of bot session, while the event loop is closed separately.
        """
        # Windows specifically needs some help with signals.
        self._setup_windows_signal_handler()

        # handle start up and teardown.
        try:
            await self.start(*self.config.auth)
            log.info("MusicBot is now doing shutdown steps...")
            if self.exit_signal is None:
                self.exit_signal = exceptions.TerminateSignal()

        except discord.errors.LoginFailure as e:
            raise exceptions.HelpfulError(
                preface="Failed login to discord API!",
                issue="MusicBot cannot login to discord, is your token correct?",
                solution="Fix your token in the options.ini config file.\n"
                "Remember that each field should be on their own line.",
                footnote="Note: If you are certain your token is correct, this may be due to a Discord API outage.",
            ) from e

        finally:
            # Inspect all waiting tasks and either cancel them or let them finish.
            pending_tasks = []
            for task in asyncio.all_tasks(loop=self.loop):
                # Don't cancel run_musicbot task, we need it to finish cleaning.
                if task == asyncio.current_task():
                    continue

                tname = task.get_name()
                coro = task.get_coro()
                coro_name = "[unknown]"
                if coro and hasattr(coro, "__qualname__"):
                    coro_name = getattr(coro, "__qualname__", "[unknown]")

                if (
                    tname.startswith("Signal_SIG")
                    or coro_name == "URLPlaylistEntry._download"
                ):
                    log.debug("Will wait for task:  %s  (%s)", tname, coro_name)
                    pending_tasks.append(task)

                else:
                    log.debug("Will try to cancel task:  %s  (%s)", tname, coro_name)
                    task.cancel()
                    pending_tasks.append(task)

            # wait on any pending tasks.
            if pending_tasks:
                log.debug("Awaiting pending tasks...")
                await asyncio.gather(*pending_tasks, return_exceptions=True)
                await asyncio.sleep(0.5)

            # ensure connector is closed.
            if self.http.connector:
                log.debug("Closing HTTP Connector.")
                await self.http.connector.close()
                await asyncio.sleep(0.5)

            # ensure the session is closed.
            if self.session:
                log.debug("Closing aiohttp session.")
                await self.session.close()
                await asyncio.sleep(0.5)

            # if anything set an exit signal, we should raise it here.
            if self.exit_signal:
                raise self.exit_signal

    async def logout(self) -> None:
        """
        Disconnect all voice clients and signal MusicBot to close it's connections to discord.
        """
        log.noise("Logout has been called.")  # type: ignore[attr-defined]
        await self.update_now_playing_status(set_offline=True)

        self.logout_called = True
        await self.disconnect_all_voice_clients()
        return await super().close()

    async def on_error(self, event: str, /, *_args: Any, **_kwargs: Any) -> None:
        _ex_type, ex, _stack = sys.exc_info()

        if isinstance(ex, exceptions.HelpfulError):
            log.error("Exception in %s:\n%s", event, ex.message)

            await asyncio.sleep(2)  # makes extra sure this gets seen(?)

            await self.logout()

        elif isinstance(ex, (exceptions.RestartSignal, exceptions.TerminateSignal)):
            self.exit_signal = ex
            await self.logout()

        else:
            log.error("Exception in %s", event, exc_info=True)

    async def on_resumed(self) -> None:
        """
        Event called by discord.py when the client resumed an existing session.
        https://discordpy.readthedocs.io/en/stable/api.html#discord.on_resume
        """
        log.info("MusicBot resumed a session with discord.")
        await self._auto_join_channels(from_resume=True)

    async def on_ready(self) -> None:
        """
        Event called by discord.py typically when MusicBot has finished login.
        May be called multiple times, and may not be the first event dispatched!
        See documentations for specifics:
        https://discordpy.readthedocs.io/en/stable/api.html#discord.on_ready
        """
        if self.on_ready_count == 0:
            await self._on_ready_once()
            self.init_ok = True

        await self._on_ready_always()
        self.on_ready_count += 1

        log.debug("Finish on_ready")

    async def _on_ready_once(self) -> None:
        """
        A version of on_ready that will only ever be called once, at first login.
        """
        mute_discord_console_log()
        log.debug("Logged in, now getting MusicBot ready...")

        if not self.user:
            log.critical("ClientUser is somehow none, we gotta bail...")
            self.exit_signal = exceptions.TerminateSignal()
            raise self.exit_signal

        # Start the environment checks. Generate folders/files dependent on Discord data.
        # Also takes care of app-info and auto OwnerID updates.
        await self._on_ready_sanity_checks()

        log.info(
            "MusicBot:  %s/%s#%s",
            self.user.id,
            self.user.name,
            self.user.discriminator,
        )

        owner = self._get_owner_member()
        if owner and self.guilds:
            log.info(
                "Owner:     %s/%s#%s\n",
                owner.id,
                owner.name,
                owner.discriminator,
            )

            log.info("Guild List:")
            unavailable_servers = 0
            for s in self.guilds:
                ser = f"{s.name} (unavailable)" if s.unavailable else s.name
                log.info(" - %s", ser)
                if self.config.leavenonowners:
                    if s.unavailable:
                        unavailable_servers += 1
                    else:
                        check = s.get_member(owner.id)
                        if check is None:
                            await s.leave()
                            log.info(
                                "Left %s due to bot owner not found",
                                s.name,
                            )
            if unavailable_servers != 0:
                log.info(
                    "Not proceeding with checks in %s servers due to unavailability",
                    str(unavailable_servers),
                )

        elif self.guilds:
            log.warning(
                "Owner could not be found on any guild (id: %s)\n", self.config.owner_id
            )

            log.info("Guild List:")
            for s in self.guilds:
                ser = f"{s.name} (unavailable)" if s.unavailable else s.name
                log.info(" - %s", ser)

        else:
            log.warning("Owner unknown, bot is not on any guilds.")
            if self.user.bot:
                invite_url = await self.generate_invite_link()
                log.warning(
                    "To make the bot join a guild, paste this link in your browser. \n"
                    "Note: You should be logged into your main account and have \n"
                    "manage server permissions on the guild you want the bot to join.\n"
                    "  %s",
                    invite_url,
                )

        print(flush=True)

        # validate bound channels and log them.
        if self.config.bound_channels:
            # Get bound channels by ID, and validate that we can use them.
            text_chlist: Set[MessageableChannel] = set()
            invalid_ids: Set[int] = set()
            for ch_id in self.config.bound_channels:
                ch = self.get_channel(ch_id)
                if not ch:
                    log.warning("Got None for bound channel with ID:  %d", ch_id)
                    invalid_ids.add(ch_id)
                    continue

                if not isinstance(ch, discord.abc.Messageable):
                    log.warning(
                        "Cannot bind to non-messagable channel with ID:  %d",
                        ch_id,
                    )
                    invalid_ids.add(ch_id)
                    continue

                if not isinstance(ch, (discord.PartialMessageable, discord.DMChannel)):
                    text_chlist.add(ch)

            # Clean up our config data so it can be reliable later.
            self.config.bound_channels.difference_update(invalid_ids)

            # finally, log what we've bound to.
            if text_chlist:
                log.info("Bound to text channels:")
                for valid_ch in text_chlist:
                    guild_name = "PrivateChannel"
                    if isinstance(valid_ch, discord.DMChannel):
                        ch_name = "Unknown User DM"
                        if valid_ch.recipient:
                            ch_name = f"DM: {valid_ch.recipient.name}"
                    elif isinstance(valid_ch, discord.PartialMessageable):
                        ch_name = "Unknown Partial Channel"
                    else:
                        ch_name = valid_ch.name or f"Unnamed Channel: {valid_ch.id}"
                    if valid_ch.guild:
                        guild_name = valid_ch.guild.name
                    log.info(" - %s/%s", guild_name, ch_name)
            else:
                log.info("Not bound to any text channels")
        else:
            log.info("Not bound to any text channels")

        print(flush=True)  # new line in console.

        # validate and display auto-join channels.
        if self.config.autojoin_channels:
            vc_chlist: Set[VoiceableChannel] = set()
            invalids: Set[int] = set()
            for ch_id in self.config.autojoin_channels:
                ch = self.get_channel(ch_id)
                if not ch:
                    log.warning("Got None for autojoin channel with ID:  %d", ch_id)
                    invalids.add(ch_id)
                    continue

                if isinstance(ch, discord.abc.PrivateChannel):
                    log.warning(
                        "Cannot autojoin a Private/Non-Guild channel with ID:  %d",
                        ch_id,
                    )
                    invalids.add(ch_id)
                    continue

                if not isinstance(ch, (discord.VoiceChannel, discord.StageChannel)):
                    log.warning(
                        "Cannot autojoin to non-connectable channel with ID:  %d",
                        ch_id,
                    )
                    invalids.add(ch_id)
                    continue

                # Add the channel to vc_chlist for log readout.
                vc_chlist.add(ch)
                # Add the channel to guild-specific auto-join slot.
                self.server_data[ch.guild.id].auto_join_channel = ch

            # Update config data to be reliable later.
            self.config.autojoin_channels.difference_update(invalids)

            # log what we're connecting to.
            if vc_chlist:
                log.info("Autojoining voice channels:")
                for ch in vc_chlist:
                    log.info(" - %s/%s", ch.guild.name.strip(), ch.name.strip())

            else:
                log.info("Not autojoining any voice channels")

        else:
            log.info("Not autojoining any voice channels")

        # Display and log the config settings.
        if self.config.show_config_at_start:
            self._on_ready_log_configs()

        # we do this after the config stuff because it's a lot easier to notice here
        if self.config.register.ini_missing_options:
            missing_list = "\n".join(
                sorted(str(o) for o in self.config.register.ini_missing_options)
            )
            conf_warn = exceptions.HelpfulError(
                preface="Detected missing config options!",
                issue=(
                    "Your config file is missing some options. Defaults will be used for this session.\n"
                    f"Here is a list of options we think are missing:\n{missing_list}"
                ),
                solution="Check the example_options.ini file for newly added options and copy them to your config.",
                footnote="You can also use the `config` command to set the missing options.",
            )
            log.warning(str(conf_warn)[1:])

        # Pre-load guild specific data / options.
        # TODO:  probably change this later for better UI/UX.
        if self.config.enable_options_per_guild:
            for guild in self.guilds:
                # Triggers on-demand task to load data from disk.
                self.server_data[guild.id].is_ready()
                # context switch to give scheduled task an execution window.
                await asyncio.sleep(0)

    async def _on_ready_always(self) -> None:
        """
        A version of on_ready that will be called on every event.
        """
        if self.on_ready_count > 0:
            log.debug("Event on_ready has fired %s times", self.on_ready_count)
        self.loop.create_task(self._on_ready_call_later())

    async def _on_ready_call_later(self) -> None:
        """
        A collection of calls scheduled for execution by _on_ready_once
        """
        await self.update_now_playing_status()
        await self._auto_join_channels()

    async def _on_ready_sanity_checks(self) -> None:
        """
        Run all sanity checks that should be run in/just after on_ready event.
        """
        # Ensure AppInfo is loaded.
        if not self.cached_app_info:
            log.debug("Getting application info.")
            self.cached_app_info = await self.application_info()

        # Ensure folders exist
        await self._on_ready_ensure_env()

        # TODO: Server permissions check
        # TODO: pre-expand playlists in autoplaylist?

        # Ensure configs are valid / auto OwnerID is updated.
        await self._on_ready_validate_configs()

    async def _on_ready_ensure_env(self) -> None:
        """
        Startup check to make sure guild/server specific directories are
        available in the data directory.
        Additionally populate a text file to map guild ID to their names.
        """
        log.debug("Ensuring data folders exist")
        for guild in self.guilds:
            self.config.data_path.joinpath(str(guild.id)).mkdir(exist_ok=True)

        names_path = self.config.data_path.joinpath(DATA_FILE_SERVERS)
        with open(names_path, "w", encoding="utf8") as f:
            for guild in sorted(self.guilds, key=lambda s: int(s.id)):
                f.write(f"{guild.id}: {guild.name}\n")

        self.filecache.delete_old_audiocache(remove_dir=True)

    async def _on_ready_validate_configs(self) -> None:
        """
        Startup check to handle late validation of config and permissions.
        """
        log.debug("Validating config")
        await self.config.async_validate(self)

        log.debug("Validating permissions config")
        await self.permissions.async_validate(self)

    def _on_ready_log_configs(self) -> None:
        """
        Shows information about configs, including missing keys.
        No validation is done in this method, only display/logs.
        """

        print(flush=True)
        log.info("Options:")

        log.info("  Command prefix: %s", self.config.command_prefix)
        log.info("  Default volume: %d%%", int(self.config.default_volume * 100))
        log.info(
            "  Skip threshold: %d votes or %.0f%%",
            self.config.skips_required,
            (self.config.skip_ratio_required * 100),
        )
        log.info(
            "  Now Playing @mentions: %s",
            ["Disabled", "Enabled"][self.config.now_playing_mentions],
        )
        log.info("  Auto-Summon: %s", ["Disabled", "Enabled"][self.config.auto_summon])
        log.info(
            "  Auto-Playlist: %s (order: %s)",
            ["Disabled", "Enabled"][self.config.auto_playlist],
            ["sequential", "random"][self.config.auto_playlist_random],
        )
        log.info("  Auto-Pause: %s", ["Disabled", "Enabled"][self.config.auto_pause])
        log.info(
            "  Delete Messages: %s",
            ["Disabled", "Enabled"][self.config.delete_messages],
        )
        if self.config.delete_messages:
            log.info(
                "    Delete Invoking: %s",
                ["Disabled", "Enabled"][self.config.delete_invoking],
            )
            log.info(
                "    Delete Nowplaying: %s",
                ["Disabled", "Enabled"][self.config.delete_nowplaying],
            )
        log.info("  Debug Mode: %s", ["Disabled", "Enabled"][self.config.debug_mode])
        log.info(
            "  Downloaded songs will be %s",
            ["deleted", "saved"][self.config.save_videos],
        )
        if self.config.save_videos and self.config.storage_limit_days:
            log.info("    Delete if unused for %d days", self.config.storage_limit_days)
        if self.config.save_videos and self.config.storage_limit_bytes:
            size = format_size_from_bytes(self.config.storage_limit_bytes)
            log.info("    Delete if size exceeds %s", size)

        if self.config.status_message:
            log.info("  Status message: %s", self.config.status_message)
        log.info(
            "  Write current songs to file: %s",
            ["Disabled", "Enabled"][self.config.write_current_song],
        )
        log.info(
            "  Author insta-skip: %s",
            ["Disabled", "Enabled"][self.config.allow_author_skip],
        )
        log.info("  Embeds: %s", ["Disabled", "Enabled"][self.config.embeds])
        log.info(
            "  Spotify integration: %s",
            ["Disabled", "Enabled"][self.config.spotify_enabled],
        )
        log.info("  Legacy skip: %s", ["Disabled", "Enabled"][self.config.legacy_skip])
        log.info(
            "  Leave non owners: %s",
            ["Disabled", "Enabled"][self.config.leavenonowners],
        )
        log.info(
            "  Leave inactive VC: %s",
            ["Disabled", "Enabled"][self.config.leave_inactive_channel],
        )
        if self.config.leave_inactive_channel:
            log.info(
                "    Timeout: %s seconds",
                self.config.leave_inactive_channel_timeout,
            )
        log.info(
            "  Leave at song end/empty queue: %s",
            ["Disabled", "Enabled"][self.config.leave_after_queue_empty],
        )
        log.info(
            "  Leave when player idles: %s",
            "Disabled" if self.config.leave_player_inactive_for == 0 else "Enabled",
        )
        if self.config.leave_player_inactive_for:
            log.info("    Timeout: %d seconds", self.config.leave_player_inactive_for)
        log.info("  Self Deafen: %s", ["Disabled", "Enabled"][self.config.self_deafen])
        log.info(
            "  Per-server command prefix: %s",
            ["Disabled", "Enabled"][self.config.enable_options_per_guild],
        )
        log.info("  Search List: %s", ["Disabled", "Enabled"][self.config.searchlist])
        log.info(
            "  Round Robin Queue: %s",
            ["Disabled", "Enabled"][self.config.round_robin_queue],
        )
        print(flush=True)

    def _gen_embed(self) -> discord.Embed:
        """Provides a basic template for embeds"""
        e = discord.Embed()
        e.colour = discord.Colour(7506394)
        e.set_footer(
            text=self.config.footer_text, icon_url="https://i.imgur.com/gFHBoZA.png"
        )

        # TODO: handle this part when EmbedResponse get handled.
        author_name = "MusicBot"
        avatar_url = None
        if self.user:
            author_name = self.user.name
            if self.user.avatar:
                avatar_url = self.user.avatar.url

        e.set_author(
            name=author_name,
            url="https://github.com/Just-Some-Bots/MusicBot",
            icon_url=avatar_url,
        )
        return e

    def _get_song_url_or_none(
        self, url: str, player: Optional[MusicPlayer]
    ) -> Optional[str]:
        """Return song url if provided or one is currently playing, else returns None"""
        url_or_none = self.downloader.get_url_or_none(url)
        if url_or_none:
            return url_or_none

        if player and player.current_entry and player.current_entry.url:
            return player.current_entry.url

        return None

    def _do_song_blocklist_check(self, song_subject: str) -> None:
        """
        Check if the `song_subject` is matched in the block list.

        :raises: musicbot.exceptions.CommandError
            The subject is matched by a block list entry.
        """
        if not self.config.song_blocklist_enabled:
            return

        if self.config.song_blocklist.is_blocked(song_subject):
            raise exceptions.CommandError(
                # TODO: i18n
                f"The requested song `{song_subject}` is blocked by the song blocklist.",
                expire_in=30,
            )

    async def handle_vc_inactivity(self, guild: discord.Guild) -> None:
        """
        Manage a server-specific event timer when MusicBot's voice channel becomes idle,
        if the bot is configured to do so.
        """
        if not guild.me.voice or not guild.me.voice.channel:
            log.warning(
                "Attempted to handle Voice Channel inactivity, but Bot is not in voice..."
            )
            return

        event = self.server_data[guild.id].get_event("inactive_vc_timer")

        if event.is_active():
            log.debug("Channel activity already waiting in guild: %s", guild)
            return
        event.activate()

        try:
            chname = "Unknown"
            if guild.me.voice.channel:
                chname = guild.me.voice.channel.name

            log.info(
                "Channel activity waiting %d seconds to leave channel: %s",
                self.config.leave_inactive_channel_timeout,
                chname,
            )
            await discord.utils.sane_wait_for(
                [event.wait()], timeout=self.config.leave_inactive_channel_timeout
            )
        except asyncio.TimeoutError:
            # could timeout after a disconnect.
            if guild.me.voice and guild.me.voice.channel:
                log.info(
                    "Channel activity timer for %s has expired. Disconnecting.",
                    guild.name,
                )
                await self.on_inactivity_timeout_expired(guild.me.voice.channel)
        else:
            log.info(
                "Channel activity timer canceled for: %s in %s",
                guild.me.voice.channel.name,
                guild.name,
            )
        finally:
            event.deactivate()
            event.clear()

    async def handle_player_inactivity(self, player: MusicPlayer) -> None:
        """
        Manage a server-specific event timer when it's MusicPlayer becomes idle,
        if the bot is configured to do so.
        """
        if not self.config.leave_player_inactive_for:
            return
        channel = player.voice_client.channel
        guild = channel.guild
        event = self.server_data[guild.id].get_event("inactive_player_timer")

        if str(channel.id) in str(self.config.autojoin_channels):
            log.debug(
                "Ignoring player inactivity in auto-joined channel:  %s",
                channel.name,
            )
            return

        if event.is_active():
            log.debug(
                "Player activity timer already waiting in guild: %s",
                guild,
            )
            return
        event.activate()

        try:
            log.info(
                "Player activity timer waiting %d seconds to leave channel: %s",
                self.config.leave_player_inactive_for,
                channel.name,
            )
            await discord.utils.sane_wait_for(
                [event.wait()], timeout=self.config.leave_player_inactive_for
            )
        except asyncio.TimeoutError:
            log.info(
                "Player activity timer for %s has expired. Disconnecting.",
                guild.name,
            )
            await self.on_inactivity_timeout_expired(channel)
        else:
            log.info(
                "Player activity timer canceled for: %s in %s",
                channel.name,
                guild.name,
            )
        finally:
            event.deactivate()
            event.clear()

    async def reset_player_inactivity(self, player: MusicPlayer) -> None:
        """
        Handle reset of the server-specific inactive player timer if it is enabled.
        """
        if not self.config.leave_player_inactive_for:
            return
        guild = player.voice_client.channel.guild
        event = self.server_data[guild.id].get_event("inactive_player_timer")
        if event.is_active() and not event.is_set():
            event.set()
            log.debug("Player activity timer is being reset.")

    async def cmd_resetplaylist(
        self, guild: discord.Guild, player: MusicPlayer
    ) -> CommandResponse:
        """
        Usage:
            {command_prefix}resetplaylist

        Resets all songs in the server's autoplaylist
        """
        player.autoplaylist = list(self.server_data[guild.id].autoplaylist)
        return Response(
            self.str.get("cmd-resetplaylist-response", "\N{OK HAND SIGN}"),
            delete_after=15,
        )

    async def cmd_help(
        self,
        message: discord.Message,
        guild: discord.Guild,
        command: Optional[str] = None,
    ) -> CommandResponse:
        """
        Usage:
            {command_prefix}help [command]

        Prints a help message.
        If a command is specified, it prints a help message for that command.
        Otherwise, it lists the available commands.
        """
        commands = []
        is_all = False
        is_emoji = False
        prefix = self.server_data[guild.id].command_prefix
        # Its OK to skip unicode emoji here, they render correctly inside of code boxes.
        emoji_regex = re.compile(r"^(<a?:.+:\d+>|:.+:)$")
        if emoji_regex.match(prefix):
            is_emoji = True

        if command:
            if command.lower() == "all":
                is_all = True
                commands = await self.gen_cmd_list(message, list_all_cmds=True)

            else:
                cmd = getattr(self, "cmd_" + command, None)
                if cmd and not hasattr(cmd, "dev_cmd"):
                    return Response(
                        "```\n{0}```{1}".format(
                            dedent(cmd.__doc__),
                            (
                                self.str.get(
                                    "cmd-help-prefix-required",
                                    "\n**Prefix required for use:**\n{example_cmd}\n",
                                ).format(example_cmd=f"{prefix}`{command} ...`")
                                if is_emoji
                                else ""
                            ),
                        ).format(
                            command_prefix=prefix if not is_emoji else "",
                        ),
                        delete_after=60,
                    )

                raise exceptions.CommandError(
                    self.str.get("cmd-help-invalid", "No such command"),
                    expire_in=10,
                )

        elif message.author.id == self.config.owner_id:
            commands = await self.gen_cmd_list(message, list_all_cmds=True)

        else:
            commands = await self.gen_cmd_list(message)

        if is_emoji:
            desc = (
                f"\n{prefix}`"
                + f"`, {prefix}`".join(commands)
                + "`\n\n"
                + self.str.get(
                    "cmd-help-response",
                    "For information about a particular command, run {example_cmd}\n"
                    "For further help, see https://just-some-bots.github.io/MusicBot/",
                ).format(
                    example_cmd=(
                        f"{prefix}`help [command]`"
                        if is_emoji
                        else f"`{prefix}help [command]`"
                    ),
                )
            )
        else:
            desc = (
                f"```\n{prefix}"
                + f", {prefix}".join(commands)
                + "\n```\n"
                + self.str.get(
                    "cmd-help-response",
                    "For information about a particular command, run {example_cmd}\n"
                    "For further help, see https://just-some-bots.github.io/MusicBot/",
                ).format(
                    example_cmd=(
                        f"{prefix}`help [command]`"
                        if is_emoji
                        else f"`{prefix}help [command]`"
                    ),
                )
            )
        if not is_all:
            desc += self.str.get(
                "cmd-help-all",
                "\nOnly showing commands you can use, for a list of all commands, run {example_cmd}",
            ).format(
                example_cmd=(
                    f"{prefix}`help all`" if is_emoji else f"`{prefix}help all`"
                ),
            )

        return Response(desc, reply=True, delete_after=60)

    async def cmd_blockuser(
        self,
        user_mentions: UserMentions,
        option: str,
        leftover_args: List[str],
    ) -> CommandResponse:
        """
        Usage:
            {command_prefix}blockuser [ + | - | ? | add | remove | status ] @UserName [@UserName2 ...]

        Manage users in the block list.
        Blocked users are forbidden from using all bot commands.
        """

        if not user_mentions and not leftover_args:
            raise exceptions.CommandError(
                "You must mention a user or provide their ID number.",
                expire_in=20,
            )

        if option not in ["+", "-", "?", "add", "remove", "status"]:
            raise exceptions.CommandError(
                self.str.get(
                    "cmd-blacklist-invalid",
                    'Invalid option "{0}" specified, use +, -, add, or remove',
                ).format(option),
                expire_in=20,
            )

        for p_user in leftover_args:
            if p_user.isdigit():
                u = self.get_user(int(p_user))
                if u:
                    user_mentions.append(u)

        if not user_mentions:
            raise exceptions.CommandError(
                "MusicBot could not find the user(s) you specified.",
                expire_in=20,
            )

        for user in user_mentions.copy():
            if option in ["+", "add"] and self.config.user_blocklist.is_blocked(user):
                if user.id == self.config.owner_id:
                    raise exceptions.CommandError(
                        "The owner cannot be added to the block list."
                    )

                log.info(
                    "Not adding user to block list, already blocked:  %s/%s",
                    user.id,
                    user.name,
                )
                user_mentions.remove(user)

            if option in ["-", "remove"] and not self.config.user_blocklist.is_blocked(
                user
            ):
                log.info(
                    "Not removing user from blocklist, not listed:  %s/%s",
                    user.id,
                    user.name,
                )
                user_mentions.remove(user)

        # allow management regardless, but tell the user if it will apply.
        if self.config.user_blocklist_enabled:
            status_msg = "User block list is currently enabled."
        else:
            status_msg = "User block list is currently disabled."

        old_len = len(self.config.user_blocklist)
        user_ids = {str(user.id) for user in user_mentions}

        if option in ["+", "add"]:
            if not user_mentions:
                raise exceptions.CommandError(
                    "Cannot add the users you listed, they are already added."
                )

            async with self.aiolocks["user_blocklist"]:
                self.config.user_blocklist.append_items(user_ids)

            n_users = len(self.config.user_blocklist) - old_len
            return Response(
                f"{n_users} user(s) have been added to the block list.\n{status_msg}",
                reply=True,
                delete_after=10,
            )

        if self.config.user_blocklist.is_disjoint(user_mentions):
            return Response(
                self.str.get(
                    "cmd-blacklist-none",
                    "None of those users are in the blacklist.",
                ),
                reply=True,
                delete_after=10,
            )

        if option in ["?", "status"]:
            ustatus = ""
            for user in user_mentions:
                blocked = "not blocked"
                if self.config.user_blocklist.is_blocked(user):
                    blocked = "blocked"
                ustatus += f"User: `{user.name}` is {blocked}\n"
            return Response(
                f"**Block list status:**\n{ustatus}\n{status_msg}",
                delete_after=30,
            )

        async with self.aiolocks["user_blocklist"]:
            self.config.user_blocklist.remove_items(user_ids)

        n_users = old_len - len(self.config.user_blocklist)
        return Response(
            f"{n_users} user(s) have been removed from the block list.\n{status_msg}",
            reply=True,
            delete_after=10,
        )

    async def cmd_blocksong(
        self,
        guild: discord.Guild,
        _player: Optional[MusicPlayer],
        option: str,
        leftover_args: List[str],
        song_subject: str = "",
    ) -> CommandResponse:
        """
        Usage:
            {command_prefix}blocksong [ + | - | add | remove ] [subject]

        Manage a block list applied to song requests and extracted info.
        A `subject` may be a song URL or a word or phrase found in the track title.
        If `subject` is omitted, a currently playing track will be used instead.

        Song block list matches loosely, but is case sensitive.
        So adding "Pie" will match "cherry Pie" but not "cherry pie" in checks.
        """
        if leftover_args:
            song_subject = " ".join([song_subject, *leftover_args])

        if not song_subject:
            valid_url = self._get_song_url_or_none(song_subject, _player)
            if not valid_url:
                raise exceptions.CommandError(
                    "You must provide a song subject if no song is currently playing.",
                    expire_in=30,
                )
            song_subject = valid_url

        if option not in ["+", "-", "add", "remove"]:
            raise exceptions.CommandError(
                self.str.get(
                    "cmd-blacklist-invalid",
                    'Invalid option "{0}" specified, use +, -, add, or remove',
                ).format(option),
                expire_in=20,
            )

        # allow management regardless, but tell the user if it will apply.
        if self.config.song_blocklist_enabled:
            status_msg = "Song block list is currently enabled."
        else:
            status_msg = "Song block list is currently disabled."

        if option in ["+", "add"]:
            if self.config.song_blocklist.is_blocked(song_subject):
                raise exceptions.CommandError(
                    f"Subject `{song_subject}` is already in the song block list.\n{status_msg}"
                )

            # remove song from auto-playlist if it is blocked
            if (
                self.config.auto_playlist_remove_on_block
                and _player
                and _player.current_entry
                and song_subject == _player.current_entry.url
                and _player.current_entry.from_auto_playlist
            ):
                await self.server_data[guild.id].autoplaylist.remove_track(
                    song_subject,
                    ex=UserWarning("Removed and added to block list."),
                    delete_from_ap=True,
                )

            async with self.aiolocks["song_blocklist"]:
                self.config.song_blocklist.append_items([song_subject])

            # TODO: i18n/UI stuff.
            return Response(
                f"Added subject `{song_subject}` to the song block list.\n{status_msg}",
                reply=True,
                delete_after=10,
            )

        # handle "remove" and "-"
        if not self.config.song_blocklist.is_blocked(song_subject):
            raise exceptions.CommandError(
                "The subject is not in the song block list and cannot be removed.",
                expire_in=10,
            )

        async with self.aiolocks["song_blocklist"]:
            self.config.song_blocklist.remove_items([song_subject])

        return Response(
            f"Subject `{song_subject}` has been removed from the block list.\n{status_msg}",
            reply=True,
            delete_after=10,
        )

    async def cmd_id(
        self, author: discord.Member, user_mentions: UserMentions
    ) -> CommandResponse:
        """
        Usage:
            {command_prefix}id [@user]

        Tells the user their id or the id of another user.
        """
        if not user_mentions:
            return Response(
                self.str.get("cmd-id-self", "Your ID is `{0}`").format(author.id),
                reply=True,
                delete_after=35,
            )

        usr = user_mentions[0]
        return Response(
            self.str.get("cmd-id-other", "**{0}**s ID is `{1}`").format(
                usr.name, usr.id
            ),
            reply=True,
            delete_after=35,
        )

    async def cmd_autoplaylist(
        self,
        guild: discord.Guild,
        author: discord.Member,
        _player: Optional[MusicPlayer],
        option: str,
        opt_url: str = "",
    ) -> CommandResponse:
        """
        Usage:
            {command_prefix}autoplaylist [ + | - | add | remove] [url]
                Adds or removes the specified song or currently playing song to/from the current playlist.

            {command_prefix}autoplaylist show
                Show a list of existing playlist files.

            {command_prefix}autoplaylist set [playlist.txt]
                Set a playlist as default for this guild and reloads the guild auto playlist.
        """
        option = option.lower()
        if option not in ["+", "-", "add", "remove", "show", "set"]:
            raise exceptions.CommandError(
                "You must provide one of the following options:  `add`, `remove`, `show`, or `set`",
                expire_in=30,
            )

        def _get_url() -> str:
            url = self._get_song_url_or_none(opt_url, _player)

            if not url:
                raise exceptions.CommandError(
                    self.str.get(
                        "cmd-autoplaylist-invalid", "The supplied song link is invalid"
                    ),
                    expire_in=20,
                )
            return url

        if option in ["+", "add"]:
            url = _get_url()
            self._do_song_blocklist_check(url)
            if url not in self.server_data[guild.id].autoplaylist:
                await self.server_data[guild.id].autoplaylist.add_track(url)
                return Response(
                    self.str.get(
                        "cmd-save-success", "Added <{0}> to the autoplaylist."
                    ).format(url),
                    delete_after=35,
                )
            raise exceptions.CommandError(
                self.str.get(
                    "cmd-save-exists",
                    "This song is already in the autoplaylist.",
                ),
                expire_in=20,
            )

        if option in ["-", "remove"]:
            url = _get_url()
            if url in self.server_data[guild.id].autoplaylist:
                await self.server_data[guild.id].autoplaylist.remove_track(
                    url,
                    ex=UserWarning(
                        f"Removed by command from user:  {author.id}/{author.name}#{author.discriminator}"
                    ),
                    delete_from_ap=True,
                )
                return Response(
                    self.str.get(
                        "cmd-unsave-success", "Removed <{0}> from the autoplaylist."
                    ).format(url),
                    delete_after=35,
                )
            raise exceptions.CommandError(
                self.str.get(
                    "cmd-unsave-does-not-exist",
                    "This song is not yet in the autoplaylist.",
                ),
                expire_in=20,
            )

        if option == "show":
            self.playlist_mgr.discover_playlists()
            names = "\n".join([f"`{pl}`" for pl in self.playlist_mgr.playlist_names])
            return Response(
                f"**Available Playlists:**\n{names}",
                delete_after=40,
            )

        if option == "set":
            if not opt_url:
                raise exceptions.CommandError(
                    "You must provide a playlist filename.",
                    expire_in=30,
                )

            # Add file extension if one was not given.
            if not opt_url.lower().endswith(".txt"):
                opt_url += ".txt"

            # Update the server specific data.
            pl = self.playlist_mgr.get_playlist(opt_url)
            self.server_data[guild.id].autoplaylist = pl
            await self.server_data[guild.id].save_guild_options_file()
            await pl.load()

            # Update the player copy if needed.
            if _player and self.config.auto_playlist:
                _player.autoplaylist = list(pl)

            new_msg = ""
            if not self.playlist_mgr.playlist_exists(opt_url):
                new_msg = (
                    "\nThis playlist is new, you must add songs to save it to disk!"
                )
            return Response(
                f"The playlist for this server has been updated to: `{opt_url}`{new_msg}",
                delete_after=30,
            )

        raise exceptions.CommandError(
            self.str.get(
                "cmd-autoplaylist-option-invalid",
                'Invalid option "{0}" specified, use +, -, add, or remove',
            ).format(option),
            expire_in=20,
        )

    @owner_only
    async def cmd_joinserver(self) -> CommandResponse:
        """
        Usage:
            {command_prefix}joinserver

        Generate an invite link that can be used to add this bot to another server.
        """
        url = await self.generate_invite_link()
        return Response(
            self.str.get(
                "cmd-joinserver-response",
                "Click here to add me to another server: \n{}",
            ).format(url),
            reply=True,
            delete_after=30,
        )

    async def cmd_karaoke(self, player: MusicPlayer) -> CommandResponse:
        """
        Usage:
            {command_prefix}karaoke

        Activates karaoke mode. During karaoke mode, only groups with the BypassKaraokeMode
        permission in the config file can queue music.
        """
        player.karaoke_mode = not player.karaoke_mode
        return Response(
            "\N{OK HAND SIGN} Karaoke mode is now "
            + ["disabled", "enabled"][player.karaoke_mode],
            delete_after=15,
        )

    async def _do_playlist_checks(
        self,
        player: MusicPlayer,
        author: discord.Member,
        result_info: "downloader.YtdlpResponseDict",
    ) -> bool:
        """
        Check if the given `author` has permissions to play the entries
        in `result_info` or not.

        :returns:  True is allowed to continue.
        :raises:  PermissionsError  if permissions deny the playlist.
        """
        num_songs = result_info.playlist_count or result_info.entry_count
        permissions = self.permissions.for_user(author)

        # TODO: correct the language here, since this could be playlist or search results?
        # I have to do extra checks anyways because you can request an arbitrary number of search results
        if not permissions.allow_playlists and num_songs > 1:
            raise exceptions.PermissionsError(
                self.str.get(
                    "playlists-noperms", "You are not allowed to request playlists"
                ),
                expire_in=30,
            )

        if (
            permissions.max_playlist_length
            and num_songs > permissions.max_playlist_length
        ):
            raise exceptions.PermissionsError(
                self.str.get(
                    "playlists-big", "Playlist has too many entries ({0} > {1})"
                ).format(num_songs, permissions.max_playlist_length),
                expire_in=30,
            )

        # This is a little bit weird when it says (x + 0 > y), I might add the other check back in
        if (
            permissions.max_songs
            and player.playlist.count_for_user(author) + num_songs
            > permissions.max_songs
        ):
            raise exceptions.PermissionsError(
                self.str.get(
                    "playlists-limit",
                    "Playlist entries + your already queued songs reached limit ({0} + {1} > {2})",
                ).format(
                    num_songs,
                    player.playlist.count_for_user(author),
                    permissions.max_songs,
                ),
                expire_in=30,
            )
        return True

    async def _handle_guild_auto_pause(self, player: MusicPlayer, _lc: int = 0) -> None:
        """
        Check the current voice client channel for members and determine
        if the player should be paused automatically.
        This is distinct from Guild availability pausing, which happens
        when Discord or the network has outages.
        """
        if not self.config.auto_pause:
            if player.paused_auto:
                player.paused_auto = False
            return

        if self.network_outage:
            log.debug("Ignoring auto-pause due to network outage.")
            return

        if not player.voice_client or not player.voice_client.channel:
            log.voicedebug(  # type: ignore[attr-defined]
                "MusicPlayer has no VoiceClient or has no channel data, cannot process auto-pause."
            )
            if player.paused_auto:
                player.paused_auto = False
            return

        channel = player.voice_client.channel
        guild = channel.guild

        lock = self.aiolocks[f"auto_pause:{guild.id}"]
        if lock.locked():
            log.debug("Already processing auto-pause, ignoring this event.")
            return

        async with lock:
            if not player.voice_client.is_connected():
                if self.loop:
                    naptime = 3 * (1 + _lc)
                    log.warning(
                        "%sVoiceClient not connected, waiting %s seconds to handle auto-pause in guild:  %s",
                        "[Bug] " if _lc > 12 else "",
                        naptime,
                        player.voice_client.guild,
                    )
                    try:
                        await asyncio.sleep(naptime)
                    except asyncio.CancelledError:
                        log.debug("Auto-pause waiting was cancelled.")
                        return

                    _lc += 1
                    f_player = self.get_player_in(player.voice_client.guild)
                    if player != f_player:
                        log.info(
                            "A new MusicPlayer is being connected, ignoring old auto-pause event."
                        )
                        return

                    if f_player is not None:
                        self.loop.create_task(
                            self._handle_guild_auto_pause(f_player, _lc=_lc)
                        )
                return

        is_empty = is_empty_voice_channel(
            channel, include_bots=self.config.bot_exception_ids
        )
        if is_empty and player.is_playing:
            log.info(
                "Playing in an empty voice channel, running auto pause for guild: %s",
                guild,
            )
            player.pause()
            player.paused_auto = True

        elif not is_empty and player.paused_auto:
            log.info("Previously auto paused player is unpausing for guild: %s", guild)
            player.paused_auto = False
            if player.is_paused:
                player.resume()

    async def _do_cmd_unpause_check(
        self,
        player: Optional[MusicPlayer],
        channel: MessageableChannel,
        author: discord.Member,
        message: discord.Message,
    ) -> None:
        """
        Checks for paused player and resumes it while sending a notice.

        This function should not be called from _cmd_play().
        """
        if not self.config.auto_unpause_on_play:
            return

        if not player or not player.voice_client or not player.voice_client.channel:
            return

        if not author.voice or not author.voice.channel:
            return

        if player and player.voice_client and player.voice_client.channel:
            pvc = player.voice_client.channel
            avc = author.voice.channel
            perms = self.permissions.for_user(author)
            if pvc != avc and perms.summonplay:
                await self.cmd_summon(author.guild, author, message)
                return

            if pvc != avc and not perms.summonplay:
                return

        if player and player.is_paused:
            player.resume()
            await self.safe_send_message(
                channel,
                self.str.get(
                    "cmd-unpause-check",
                    "Bot was previously paused, resuming playback now.",
                ),
                expire_in=30,
            )

    async def cmd_play(
        self,
        message: discord.Message,
        _player: Optional[MusicPlayer],
        channel: GuildMessageableChannels,
        guild: discord.Guild,
        author: discord.Member,
        permissions: PermissionGroup,
        leftover_args: List[str],
        song_url: str,
    ) -> CommandResponse:
        """
        Usage:
            {command_prefix}play song_link
            {command_prefix}play text to search for
            {command_prefix}play spotify_uri

        Adds the song to the playlist.  If a link is not provided, the first
        result from a youtube search is added to the queue.

        If enabled in the config, the bot will also support Spotify URLs, however
        it will use the metadata (e.g song name and artist) to find a YouTube
        equivalent of the song. Streaming from Spotify is not possible.
        """
        await self._do_cmd_unpause_check(_player, channel, author, message)

        return await self._cmd_play(
            message,
            _player,
            channel,
            guild,
            author,
            permissions,
            leftover_args,
            song_url,
            head=False,
        )

    async def cmd_shuffleplay(
        self,
        message: discord.Message,
        _player: Optional[MusicPlayer],
        channel: GuildMessageableChannels,
        guild: discord.Guild,
        author: discord.Member,
        permissions: PermissionGroup,
        leftover_args: List[str],
        song_url: str,
    ) -> CommandResponse:
        """
        Usage:
            {command_prefix}shuffleplay playlist_link

        Like play command but explicitly shuffles entries before adding them to the queue.
        """
        await self._do_cmd_unpause_check(_player, channel, author, message)

        await self._cmd_play(
            message,
            _player,
            channel,
            guild,
            author,
            permissions,
            leftover_args,
            song_url,
            head=False,
            shuffle_entries=True,
        )

        return Response(
            self.str.get("cmd-shuffleplay-shuffled", "Shuffled {0}'s playlist").format(
                message.guild
            ),
            delete_after=30,
        )

    async def cmd_playnext(
        self,
        message: discord.Message,
        _player: Optional[MusicPlayer],
        channel: GuildMessageableChannels,
        guild: discord.Guild,
        author: discord.Member,
        permissions: PermissionGroup,
        leftover_args: List[str],
        song_url: str,
    ) -> CommandResponse:
        """
        Usage:
            {command_prefix}playnext song_link
            {command_prefix}playnext text to search for
            {command_prefix}playnext spotify_uri

        Adds the song to the playlist next.  If a link is not provided, the first
        result from a youtube search is added to the queue.

        If enabled in the config, the bot will also support Spotify URLs, however
        it will use the metadata (e.g song name and artist) to find a YouTube
        equivalent of the song. Streaming from Spotify is not possible.
        """
        await self._do_cmd_unpause_check(_player, channel, author, message)

        return await self._cmd_play(
            message,
            _player,
            channel,
            guild,
            author,
            permissions,
            leftover_args,
            song_url,
            head=True,
        )

    async def cmd_playnow(
        self,
        message: discord.Message,
        _player: Optional[MusicPlayer],
        channel: GuildMessageableChannels,
        guild: discord.Guild,
        author: discord.Member,
        permissions: PermissionGroup,
        leftover_args: List[str],
        song_url: str,
    ) -> CommandResponse:
        """
        Usage:
            {command_prefix}play song_link
            {command_prefix}play text to search for
            {command_prefix}play spotify_uri

        Adds the song to be played back immediately.  If a link is not provided, the first
        result from a youtube search is added to the queue.

        If enabled in the config, the bot will also support Spotify URLs, however
        it will use the metadata (e.g song name and artist) to find a YouTube
        equivalent of the song. Streaming from Spotify is not possible.
        """
        await self._do_cmd_unpause_check(_player, channel, author, message)

        # attempt to queue the song, but used the front of the queue and skip current playback.
        return await self._cmd_play(
            message,
            _player,
            channel,
            guild,
            author,
            permissions,
            leftover_args,
            song_url,
            head=True,
            skip_playing=True,
        )

    async def cmd_seek(
        self, guild: discord.Guild, _player: Optional[MusicPlayer], seek_time: str = ""
    ) -> CommandResponse:
        """
        Usage:
            {command_prefix}seek [time]

        Restarts the current song at the given time.
        If time starts with + or - seek will be relative to current playback time.
        Time should be given in seconds, fractional seconds are accepted.
        Due to codec specifics in ffmpeg, this may not be accurate.
        """
        # TODO: perhaps a means of listing chapters and seeking to them. like `seek ch1` & `seek list`
        if not _player or not _player.current_entry:
            raise exceptions.CommandError(
                "Cannot use seek if there is nothing playing.",
                expire_in=30,
            )

        if _player.current_entry.duration is None:
            raise exceptions.CommandError(
                "Cannot use seek on current track, it has an unknown duration.",
                expire_in=30,
            )

        if not isinstance(
            _player.current_entry, (URLPlaylistEntry, LocalFilePlaylistEntry)
        ):
            raise exceptions.CommandError(
                "Seeking is not supported for streams.",
                expire_in=30,
            )

        if not seek_time:
            raise exceptions.CommandError(
                "Cannot use seek without a time to position playback.",
                expire_in=30,
            )

        relative_seek: int = 0
        f_seek_time: float = 0
        if "." in seek_time:
            try:
                if seek_time.startswith("-"):
                    relative_seek = -1
                if seek_time.startswith("+"):
                    relative_seek = 1

                p1, p2 = seek_time.rsplit(".", maxsplit=1)
                i_seek_time = format_time_to_seconds(p1)
                f_seek_time = float(f"0.{p2}")
                f_seek_time += i_seek_time
            except (ValueError, TypeError) as e:
                raise exceptions.CommandError(
                    f"Could not convert `{seek_time}` to a valid time in seconds.",
                    expire_in=30,
                ) from e
        else:
            f_seek_time = 0.0 + format_time_to_seconds(seek_time)

        if relative_seek != 0:
            f_seek_time = _player.progress + (relative_seek * f_seek_time)

        if f_seek_time > _player.current_entry.duration or f_seek_time < 0:
            td = format_song_duration(_player.current_entry.duration_td)
            raise exceptions.CommandError(
                f"Cannot seek to `{seek_time}` in the current track with a length of `{td}`",
                expire_in=30,
            )

        entry = _player.current_entry
        entry.set_start_time(f_seek_time)
        _player.playlist.insert_entry_at_index(0, entry)

        # handle history playlist updates.
        if (
            self.config.enable_queue_history_global
            or self.config.enable_queue_history_guilds
        ):
            self.server_data[guild.id].current_playing_url = ""

        _player.skip()

        return Response(
            f"Seeking to time `{seek_time}` (`{f_seek_time}` seconds) in the current song.",
            delete_after=30,
        )

    async def cmd_repeat(
        self, guild: discord.Guild, option: str = ""
    ) -> CommandResponse:
        """
        Usage:
            {command_prefix}repeat [all | playlist | song | on | off]

        Toggles playlist or song looping.
        If no option is provided the current song will be repeated.
        If no option is provided and the song is already repeating, repeating will be turned off.
        """
        # TODO: this command needs TLC.

        player = self.get_player_in(guild)
        option = option.lower() if option else ""
        prefix = self.server_data[guild.id].command_prefix

        if not player:
            raise exceptions.CommandError(
                self.str.get(
                    "cmd-repeat-no-voice",
                    "The bot is not in a voice channel.  "
                    "Use %ssummon to summon it to your voice channel.",
                )
                % prefix,
                expire_in=30,
            )

        if not player.current_entry:
            return Response(
                self.str.get(
                    "cmd-repeat-no-songs",
                    "No songs are currently playing. Play something with {}play.",
                ).format(prefix),
                delete_after=30,
            )

        if option not in ["all", "playlist", "on", "off", "song", ""]:
            raise exceptions.CommandError(
                self.str.get(
                    "cmd-repeat-invalid",
                    "Invalid option, please run {}help repeat to a list of available options.",
                ).format(prefix),
                expire_in=30,
            )

        if option in ["all", "playlist"]:
            player.loopqueue = not player.loopqueue
            if player.loopqueue:
                return Response(
                    self.str.get(
                        "cmd-repeat-playlist-looping", "Playlist is now repeating."
                    ),
                    delete_after=30,
                )

            return Response(
                self.str.get(
                    "cmd-repeat-playlist-not-looping",
                    "Playlist is no longer repeating.",
                ),
                delete_after=30,
            )

        if option == "song":
            player.repeatsong = not player.repeatsong
            if player.repeatsong:
                return Response(
                    self.str.get("cmd-repeat-song-looping", "Song is now repeating."),
                    delete_after=30,
                )

            return Response(
                self.str.get(
                    "cmd-repeat-song-not-looping", "Song is no longer repeating."
                )
            )

        if option == "on":
            if player.repeatsong:
                return Response(
                    self.str.get(
                        "cmd-repeat-already-looping", "Song is already looping!"
                    ),
                    delete_after=30,
                )

            player.repeatsong = True
            return Response(self.str.get("cmd-repeat-song-looping"), delete_after=30)

        if option == "off":
            # TODO: This will fail to behave is both are somehow on.
            if player.repeatsong:
                player.repeatsong = False
                return Response(self.str.get("cmd-repeat-song-not-looping"))

            if player.loopqueue:
                player.loopqueue = False
                return Response(self.str.get("cmd-repeat-playlist-not-looping"))

            raise exceptions.CommandError(
                self.str.get(
                    "cmd-repeat-already-off", "The player is not currently looping."
                ),
                expire_in=30,
            )

        if player.repeatsong:
            player.loopqueue = True
            player.repeatsong = False
            return Response(
                self.str.get("cmd-repeat-playlist-looping"), delete_after=30
            )

        if player.loopqueue:
            if len(player.playlist.entries) > 0:
                message = self.str.get("cmd-repeat-playlist-not-looping")
            else:
                message = self.str.get("cmd-repeat-song-not-looping")
            player.loopqueue = False
        else:
            player.repeatsong = True
            message = self.str.get("cmd-repeat-song-looping")

        return Response(message, delete_after=30)

    async def cmd_move(
        self,
        guild: discord.Guild,
        channel: MessageableChannel,
        command: str,
        leftover_args: List[str],
    ) -> CommandResponse:
        """
        Usage:
            {command_prefix}move [Index of song to move] [Index to move song to]
            Ex: !move 1 3

        Swaps the location of a song within the playlist.
        """
        # TODO: move command needs some tlc. args renamed, better checks.
        player = self.get_player_in(guild)
        if not player:
            prefix = self.server_data[guild.id].command_prefix
            raise exceptions.CommandError(
                self.str.get(
                    "cmd-move-no-voice",
                    "The bot is not in a voice channel.  "
                    f"Use {prefix}summon to summon it to your voice channel.",
                )
            )

        if not player.current_entry:
            return Response(
                self.str.get(
                    "cmd-move-no-songs",
                    "There are no songs queued. Play something with {}play",
                ).format(self.server_data[guild.id].command_prefix),
            )

        indexes = []
        try:
            indexes.append(int(command) - 1)
            indexes.append(int(leftover_args[0]) - 1)
        except (ValueError, IndexError):
            # TODO: return command error instead, specific to the exception.
            return Response(
                self.str.get(
                    "cmd-move-indexes_not_intergers", "Song indexes must be integers!"
                ),
                delete_after=30,
            )

        for i in indexes:
            if i < 0 or i > len(player.playlist.entries) - 1:
                return Response(
                    self.str.get(
                        "cmd-move-invalid-indexes",
                        "Sent indexes are outside of the playlist scope!",
                    ),
                    delete_after=30,
                )

        # TODO:  replace this with a Response maybe.  UI stuff.
        await self.safe_send_message(
            channel,
            self.str.get(
                "cmd-move-success",
                "Successfully moved the requested song from positon number {} in queue to position {}!",
            ).format(indexes[0] + 1, indexes[1] + 1),
            expire_in=30,
        )

        song = player.playlist.delete_entry_at_index(indexes[0])

        player.playlist.insert_entry_at_index(indexes[1], song)
        return None

    async def _cmd_play_compound_link(
        self,
        message: discord.Message,
        player: MusicPlayer,
        channel: GuildMessageableChannels,
        guild: discord.Guild,
        author: discord.Member,
        permissions: PermissionGroup,
        leftover_args: List[str],
        song_url: str,
        head: bool,
    ) -> None:
        """
        Helper function to check for playlist IDs embedded in video links.
        If a "compound" URL is detected, ask the user if they want the
        associated playlist to be queued as well.
        """
        # TODO: maybe add config to auto yes or no and bypass this.

        async def _prompt_for_playing(
            prompt: str, next_url: str, ignore_vid: str = ""
        ) -> None:
            msg = await self.safe_send_message(channel, prompt)
            if not msg:
                log.warning(
                    "Could not prompt for playlist playback, no message to add reactions to."
                )
                return

            for r in [EMOJI_CHECK_MARK_BUTTON, EMOJI_CROSS_MARK_BUTTON]:
                await msg.add_reaction(r)

            def _check_react(reaction: discord.Reaction, user: discord.Member) -> bool:
                return msg == reaction.message and author == user

            try:
                reaction, _user = await self.wait_for(
                    "reaction_add", timeout=60, check=_check_react
                )
                if reaction.emoji == EMOJI_CHECK_MARK_BUTTON:
                    await self._cmd_play(
                        message,
                        player,
                        channel,
                        guild,
                        author,
                        permissions,
                        leftover_args,
                        next_url,
                        head,
                        ignore_video_id=ignore_vid,
                    )
                    await self.safe_delete_message(msg)
                elif reaction.emoji == EMOJI_CROSS_MARK_BUTTON:
                    await self.safe_delete_message(msg)
            except asyncio.TimeoutError:
                await self.safe_delete_message(msg)

        # Check for playlist in youtube watch link.
        # https://youtu.be/VID?list=PLID
        # https://www.youtube.com/watch?v=VID&list=PLID
        playlist_regex = re.compile(
            r"(?:youtube.com/watch\?v=|youtu\.be/)([^?&]{6,})[&?]{1}(list=PL[^&]+)",
            re.I | re.X,
        )
        matches = playlist_regex.search(song_url)
        if matches:
            pl_url = "https://www.youtube.com/playlist?" + matches.group(2)
            ignore_vid = matches.group(1)
            asyncio.ensure_future(
                _prompt_for_playing(
                    # TODO: i18n / UI stuff
                    f"This link contains a Playlist ID:\n`{song_url}`\n\nDo you want to queue the playlist too?",
                    pl_url,
                    ignore_vid,
                )
            )

    async def _cmd_play(
        self,
        message: discord.Message,
        _player: Optional[MusicPlayer],
        channel: GuildMessageableChannels,
        guild: discord.Guild,
        author: discord.Member,
        permissions: PermissionGroup,
        leftover_args: List[str],
        song_url: str,
        head: bool,
        shuffle_entries: bool = False,
        ignore_video_id: str = "",
        skip_playing: bool = False,
    ) -> CommandResponse:
        """
        This function handles actually adding any given URL or song subject to
        the player playlist if extraction was successful and various checks pass.

        :param: head:  Toggle adding the song(s) to the front of the queue, not the end.
        :param: shuffle_entries:  Shuffle entries before adding them to the queue.
        :param: ignore_video_id:  Ignores a video in a playlist if it has this ID.
        :param: skip_playing:  Skip current playback if a new entry is added.
        """
        player = _player if _player else None

        await channel.typing()

        if not player and permissions.summonplay and channel.guild:
            response = await self.cmd_summon(channel.guild, author, message)
            if response:
                if self.config.embeds:
                    content = self._gen_embed()
                    content.title = "summon"
                    content.description = str(response.content)
                    await self.safe_send_message(
                        channel,
                        content,
                        expire_in=(
                            response.delete_after if self.config.delete_messages else 0
                        ),
                    )
                else:
                    await self.safe_send_message(
                        channel,
                        str(response.content),
                        expire_in=(
                            response.delete_after if self.config.delete_messages else 0
                        ),
                    )
                player = self.get_player_in(channel.guild)

        if not player:
            prefix = self.server_data[guild.id].command_prefix
            raise exceptions.CommandError(
                "The bot is not in a voice channel.  "
                f"Use {prefix}summon to summon it to your voice channel."
            )

        if not self.config.enable_local_media and song_url.lower().startswith(
            "file://"
        ):
            raise exceptions.CommandError(
                "Local media playback is not enabled.",
            )

        # Validate song_url is actually a URL, or otherwise a search string.
        valid_song_url = self.downloader.get_url_or_none(song_url)
        if valid_song_url:
            song_url = valid_song_url
            self._do_song_blocklist_check(song_url)

            # Handle if the link has a playlist ID in addition to a video ID.
            await self._cmd_play_compound_link(
                message,
                player,
                channel,
                guild,
                author,
                permissions,
                leftover_args,
                song_url,
                head,
            )

        if (
            not valid_song_url
            and leftover_args
            and not (
                self.config.enable_local_media
                and song_url.lower().startswith("file://")
            )
        ):
            # treat all arguments as a search string.
            song_url = " ".join([song_url, *leftover_args])
            leftover_args = []  # prevent issues later.
            self._do_song_blocklist_check(song_url)

        # Validate spotify links are supported before we try them.
        if "open.spotify.com" in song_url.lower():
            if self.config.spotify_enabled:
                if not Spotify.is_url_supported(song_url):
                    raise exceptions.CommandError(
                        "Spotify URL is invalid or not currently supported."
                    )
            else:
                raise exceptions.CommandError(
                    "Detected a spotify URL, but spotify is not enabled."
                )

        # This lock prevent spamming play commands to add entries that exceeds time limit/ maximum song limit
        async with self.aiolocks[_func_() + ":" + str(author.id)]:
            if (
                permissions.max_songs
                and player.playlist.count_for_user(author) >= permissions.max_songs
            ):
                raise exceptions.PermissionsError(
                    self.str.get(
                        "cmd-play-limit",
                        "You have reached your enqueued song limit ({0})",
                    ).format(permissions.max_songs),
                    expire_in=30,
                )

            if player.karaoke_mode and not permissions.bypass_karaoke_mode:
                raise exceptions.PermissionsError(
                    self.str.get(
                        "karaoke-enabled",
                        "Karaoke mode is enabled, please try again when its disabled!",
                    ),
                    expire_in=30,
                )

            # Get processed info from ytdlp
            info = None
            try:
                info = await self.downloader.extract_info(
                    song_url, download=False, process=True
                )
            except Exception as e:
                info = None
                log.exception("Issue with extract_info(): ")
                raise exceptions.CommandError(str(e)) from e

            if not info:
                raise exceptions.CommandError(
                    self.str.get(
                        "cmd-play-noinfo",
                        "That video cannot be played. Try using the {0}stream command.",
                    ).format(self.server_data[guild.id].command_prefix),
                    expire_in=30,
                )

            # ensure the extractor has been allowed via permissions.
            if info.extractor not in permissions.extractors and permissions.extractors:
                raise exceptions.PermissionsError(
                    self.str.get(
                        "cmd-play-badextractor",
                        "You do not have permission to play the requested media. Service `{}` is not permitted.",
                    ).format(info.extractor),
                    expire_in=30,
                )

            # if the result has "entries" but it's empty, it might be a failed search.
            if "entries" in info and not info.entry_count:
                if info.extractor == "youtube:search":
                    # TOOD: UI, i18n stuff
                    raise exceptions.CommandError(
                        f"Youtube search returned no results for:  {song_url}"
                    )

            # If the result has usable entries, we assume it is a playlist
            if info.has_entries:
                await self._do_playlist_checks(player, author, info)

                num_songs = info.playlist_count or info.entry_count

                if shuffle_entries:
                    random.shuffle(info["entries"])

                # TODO: I can create an event emitter object instead, add event functions, and every play list might be asyncified
                # Also have a "verify_entry" hook with the entry as an arg and returns the entry if its ok
                start_time = time.time()
                entry_list, position = await player.playlist.import_from_info(
                    info,
                    channel=channel,
                    author=author,
                    head=False,
                    ignore_video_id=ignore_video_id,
                )

                time_taken = time.time() - start_time
                listlen = len(entry_list)

                log.info(
                    "Processed %d of %d songs in %.3f seconds at %.2f s/song",
                    listlen,
                    num_songs,
                    time_taken,
                    time_taken / listlen if listlen else 1,
                )

                if not entry_list:
                    raise exceptions.CommandError(
                        self.str.get(
                            "cmd-play-playlist-maxduration",
                            "No songs were added, all songs were over max duration (%ss)",
                        )
                        % permissions.max_song_length,
                        expire_in=30,
                    )

                reply_text = self.str.get(
                    "cmd-play-playlist-reply",
                    "Enqueued **%s** songs to be played. Position in queue: %s",
                )
                btext = str(listlen)

            # If it's an entry
            else:
                # youtube:playlist extractor but it's actually an entry
                # ^ wish I had a URL for this one.
                if info.get("extractor", "") == "youtube:playlist":
                    log.noise(  # type: ignore[attr-defined]
                        "Extracted an entry with youtube:playlist as extractor key"
                    )

                # Check the block list again, with the info this time.
                self._do_song_blocklist_check(info.url)
                self._do_song_blocklist_check(info.title)

                if (
                    permissions.max_song_length
                    and info.duration_td.seconds > permissions.max_song_length
                ):
                    raise exceptions.PermissionsError(
                        self.str.get(
                            "cmd-play-song-limit",
                            "Song duration exceeds limit ({0} > {1})",
                        ).format(info.duration, permissions.max_song_length),
                        expire_in=30,
                    )

                entry, position = await player.playlist.add_entry_from_info(
                    info, channel=channel, author=author, head=head
                )

                reply_text = self.str.get(
                    "cmd-play-song-reply",
                    "Enqueued `%s` to be played. Position in queue: %s",
                )
                btext = entry.title

            log.debug("Added song(s) at position %s", position)
            if position == 1 and player.is_stopped:
                position = self.str.get("cmd-play-next", "Up next!")
                reply_text %= (btext, position)

            # shift the playing track to the end of queue and skip current playback.
            elif skip_playing and player.is_playing and player.current_entry:
                player.playlist.entries.append(player.current_entry)

                # handle history playlist updates.
                if (
                    self.config.enable_queue_history_global
                    or self.config.enable_queue_history_guilds
                ):
                    self.server_data[guild.id].current_playing_url = ""

                player.skip()

                position = self.str.get("cmd-play-next", "Up next!")
                reply_text %= (btext, position)

            else:
                reply_text %= (btext, position)
                try:
                    time_until = await player.playlist.estimate_time_until(
                        position, player
                    )
                    reply_text += (
                        self.str.get(
                            "cmd-play-eta", " - estimated time until playing: %s"
                        )
                        % f"`{format_song_duration(time_until)}`"
                    )
                except exceptions.InvalidDataError:
                    reply_text += self.str.get(
                        "cmd-play-eta-error", " - cannot estimate time until playing"
                    )
                    log.warning(
                        "Cannot estimate time until playing for position: %d", position
                    )

        return Response(reply_text, delete_after=30)

    async def cmd_stream(
        self,
        _player: Optional[MusicPlayer],
        channel: GuildMessageableChannels,
        guild: discord.Guild,
        author: discord.Member,
        permissions: PermissionGroup,
        message: discord.Message,
        song_url: str,
    ) -> CommandResponse:
        """
        Usage:
            {command_prefix}stream song_link

        Enqueue a media stream.
        This could mean an actual stream like Twitch or shoutcast, or simply streaming
        media without pre-downloading it.  Note: FFmpeg is notoriously bad at handling
        streams, especially on poor connections.  You have been warned.
        """

        await self._do_cmd_unpause_check(_player, channel, author, message)

        if permissions.summonplay:
            response = await self.cmd_summon(guild, author, message)
            if response:
                if self.config.embeds:
                    content = self._gen_embed()
                    content.title = "summon"
                    content.description = str(response.content)
                    await self.safe_send_message(
                        channel,
                        content,
                        expire_in=(
                            response.delete_after if self.config.delete_messages else 0
                        ),
                    )
                else:
                    await self.safe_send_message(
                        channel,
                        str(response.content),
                        expire_in=(
                            response.delete_after if self.config.delete_messages else 0
                        ),
                    )
                p = self.get_player_in(guild)
                if p:
                    _player = p

        if not _player:
            prefix = self.server_data[guild.id].command_prefix
            raise exceptions.CommandError(
                "The bot is not in a voice channel.  "
                f"Use {prefix}summon to summon it to your voice channel."
            )

        if (
            permissions.max_songs
            and _player.playlist.count_for_user(author) >= permissions.max_songs
        ):
            raise exceptions.PermissionsError(
                self.str.get(
                    "cmd-stream-limit",
                    "You have reached your enqueued song limit ({0})",
                ).format(permissions.max_songs),
                expire_in=30,
            )

        if _player.karaoke_mode and not permissions.bypass_karaoke_mode:
            raise exceptions.PermissionsError(
                self.str.get(
                    "karaoke-enabled",
                    "Karaoke mode is enabled, please try again when its disabled!",
                ),
                expire_in=30,
            )

        async with channel.typing():
            # TODO: find more streams to test.
            # NOTE: this will return a URL if one was given but ytdl doesn't support it.
            try:
                info = await self.downloader.extract_info(
                    song_url, download=False, process=True, as_stream=True
                )
            except Exception as e:
                log.exception(
                    "Failed to get info from the stream request: %s", song_url
                )
                raise exceptions.CommandError(str(e)) from e

            if info.has_entries:
                raise exceptions.CommandError(
                    "Streaming playlists is not yet supported.",
                    expire_in=30,
                )
                # TODO: could process these and force them to be stream entries...

            self._do_song_blocklist_check(info.url)
            # if its a "forced stream" this would be a waste.
            if info.url != info.title:
                self._do_song_blocklist_check(info.title)

            await _player.playlist.add_stream_from_info(
                info, channel=channel, author=author, head=False
            )

        return Response(
            self.str.get("cmd-stream-success", "Streaming."), delete_after=6
        )

    async def cmd_search(
        self,
        message: discord.Message,
        player: MusicPlayer,
        channel: GuildMessageableChannels,
        guild: discord.Guild,
        author: discord.Member,
        permissions: PermissionGroup,
        leftover_args: List[str],
    ) -> CommandResponse:
        """
        Usage:
            {command_prefix}search [service] [number] query

        Searches a service for a video and adds it to the queue.
        - service: any one of the following services:
            - youtube (yt) (default if unspecified)
            - soundcloud (sc)
            - yahoo (yh)
        - number: return a number of video results and waits for user to choose one
          - defaults to 3 if unspecified
          - note: If your search query starts with a number,
                  you must put your query in quotes
            - ex: {command_prefix}search 2 "I ran seagulls"
        The command issuer can use reactions to indicate their response to each result.
        """

        if (
            permissions.max_songs
            and player.playlist.count_for_user(author) > permissions.max_songs
        ):
            raise exceptions.PermissionsError(
                self.str.get(
                    "cmd-search-limit",
                    "You have reached your playlist item limit ({0})",
                ).format(permissions.max_songs),
                expire_in=30,
            )

        if player.karaoke_mode and not permissions.bypass_karaoke_mode:
            raise exceptions.PermissionsError(
                self.str.get(
                    "karaoke-enabled",
                    "Karaoke mode is enabled, please try again when its disabled!",
                ),
                expire_in=30,
            )

        def argcheck() -> None:
            if not leftover_args:
                raise exceptions.CommandError(
                    self.str.get(
                        "cmd-search-noquery", "Please specify a search query.\n%s"
                    )
                    % dedent(
                        self.cmd_search.__doc__.format(  # type: ignore
                            command_prefix=self.server_data[guild.id].command_prefix
                        )
                    ),
                    expire_in=60,
                )

        argcheck()

        service = "youtube"
        items_requested = self.config.defaultsearchresults
        max_items = permissions.max_search_items
        services = {
            "youtube": "ytsearch",
            "soundcloud": "scsearch",
            "yahoo": "yvsearch",
            "yt": "ytsearch",
            "sc": "scsearch",
            "yh": "yvsearch",
        }

        if leftover_args[0] in services:
            service = leftover_args.pop(0)
            argcheck()

        if leftover_args[0].isdigit():
            items_requested = int(leftover_args.pop(0))
            argcheck()

            if items_requested > max_items:
                raise exceptions.CommandError(
                    self.str.get(
                        "cmd-search-searchlimit",
                        "You cannot search for more than %s videos",
                    )
                    % max_items
                )

        # Look jake, if you see this and go "what the fuck are you doing"
        # and have a better idea on how to do this, I'd be delighted to know.
        # I don't want to just do ' '.join(leftover_args).strip("\"'")
        # Because that eats both quotes if they're there
        # where I only want to eat the outermost ones
        if leftover_args[0][0] in "'\"":
            lchar = leftover_args[0][0]
            leftover_args[0] = leftover_args[0].lstrip(lchar)
            leftover_args[-1] = leftover_args[-1].rstrip(lchar)

        srvc = services[service]
        args_str = " ".join(leftover_args)
        search_query = f"{srvc}{items_requested}:{args_str}"

        self._do_song_blocklist_check(args_str)

        search_msg = await self.safe_send_message(
            channel, self.str.get("cmd-search-searching", "Searching for videos...")
        )
        await channel.typing()

        try:  # pylint: disable=no-else-return
            info = await self.downloader.extract_info(
                search_query, download=False, process=True
            )

        except (
            exceptions.ExtractionError,
            exceptions.SpotifyError,
            youtube_dl.utils.YoutubeDLError,
            youtube_dl.networking.exceptions.RequestError,
        ) as e:
            if search_msg:
                await self.safe_edit_message(search_msg, str(e), send_if_fail=True)
            return None

        else:
            if search_msg:
                await self.safe_delete_message(search_msg)

        if not info:
            return Response(
                self.str.get("cmd-search-none", "No videos found."), delete_after=30
            )

        entries = info.get_entries_objects()

        # Decide if the list approach or the reaction approach should be used
        if self.config.searchlist:
            result_message_array = []

            if self.config.embeds:
                content = self._gen_embed()
                content.title = self.str.get(
                    "cmd-search-title", "{0} search results:"
                ).format(service.capitalize())
                content.description = "To select a song, type the corresponding number"
            else:
                result_header = self.str.get(
                    "cmd-search-title", "{0} search results:"
                ).format(service.capitalize())
                result_header += "\n\n"

            for entry in entries:
                # This formats the results and adds it to an array
                # format_song_duration removes the hour section
                # if the song is shorter than an hour
                result_message_array.append(
                    self.str.get(
                        "cmd-search-list-entry", "**{0}**. **{1}** | {2}"
                    ).format(
                        entries.index(entry) + 1,
                        entry["title"],
                        format_song_duration(entry.duration_td),
                    )
                )
            # This combines the formatted result strings into one list.
            result_string = "\n".join(str(result) for result in result_message_array)
            result_string += "\n**0.** Cancel"

            if self.config.embeds:
                # Add the result entries to the embedded message and send it to the channel
                content.add_field(
                    name=self.str.get("cmd-search-field-name", "Pick a song"),
                    value=result_string,
                    inline=False,
                )
                result_message = await self.safe_send_message(channel, content)
            else:
                # Construct the complete message and send it to the channel.
                result_string = result_header + result_string
                result_string += "\n\nSelect song by typing the corresponding number or type cancel to cancel search"
                result_message = await self.safe_send_message(
                    channel,
                    self.str.get("cmd-search-result-list-noembed", "{0}").format(
                        result_string
                    ),
                )

            # Check to verify that received message is valid.
            def check(reply: discord.Message) -> bool:
                return (
                    reply.channel.id == channel.id
                    and reply.author == message.author
                    and reply.content.isdigit()
                    and -1 <= int(reply.content) - 1 <= info.entry_count
                )

            # Wait for a response from the author.
            try:
                choice = await self.wait_for("message", timeout=30.0, check=check)
            except asyncio.TimeoutError:
                if result_message:
                    await self.safe_delete_message(result_message)
                return None

            if choice.content == "0":
                # Choice 0 will cancel the search
                if self.config.delete_invoking:
                    await self.safe_delete_message(choice)
                if result_message:
                    await self.safe_delete_message(result_message)
            else:
                # Here we have a valid choice lets queue it.
                if self.config.delete_invoking:
                    await self.safe_delete_message(choice)
                if result_message:
                    await self.safe_delete_message(result_message)
                await self.cmd_play(
                    message,
                    player,
                    channel,
                    guild,
                    author,
                    permissions,
                    [],
                    entries[int(choice.content) - 1]["url"],
                )
                if self.config.embeds:
                    return Response(
                        self.str.get(
                            "cmd-search-accept-list-embed", "[{0}]({1}) added to queue"
                        ).format(
                            entries[int(choice.content) - 1]["title"],
                            entries[int(choice.content) - 1]["url"],
                        ),
                        delete_after=30,
                    )

                return Response(
                    self.str.get(
                        "cmd-search-accept-list-noembed", "{0} added to queue"
                    ).format(entries[int(choice.content) - 1]["title"]),
                    delete_after=30,
                )
        else:
            # patch for loop-defined cell variable.
            res_msg_ids = []
            # Original code
            for entry in entries:
                result_message = await self.safe_send_message(
                    channel,
                    self.str.get("cmd-search-result", "Result {0}/{1}: {2}").format(
                        entries.index(entry) + 1,
                        info.entry_count,
                        entry["url"],
                    ),
                )
                if not result_message:
                    continue

                res_msg_ids.append(result_message.id)

                def check_react(
                    reaction: discord.Reaction, user: discord.Member
                ) -> bool:
                    return (
                        user == message.author and reaction.message.id in res_msg_ids
                    )  # why can't these objs be compared directly?

                reactions = [
                    EMOJI_CHECK_MARK_BUTTON,
                    EMOJI_CROSS_MARK_BUTTON,
                    EMOJI_STOP_SIGN,
                ]
                for r in reactions:
                    await result_message.add_reaction(r)

                try:
                    reaction, _user = await self.wait_for(
                        "reaction_add", timeout=60.0, check=check_react
                    )
                except asyncio.TimeoutError:
                    await self.safe_delete_message(result_message)
                    return None

                if str(reaction.emoji) == EMOJI_CHECK_MARK_BUTTON:  # check
                    # play the next and respond, stop the search entry loop.
                    await self.safe_delete_message(result_message)
                    await self.cmd_play(
                        message,
                        player,
                        channel,
                        guild,
                        author,
                        permissions,
                        [],
                        entry["url"],
                    )
                    return Response(
                        self.str.get("cmd-search-accept", "Alright, coming right up!"),
                        delete_after=30,
                    )

                if str(reaction.emoji) == EMOJI_CROSS_MARK_BUTTON:  # cross
                    # delete last result and move on to next
                    await self.safe_delete_message(result_message)
                else:  # stop
                    # delete last result and stop showing results.
                    await self.safe_delete_message(result_message)
                    break
        return None

    async def cmd_np(
        self,
        player: MusicPlayer,
        channel: MessageableChannel,
        guild: discord.Guild,
    ) -> CommandResponse:
        """
        Usage:
            {command_prefix}np

        Displays the current song in chat.
        """

        if player.current_entry:
            last_np_msg = self.server_data[guild.id].last_np_msg
            if last_np_msg:
                await self.safe_delete_message(last_np_msg)
                self.server_data[guild.id].last_np_msg = None

            song_progress = format_song_duration(player.progress)
            song_total = (
                format_song_duration(player.current_entry.duration_td)
                if player.current_entry.duration is not None
                else "(no duration data)"
            )

            streaming = isinstance(player.current_entry, StreamPlaylistEntry)
            prog_str = (
                "`[{progress}]`" if streaming else "`[{progress}/{total}]`"
            ).format(progress=song_progress, total=song_total)
            prog_bar_str = ""

            # percentage shows how much of the current song has already been played
            percentage = 0.0
            if (
                player.current_entry.duration
                and player.current_entry.duration_td.total_seconds() > 0
            ):
                percentage = (
                    player.progress / player.current_entry.duration_td.total_seconds()
                )

            # create the actual bar
            progress_bar_length = 30
            for i in range(progress_bar_length):
                if percentage < 1 / progress_bar_length * i:
                    prog_bar_str += "□"
                else:
                    prog_bar_str += "■"

            # TODO: properly do the i18n stuff in here.
            action_text = (
                self.str.get("cmd-np-action-streaming", "Streaming")
                if streaming
                else self.str.get("cmd-np-action-playing", "Playing")
            )

            entry = player.current_entry
            entry_author = player.current_entry.author

            if entry_author:
                np_text = self.str.get(
                    "cmd-np-reply-author",
                    "Currently {action}: **{title}** added by **{author}**\nProgress: {progress_bar} {progress}\n\N{WHITE RIGHT POINTING BACKHAND INDEX} <{url}>",
                ).format(
                    action=action_text,
                    title=entry.title,
                    author=entry_author.name,
                    progress_bar=prog_bar_str,
                    progress=prog_str,
                    url=entry.url,
                )
            else:
                np_text = self.str.get(
                    "cmd-np-reply-noauthor",
                    "Currently {action}: **{title}**\nProgress: {progress_bar} {progress}\n\N{WHITE RIGHT POINTING BACKHAND INDEX} <{url}>",
                ).format(
                    action=action_text,
                    title=entry.title,
                    progress_bar=prog_bar_str,
                    progress=prog_str,
                    url=entry.url,
                )

                # TODO: i18n
                if entry.from_auto_playlist:
                    np_text += "\n`via autoplaylist`"

            if self.config.embeds:
                content = self._gen_embed()
                content.title = action_text
                content.add_field(
                    name=f"Currently {action_text}", value=entry.title, inline=False
                )
                if entry_author:
                    content.add_field(
                        name="Added By:", value=entry_author.name, inline=False
                    )
                elif entry.from_auto_playlist:
                    content.add_field(
                        name="Added By:", value="`auto playlist`", inline=False
                    )
                content.add_field(
                    name="Progress",
                    value=f"{prog_str}\n{prog_bar_str}\n\n",
                    inline=False,
                )
                if len(entry.url) <= 1024:
                    content.add_field(name="URL:", value=entry.url, inline=False)
                if entry.thumbnail_url:
                    content.set_image(url=entry.thumbnail_url)
                else:
                    log.warning("No thumbnail set for entry with url: %s", entry.url)

            self.server_data[guild.id].last_np_msg = await self.safe_send_message(
                channel, content if self.config.embeds else np_text, expire_in=30
            )
            return None

        return Response(
            self.str.get(
                "cmd-np-none",
                "There are no songs queued! Queue something with {0}play.",
            ).format(self.server_data[guild.id].command_prefix),
            delete_after=30,
        )

    async def cmd_summon(
        self, guild: discord.Guild, author: discord.Member, message: discord.Message
    ) -> CommandResponse:
        """
        Usage:
            {command_prefix}summon

        Call the bot to the summoner's voice channel.
        """

        lock_key = f"summon:{guild.id}"
<<<<<<< HEAD
        log.info(f"Attempting to acquire lock for {lock_key}")
        async with self.aiolocks[lock_key]:
            log.info(f"Lock acquired for {lock_key}")
=======
        log.info("Attempting to acquire lock for %s", lock_key)
        async with self.aiolocks[lock_key]:
            log.info("Attempting to acquire lock for %s", lock_key)
>>>>>>> 05d222a3
            if not author.voice or not author.voice.channel:
                raise exceptions.CommandError(
                    self.str.get(
                        "cmd-summon-novc",
                        "You are not connected to voice. Try joining a voice channel!",
                    )
                )

            player = self.get_player_in(guild)
            if player and player.voice_client and guild == author.voice.channel.guild:
                # NOTE:  .move_to() does not support setting self-deafen flag,
                # nor respect flags set in initial connect call.
                # await player.voice_client.move_to(author.voice.channel)
                await guild.change_voice_state(
                    channel=author.voice.channel,
                    self_deaf=self.config.self_deafen,
                )
            else:
                player = await self.get_player(
                    author.voice.channel,
                    create=True,
                    deserialize=self.config.persistent_queue,
                )

                if player.is_stopped:
                    player.play()

            log.info(
                "Joining %s/%s",
                author.voice.channel.guild.name,
                author.voice.channel.name,
            )

            self.server_data[guild.id].last_np_msg = message

            return Response(
                self.str.get("cmd-summon-reply", "Connected to `{0.name}`").format(
                    author.voice.channel
                ),
                delete_after=30,
            )

    async def cmd_follow(
        self,
        guild: discord.Guild,
        author: discord.Member,
        user_mentions: UserMentions,
    ) -> CommandResponse:
        """
        Usage:
            {command_prefix}follow

        MusicBot will automatically follow a user when they change channels.
        """
        # If MusicBot is already following a user, either change user or un-follow.
        followed_user = self.server_data[guild.id].follow_user
        if followed_user is not None:
            # Un-follow current user.
            if followed_user.id == author.id:
                # TODO:  maybe check the current channel for users and decide if
                # we should automatically move back to guilds auto_join_channel.
                self.server_data[guild.id].follow_user = None
                return Response(
                    f"No longer following user `{author.name}`",
                    delete_after=30,
                )

            # Change to following a new user.
            self.server_data[guild.id].follow_user = author
            return Response(
                f"Now following user `{author.name}` between voice channels.",
                delete_after=30,
            )

        # Follow the invoking user.
        # If owner mentioned a user, bind to the mentioned user instead.
        bind_to_member = author
        if author.id == self.config.owner_id and user_mentions:
            m = user_mentions.pop(0)
            if not isinstance(m, discord.Member):
                raise exceptions.CommandError(
                    "MusicBot cannot follow a user that is not a member of the server.",
                    expire_in=30,
                )
            bind_to_member = m

        self.server_data[guild.id].follow_user = bind_to_member
        return Response(
            f"Will follow user `{bind_to_member.name}` between voice channels.",
            delete_after=30,
        )

    async def cmd_pause(self, player: MusicPlayer) -> CommandResponse:
        """
        Usage:
            {command_prefix}pause

        Pauses playback of the current song.
        """

        if player.is_playing:
            player.pause()
            return Response(
                self.str.get("cmd-pause-reply", "Paused music in `{0.name}`").format(
                    player.voice_client.channel
                ),
                delete_after=30,
            )

        raise exceptions.CommandError(
            self.str.get("cmd-pause-none", "Player is not playing."), expire_in=30
        )

    async def cmd_resume(self, player: MusicPlayer) -> CommandResponse:
        """
        Usage:
            {command_prefix}resume

        Resumes playback of a paused song.
        """

        if player.is_paused:
            player.resume()
            return Response(
                self.str.get("cmd-resume-reply", "Resumed music in `{0.name}`").format(
                    player.voice_client.channel
                ),
                delete_after=15,
            )

        if player.is_stopped and player.playlist:
            player.play()
            return None

        raise exceptions.CommandError(
            self.str.get("cmd-resume-none", "Player is not paused."), expire_in=30
        )

    async def cmd_shuffle(
        self, channel: MessageableChannel, player: MusicPlayer
    ) -> CommandResponse:
        """
        Usage:
            {command_prefix}shuffle

        Shuffles the server's queue.
        """

        player.playlist.shuffle()

        cards = [
            "\N{BLACK SPADE SUIT}",
            "\N{BLACK CLUB SUIT}",
            "\N{BLACK HEART SUIT}",
            "\N{BLACK DIAMOND SUIT}",
        ]
        random.shuffle(cards)

        hand = await self.safe_send_message(channel, " ".join(cards))
        await asyncio.sleep(0.6)

        if hand:
            for _ in range(4):
                random.shuffle(cards)
                await self.safe_edit_message(hand, " ".join(cards))
                await asyncio.sleep(0.6)

            await self.safe_delete_message(hand, quiet=True)
        return Response(
            self.str.get("cmd-shuffle-reply", "Shuffled `{0}`'s queue.").format(
                player.voice_client.channel.guild
            ),
            delete_after=15,
        )

    async def cmd_clear(
        self,
        player: MusicPlayer,
    ) -> CommandResponse:
        """
        Usage:
            {command_prefix}clear

        Clears the playlist.
        """

        player.playlist.clear()

        return Response(
            self.str.get("cmd-clear-reply", "Cleared `{0}`'s queue").format(
                player.voice_client.channel.guild
            ),
            delete_after=20,
        )

    async def cmd_remove(
        self,
        user_mentions: UserMentions,
        author: discord.Member,
        permissions: PermissionGroup,
        guild: discord.Guild,
        player: MusicPlayer,
        index: str = "",
    ) -> CommandResponse:
        """
        Usage:
            {command_prefix}remove [# in queue]

        Removes queued songs. If a number is specified, removes that song in the queue, otherwise removes the most recently queued song.
        """

        if not player.playlist.entries:
            raise exceptions.CommandError(
                self.str.get("cmd-remove-none", "There's nothing to remove!"),
                expire_in=20,
            )

        if user_mentions:
            for user in user_mentions:
                if permissions.remove or author == user:
                    try:
                        entry_indexes = [
                            e for e in player.playlist.entries if e.author == user
                        ]
                        for entry in entry_indexes:
                            player.playlist.entries.remove(entry)
                        entry_text = f"{len(entry_indexes)} item"
                        if len(entry_indexes) > 1:
                            entry_text += "s"
                        return Response(
                            self.str.get(
                                "cmd-remove-reply", "Removed `{0}` added by `{1}`"
                            )
                            .format(entry_text, user.name)
                            .strip()
                        )

                    except ValueError as e:
                        raise exceptions.CommandError(
                            self.str.get(
                                "cmd-remove-missing",
                                "Nothing found in the queue from user `%s`",
                            )
                            % user.name,
                            expire_in=20,
                        ) from e

                raise exceptions.PermissionsError(
                    self.str.get(
                        "cmd-remove-noperms",
                        "You do not have the valid permissions to remove that entry from the queue, make sure you're the one who queued it or have instant skip permissions",
                    ),
                    expire_in=20,
                )

        if not index:
            idx = len(player.playlist.entries)

        try:
            idx = int(index)
        except (TypeError, ValueError) as e:
            raise exceptions.CommandError(
                self.str.get(
                    "cmd-remove-invalid",
                    "Invalid number. Use {}queue to find queue positions.",
                ).format(self.server_data[guild.id].command_prefix),
                expire_in=20,
            ) from e

        if idx > len(player.playlist.entries):
            raise exceptions.CommandError(
                self.str.get(
                    "cmd-remove-invalid",
                    "Invalid number. Use {}queue to find queue positions.",
                ).format(self.server_data[guild.id].command_prefix),
                expire_in=20,
            )

        if (
            permissions.remove
            or author == player.playlist.get_entry_at_index(idx - 1).author
        ):
            entry = player.playlist.delete_entry_at_index((idx - 1))
            if entry.channel and entry.author:
                return Response(
                    self.str.get(
                        "cmd-remove-reply-author", "Removed entry `{0}` added by `{1}`"
                    )
                    .format(entry.title, entry.author.name)
                    .strip()
                )

            return Response(
                self.str.get("cmd-remove-reply-noauthor", "Removed entry `{0}`")
                .format(entry.title)
                .strip()
            )

        raise exceptions.PermissionsError(
            self.str.get(
                "cmd-remove-noperms",
                "You do not have the valid permissions to remove that entry from the queue, make sure you're the one who queued it or have instant skip permissions",
            ),
            expire_in=20,
        )

    async def cmd_skip(
        self,
        guild: discord.Guild,
        player: MusicPlayer,
        author: discord.Member,
        message: discord.Message,
        permissions: PermissionGroup,
        voice_channel: Optional[VoiceableChannel],
        param: str = "",
    ) -> CommandResponse:
        """
        Usage:
            {command_prefix}skip [force/f]

        Skips the current song when enough votes are cast.
        Owners and those with the instaskip permission can add 'force' or 'f' after the command to force skip.
        """

        if player.is_stopped:
            raise exceptions.CommandError(
                self.str.get("cmd-skip-none", "Can't skip! The player is not playing!"),
                expire_in=20,
            )

        if not player.current_entry:
            next_entry = player.playlist.peek()
            if next_entry:
                if next_entry.is_downloading:
                    return Response(
                        self.str.get(
                            "cmd-skip-dl",
                            "The next song (`%s`) is downloading, please wait.",
                        )
                        % next_entry.title
                    )

                if next_entry.is_downloaded:
                    return Response(
                        "The next song will be played shortly.  Please wait."
                    )

                return Response(
                    "Something odd is happening.  "
                    "You might want to restart the bot if it doesn't start working."
                )
            return Response(
                "Something strange is happening.  "
                "You might want to restart the bot if it doesn't start working."
            )

        current_entry = player.current_entry
        entry_author = current_entry.author
        entry_author_id = 0
        if entry_author:
            entry_author_id = entry_author.id

        permission_force_skip = permissions.instaskip or (
            self.config.allow_author_skip and author.id == entry_author_id
        )
        force_skip = param.lower() in ["force", "f"]

        if permission_force_skip and (force_skip or self.config.legacy_skip):
            if (
                not permission_force_skip
                and not permissions.skip_looped
                and player.repeatsong
            ):
                raise exceptions.PermissionsError(
                    self.str.get(
                        "cmd-skip-force-noperms-looped-song",
                        "You do not have permission to force skip a looped song.",
                    )
                )

            # handle history playlist updates.
            if (
                self.config.enable_queue_history_global
                or self.config.enable_queue_history_guilds
            ):
                self.server_data[guild.id].current_playing_url = ""

            if player.repeatsong:
                player.repeatsong = False
            player.skip()
            return Response(
                self.str.get("cmd-skip-force", "Force skipped `{}`.").format(
                    current_entry.title
                ),
                reply=True,
                delete_after=30,
            )

        if not permission_force_skip and force_skip:
            raise exceptions.PermissionsError(
                self.str.get(
                    "cmd-skip-force-noperms",
                    "You do not have permission to force skip.",
                ),
                expire_in=30,
            )

        # get the number of users in the channel who are not deaf, exclude bots with exceptions.
        num_voice = count_members_in_voice(
            voice_channel,
            # make sure we include bot exceptions.
            include_bots=self.config.bot_exception_ids,
        )
        # If all users are deaf, avoid ZeroDivisionError
        if num_voice == 0:
            num_voice = 1

        # add the current skipper id so we can count it.
        player.skip_state.add_skipper(author.id, message)
        # count all members who are in skippers set.
        num_skips = count_members_in_voice(
            voice_channel,
            # This will exclude all other members in the channel who have not skipped.
            include_only=player.skip_state.skippers,
            # If a bot has skipped, this allows the exceptions to be counted.
            include_bots=self.config.bot_exception_ids,
        )

        skips_remaining = (
            min(
                self.config.skips_required,
                math.ceil(
                    self.config.skip_ratio_required / (1 / num_voice)
                ),  # Number of skips from config ratio
            )
            - num_skips
        )

        if skips_remaining <= 0:
            if not permissions.skip_looped and player.repeatsong:
                raise exceptions.PermissionsError(
                    self.str.get(
                        "cmd-skip-vote-noperms-looped-song",
                        "You do not have permission to skip a looped song.",
                    )
                )

            if player.repeatsong:
                player.repeatsong = False

            # handle history playlist updates.
            if (
                self.config.enable_queue_history_global
                or self.config.enable_queue_history_guilds
            ):
                self.server_data[guild.id].current_playing_url = ""

            player.skip()
            return Response(
                self.str.get(
                    "cmd-skip-reply-skipped-1",
                    "Your skip for `{0}` was acknowledged.\nThe vote to skip has been passed.{1}",
                ).format(
                    current_entry.title,
                    (
                        self.str.get(
                            "cmd-skip-reply-skipped-2", " Next song coming up!"
                        )
                        if player.playlist.peek()
                        else ""
                    ),
                ),
                reply=True,
                delete_after=20,
            )

        # TODO: When a song gets skipped, delete the old x needed to skip messages
        if not permissions.skip_looped and player.repeatsong:
            raise exceptions.PermissionsError(
                self.str.get(
                    "cmd-skip-vote-noperms-looped-song",
                    "You do not have permission to skip a looped song.",
                )
            )

        if player.repeatsong:
            player.repeatsong = False
        return Response(
            self.str.get(
                "cmd-skip-reply-voted-1",
                "Your skip for `{0}` was acknowledged.\n**{1}** more {2} required to vote to skip this song.",
            ).format(
                current_entry.title,
                skips_remaining,
                (
                    self.str.get("cmd-skip-reply-voted-2", "person is")
                    if skips_remaining == 1
                    else self.str.get("cmd-skip-reply-voted-3", "people are")
                ),
            ),
            reply=True,
            delete_after=20,
        )

    async def cmd_volume(
        self, player: MusicPlayer, new_volume: str = ""
    ) -> CommandResponse:
        """
        Usage:
            {command_prefix}volume (+/-)[volume]

        Sets the playback volume. Accepted values are from 1 to 100.
        Putting + or - before the volume will make the volume change relative to the current volume.
        """

        if not new_volume:
            return Response(
                self.str.get("cmd-volume-current", "Current volume: `%s%%`")
                % int(player.volume * 100),
                reply=True,
                delete_after=20,
            )

        relative = False
        if new_volume[0] in "+-":
            relative = True

        try:
            int_volume = int(new_volume)

        except ValueError as e:
            raise exceptions.CommandError(
                self.str.get(
                    "cmd-volume-invalid", "`{0}` is not a valid number"
                ).format(new_volume),
                expire_in=20,
            ) from e

        vol_change = 0
        if relative:
            vol_change = int_volume
            int_volume += int(player.volume * 100)

        old_volume = int(player.volume * 100)

        if 0 < int_volume <= 100:
            player.volume = int_volume / 100.0

            return Response(
                self.str.get("cmd-volume-reply", "Updated volume from **%d** to **%d**")
                % (old_volume, int_volume),
                reply=True,
                delete_after=20,
            )

        if relative:
            raise exceptions.CommandError(
                self.str.get(
                    "cmd-volume-unreasonable-relative",
                    "Unreasonable volume change provided: {}{:+} -> {}%.  Provide a change between {} and {:+}.",
                ).format(
                    old_volume,
                    vol_change,
                    old_volume + vol_change,
                    1 - old_volume,
                    100 - old_volume,
                ),
                expire_in=20,
            )

        raise exceptions.CommandError(
            self.str.get(
                "cmd-volume-unreasonable-absolute",
                "Unreasonable volume provided: {}%. Provide a value between 1 and 100.",
            ).format(new_volume),
            expire_in=20,
        )

    async def cmd_speed(
        self, guild: discord.Guild, player: MusicPlayer, new_speed: str = ""
    ) -> CommandResponse:
        """
        Usage:
            {command_prefix}speed [rate]

        Apply a speed to the currently playing track.
        The rate must be between 0.5 and 100.0 due to ffmpeg limits.
        Stream playback does not support speed adjustments.
        """
        if not player.current_entry:
            raise exceptions.CommandError(
                "No track is playing, cannot set speed.\n"
                "Use the config command to set a default playback speed.",
                expire_in=30,
            )

        if not isinstance(
            player.current_entry, (URLPlaylistEntry, LocalFilePlaylistEntry)
        ):
            raise exceptions.CommandError(
                "Speed cannot be applied to streamed media.",
                expire_in=30,
            )

        if not new_speed:
            raise exceptions.CommandError(
                "You must provide a speed to set.",
                expire_in=30,
            )

        try:
            speed = float(new_speed)
            if speed < 0.5 or speed > 100.0:
                raise ValueError("Value out of range.")
        except (ValueError, TypeError) as e:
            raise exceptions.CommandError(
                "The speed you proivded is invalid. Use a number between 0.5 and 100.",
                expire_in=30,
            ) from e

        # Set current playback progress and speed then restart playback.
        entry = player.current_entry
        entry.set_start_time(player.progress)
        entry.set_playback_speed(speed)
        player.playlist.insert_entry_at_index(0, entry)

        # handle history playlist updates.
        if (
            self.config.enable_queue_history_global
            or self.config.enable_queue_history_guilds
        ):
            self.server_data[guild.id].current_playing_url = ""

        player.skip()

        return Response(
            f"Setting playback speed to `{speed:.3f}` for current track.",
            delete_after=30,
        )

    @owner_only
    async def cmd_config(
        self,
        user_mentions: UserMentions,
        channel_mentions: List[discord.abc.GuildChannel],
        option: str,
        leftover_args: List[str],
    ) -> CommandResponse:
        """
        Usage:
            {command_prefix}config missing
                Shows help text about any missing config options.

            {command_prefix}config diff
                Lists the names of options which have been changed since loading config file.

            {command_prefix}config list
                List the available config options and their sections.

            {command_prefix}config reload
                Reload the options.ini file from disk.

            {command_prefix}config help [Section] [Option]
                Shows help text for a specific option.

            {command_prefix}config show [Section] [Option]
                Display the current value of the option.

            {command_prefix}config save [Section] [Option]
                Saves the current current value to the options file.

            {command_prefix}config set [Section] [Option] [value]
                Validates the option and sets the config for the session, but not to file.

            {command_prefix}config reset [Section] [Option]
                Resets an option to it's default value if possible.

        This command allows management of MusicBot config options file.
        """
        if user_mentions and channel_mentions:
            raise exceptions.CommandError(
                "Config cannot use channel and user mentions at the same time.",
                expire_in=30,
            )

        option = option.lower()
        valid_options = [
            "missing",
            "diff",
            "list",
            "save",
            "help",
            "show",
            "set",
            "reload",
            "reset",
        ]
        if option not in valid_options:
            raise exceptions.CommandError(
                f"Invalid option for command: `{option}`",
                expire_in=30,
            )

        # Show missing options with help text.
        if option == "missing":
            missing = ""
            for opt in self.config.register.ini_missing_options:
                missing += (
                    f"**Missing Option:** `{opt}`\n"
                    "```"
                    f"{opt.comment}\n"
                    f"Default is set to:  {opt.default}"
                    "```\n"
                )
            if not missing:
                missing = "*All config options are present and accounted for!*"

            return Response(
                missing,
                delete_after=60,
            )

        # Show options names that have changed since loading.
        if option == "diff":
            changed = ""
            for opt in self.config.register.get_updated_options():
                changed += f"`{str(opt)}`\n"

            if not changed:
                changed = "No config options appear to be changed."
            else:
                changed = f"**Changed Options:**\n{changed}"

            return Response(
                changed,
                delete_after=60,
            )

        # List all available options.
        if option == "list":
            non_edit_opts = ""
            editable_opts = ""
            for opt in self.config.register.option_list:
                if opt.editable:
                    editable_opts += f"`{opt}`\n"
                else:
                    non_edit_opts += f"`{opt}`\n"

            opt_list = (
                f"## Available Options:\n"
                f"**Editable Options:**\n{editable_opts}\n"
                f"**Manual Edit Only:**\n{non_edit_opts}"
            )
            return Response(
                opt_list,
                delete_after=60,
            )

        # Try to reload options.ini file from disk.
        if option == "reload":
            try:
                new_conf = Config(self._config_file)
                await new_conf.async_validate(self)

                self.config = new_conf

                return Response(
                    "Config options reloaded from file successfully!",
                    delete_after=30,
                )
            except Exception as e:
                raise exceptions.CommandError(
                    f"Unable to reload Config due to the following errror:\n{str(e)}",
                    expire_in=30,
                ) from e

        # sub commands beyond here need 2 leftover_args
        if option in ["help", "show", "save", "set", "reset"]:
            largs = len(leftover_args)
            if (
                self.config.register.resolver_available
                and largs != 0
                and ((option == "set" and largs < 3) or largs < 2)
            ):
                # assume that section is omitted.
                possible_sections = self.config.register.get_sections_from_option(
                    leftover_args[0]
                )
                if len(possible_sections) == 0:
                    raise exceptions.CommandError(
                        "Could not resolve section name from option name. Please provide a valid section and option name.",
                        expire_in=30,
                    )
                if len(possible_sections) > 1:
                    raise exceptions.CommandError(
                        "The option given is ambiguous, please provide a section name.",
                        expire_in=30,
                    )
                # adjust the command arguments to include the resolved section.
                leftover_args = [list(possible_sections)[0]] + leftover_args
            elif largs < 2 or (option == "set" and largs < 3):
                raise exceptions.CommandError(
                    "You must provide a section name and option name for this command.",
                    expire_in=30,
                )

        # Get the command args from leftovers and check them.
        section_arg = leftover_args.pop(0)
        option_arg = leftover_args.pop(0)
        if user_mentions:
            leftover_args += [str(m.id) for m in user_mentions]
        if channel_mentions:
            leftover_args += [str(ch.id) for ch in channel_mentions]
        value_arg = " ".join(leftover_args)
        p_opt = self.config.register.get_config_option(section_arg, option_arg)

        if section_arg not in self.config.register.sections:
            sects = ", ".join(self.config.register.sections)
            raise exceptions.CommandError(
                f"The section `{section_arg}` is not available.\n"
                f"The available sections are:  {sects}",
                expire_in=30,
            )

        if p_opt is None:
            option_arg = f"[{section_arg}] > {option_arg}"
            raise exceptions.CommandError(
                f"The option `{option_arg}` is not available.",
                expire_in=30,
            )
        opt = p_opt

        # Display some commentary about the option and its default.
        if option == "help":
            default = "\nThis option can only be set by editing the config file."
            if opt.editable:
                default = f"\nBy default this option is set to: {opt.default}"
            return Response(
                f"**Option:** `{opt}`\n{opt.comment}{default}",
                delete_after=60,
            )

        # Save the current config value to the INI file.
        if option == "save":
            if not opt.editable:
                raise exceptions.CommandError(
                    f"Option `{opt}` is not editable. Cannot save to disk.",
                    expire_in=30,
                )

            async with self.aiolocks["config_edit"]:
                saved = self.config.save_option(opt)

            if not saved:
                raise exceptions.CommandError(
                    f"Failed to save the option:  `{opt}`",
                    expire_in=30,
                )
            return Response(
                f"Successfully saved the option:  `{opt}`",
                delete_after=30,
            )

        # Display the current config and INI file values.
        if option == "show":
            if not opt.editable:
                raise exceptions.CommandError(
                    f"Option `{opt}` is not editable, value cannot be displayed.",
                    expire_in=30,
                )
            # TODO: perhaps make use of currently unused display value for empty configs.
            cur_val, ini_val, _disp_val = self.config.register.get_values(opt)
            return Response(
                f"**Option:** `{opt}`\n"
                f"Current Value:  `{cur_val}`\n"
                f"INI File Value:  `{ini_val}`",
                delete_after=30,
            )

        # update a config variable, but don't save it.
        if option == "set":
            if not opt.editable:
                raise exceptions.CommandError(
                    f"Option `{opt}` is not editable. Cannot update setting.",
                    expire_in=30,
                )

            if not value_arg:
                raise exceptions.CommandError(
                    "You must provide a section, option, and value for this sub command.",
                    expire_in=30,
                )

            log.debug("Doing set with on %s == %s", opt, value_arg)
            async with self.aiolocks["config_update"]:
                updated = self.config.update_option(opt, value_arg)
            if not updated:
                raise exceptions.CommandError(
                    f"Option `{opt}` was not updated!",
                    expire_in=30,
                )
            return Response(
                f"Option `{opt}` was updated for this session.\n"
                f"To save the change use `config save {opt.section} {opt.option}`",
                delete_after=30,
            )

        # reset an option to default value as defined in ConfigDefaults
        if option == "reset":
            if not opt.editable:
                raise exceptions.CommandError(
                    f"Option `{opt}` is not editable. Cannot reset to default.",
                    expire_in=30,
                )

            # Use the default value from the option object
            default_value = self.config.register.to_ini(opt, use_default=True)

            # Prepare a user-friendly message for the reset operation
            # TODO look into option registry display code for use here
            reset_value_display = default_value if default_value else "an empty set"

            log.debug("Resetting %s to default %s", opt, default_value)
            async with self.aiolocks["config_update"]:
                updated = self.config.update_option(opt, default_value)
            if not updated:
                raise exceptions.CommandError(
                    f"Option `{opt}` was not reset to default!",
                    expire_in=30,
                )
            return Response(
                f"Option `{opt}` was reset to its default value `{reset_value_display}`.\n"
                f"To save the change use `config save {opt.section} {opt.option}`",
                delete_after=30,
            )

        return None

    @owner_only
    async def cmd_option(
        self, guild: discord.Guild, option: str, value: str
    ) -> CommandResponse:
        """
        Usage:
            {command_prefix}option [option] [on/y/enabled/off/n/disabled]

        Changes a config option without restarting the bot. Changes aren't permanent and
        only last until the bot is restarted. To make permanent changes, edit the
        config file.

        Valid options:
            autoplaylist, save_videos, now_playing_mentions, auto_playlist_random, auto_pause,
            delete_messages, delete_invoking, write_current_song, round_robin_queue

        For information about these options, see the option's comment in the config file.
        """
        option = option.lower()
        value = value.lower()
        bool_y = ["on", "y", "enabled"]
        bool_n = ["off", "n", "disabled"]
        generic = [
            "save_videos",
            "now_playing_mentions",
            "auto_playlist_random",
            "auto_pause",
            "delete_messages",
            "delete_invoking",
            "write_current_song",
            "round_robin_queue",
        ]  # these need to match attribute names in the Config class
        if option in ["autoplaylist", "auto_playlist"]:
            if value in bool_y:
                if self.config.auto_playlist:
                    raise exceptions.CommandError(
                        self.str.get(
                            "cmd-option-autoplaylist-enabled",
                            "The autoplaylist is already enabled!",
                        )
                    )

                if not self.server_data[guild.id].autoplaylist:
                    raise exceptions.CommandError(
                        self.str.get(
                            "cmd-option-autoplaylist-none",
                            "There are no entries in the autoplaylist file.",
                        )
                    )

                self.config.auto_playlist = True
            elif value in bool_n:
                if not self.config.auto_playlist:
                    raise exceptions.CommandError(
                        self.str.get(
                            "cmd-option-autoplaylist-disabled",
                            "The autoplaylist is already disabled!",
                        )
                    )

                self.config.auto_playlist = False
            else:
                raise exceptions.CommandError(
                    self.str.get(
                        "cmd-option-invalid-value", "The value provided was not valid."
                    )
                )
            return Response(
                "The autoplaylist is now "
                + ["disabled", "enabled"][self.config.auto_playlist]
                + "."
            )

        is_generic = [
            o for o in generic if o == option
        ]  # check if it is a generic bool option
        if is_generic and (value in bool_y or value in bool_n):
            name = is_generic[0]
            log.debug("Setting attribute: %s", name)
            setattr(self.config, name, value in bool_y)  # this is scary but should work
            attr = getattr(self.config, name)
            res = f"The option {option} is now " + ["disabled", "enabled"][attr] + "."
            log.warning("Option overriden for this session: %s", res)
            return Response(res)

        raise exceptions.CommandError(
            self.str.get(
                "cmd-option-invalid-param",
                "The parameters provided were invalid.",
            )
        )

    @owner_only
    async def cmd_cache(self, opt: str = "info") -> CommandResponse:
        """
        Usage:
            {command_prefix}cache

        Display cache storage info or clear cache files.
        Valid options are:  info, update, clear
        """
        opt = opt.lower()
        if opt not in ["info", "update", "clear"]:
            raise exceptions.CommandError(
                self.str.get(
                    "cmd-cache-invalid-arg",
                    'Invalid option "{0}" specified, use info or clear',
                ).format(opt),
                expire_in=30,
            )

        # actually query the filesystem.
        if opt == "update":
            self.filecache.scan_audio_cache()
            # force output of info after we have updated it.
            opt = "info"

        # report cache info as it is.
        if opt == "info":
            save_videos = ["Disabled", "Enabled"][self.config.save_videos]
            time_limit = f"{self.config.storage_limit_days} days"
            size_limit = format_size_from_bytes(self.config.storage_limit_bytes)
            size_now = ""

            if not self.config.storage_limit_bytes:
                size_limit = "Unlimited"

            if not self.config.storage_limit_days:
                time_limit = "Unlimited"

            cached_bytes, cached_files = self.filecache.get_cache_size()
            size_now = self.str.get(
                "cmd-cache-size-now", "\n\n**Cached Now:**  {0} in {1} file(s)"
            ).format(
                format_size_from_bytes(cached_bytes),
                cached_files,
            )

            return Response(
                self.str.get(
                    "cmd-cache-info",
                    "**Video Cache:** *{0}*\n**Storage Limit:** *{1}*\n**Time Limit:** *{2}*{3}",
                ).format(save_videos, size_limit, time_limit, size_now),
                delete_after=60,
            )

        # clear cache according to settings.
        if opt == "clear":
            if self.filecache.cache_dir_exists():
                if self.filecache.delete_old_audiocache():
                    return Response(
                        self.str.get(
                            "cmd-cache-clear-success",
                            "Cache has been cleared.",
                        ),
                        delete_after=30,
                    )

                raise exceptions.CommandError(
                    self.str.get(
                        "cmd-cache-clear-failed",
                        "**Failed** to delete cache, check logs for more info...",
                    ),
                    expire_in=30,
                )
            return Response(
                self.str.get(
                    "cmd-cache-clear-no-cache",
                    "No cache found to clear.",
                ),
                delete_after=30,
            )
        # TODO: maybe add a "purge" option that fully empties cache regardless of settings.
        return None

    async def cmd_queue(
        self,
        guild: discord.Guild,
        channel: MessageableChannel,
        player: MusicPlayer,
        page: str = "0",
        update_msg: Optional[discord.Message] = None,
    ) -> CommandResponse:
        """
        Usage:
            {command_prefix}queue [page_number]

        Prints the current song queue.
        Show later entries if available by giving optional page number.
        """

        # handle the page argument.
        page_number = 0
        if page:
            try:
                page_number = abs(int(page))
            except (ValueError, TypeError) as e:
                raise exceptions.CommandError(
                    "Queue page argument must be a whole number.",
                    expire_in=30,
                ) from e

        # check for no entries at all.
        total_entry_count = len(player.playlist.entries)
        if not total_entry_count:
            raise exceptions.CommandError(
                self.str.get(
                    "cmd-queue-none",
                    "There are no songs queued! Queue something with {}play.",
                ).format(self.server_data[guild.id].command_prefix)
            )

        # now check if page number is out of bounds.
        limit_per_page = 25  # TODO: make this configurable, up to 25 fields per embed.
        # TODO:  actually just don't use fields, put it all into description field.
        pages_total = math.ceil(total_entry_count / limit_per_page)
        if page_number > pages_total:
            raise exceptions.CommandError(
                "Requested page number is out of bounds.\n"
                f"There are **{pages_total}** pages."
            )

        # Get current entry info if any.
        current_progress = ""
        if player.is_playing and player.current_entry:
            song_progress = format_song_duration(player.progress)
            song_total = (
                format_song_duration(player.current_entry.duration_td)
                if player.current_entry.duration is not None
                else "(no duration data)"
            )
            prog_str = f"`[{song_progress}/{song_total}]`"

            cur_entry_channel = player.current_entry.channel
            cur_entry_author = player.current_entry.author
            if cur_entry_channel and cur_entry_author:
                current_progress = self.str.get(
                    "cmd-queue-playing-author",
                    "Currently playing: `{0}`\nAdded by: `{1}`\nProgress: {2}\n",
                ).format(
                    player.current_entry.title,
                    cur_entry_author.name,
                    prog_str,
                )

            else:
                current_progress = self.str.get(
                    "cmd-queue-playing-noauthor",
                    "Currently playing: `{0}`\nProgress: {1}\n",
                ).format(player.current_entry.title, prog_str)
                # TODO: i18n
                current_progress += "`via autoplaylist`\n"

        # calculate start and stop slice indices
        start_index = limit_per_page * page_number
        end_index = start_index + limit_per_page

        # create an embed
        starting_at = start_index + 1  # add 1 to index for display.
        embed = self._gen_embed()
        embed.title = "Songs in queue"
        embed.description = (
            f"{current_progress}There are `{total_entry_count}` entries in the queue.\n"
            f"Here are the next {limit_per_page} songs, starting at song #{starting_at}"
        )

        # add the tracks to the embed fields
        queue_segment = list(player.playlist.entries)[start_index:end_index]
        for idx, item in enumerate(queue_segment, starting_at):
            if item == player.current_entry:
                # TODO: remove this debug later
                log.debug("Skipped the current playlist entry.")
                continue

            if item.channel and item.author:
                embed.add_field(
                    name=f"Entry #{idx}",
                    value=f"Title: `{item.title}`\nAdded by: `{item.author.name}`",
                    inline=False,
                )
            else:
                embed.add_field(
                    name=f"Entry #{idx}",
                    value=f"Title: `{item.title}`",
                    inline=False,
                )

        # handle sending or editing the queue message.
        if update_msg:
            q_msg = await self.safe_edit_message(update_msg, embed, send_if_fail=True)
        else:
            if pages_total <= 1:
                q_msg = await self.safe_send_message(channel, embed, expire_in=30)
            else:
                q_msg = await self.safe_send_message(channel, embed)

        if pages_total <= 1:
            log.debug("Not enough entries to paginate the queue.")
            return None

        if not q_msg:
            log.warning("Could not post queue message, no message to add reactions to.")
            raise exceptions.CommandError(
                "Try that again. MusicBot couldn't make or get a reference to the queue message.  If the issue persists, file a bug report."
            )

        # set up the page numbers to be used by reactions.
        # this essentially make the pages wrap around.
        prev_index = page_number - 1
        next_index = page_number + 1
        if prev_index < 0:
            prev_index = pages_total
        if next_index > pages_total:
            next_index = 0

        for r in [EMOJI_PREV_ICON, EMOJI_NEXT_ICON, EMOJI_CROSS_MARK_BUTTON]:
            await q_msg.add_reaction(r)

        def _check_react(reaction: discord.Reaction, user: discord.Member) -> bool:
            # Do not check for the requesting author, any reaction is valid.
            if not self.user:
                return False
            return q_msg.id == reaction.message.id and user.id != self.user.id

        try:
            reaction, _user = await self.wait_for(
                "reaction_add", timeout=60, check=_check_react
            )
            if reaction.emoji == EMOJI_NEXT_ICON:
                await q_msg.clear_reactions()
                await self.cmd_queue(guild, channel, player, str(next_index), q_msg)

            if reaction.emoji == EMOJI_PREV_ICON:
                await q_msg.clear_reactions()
                await self.cmd_queue(guild, channel, player, str(prev_index), q_msg)

            if reaction.emoji == EMOJI_CROSS_MARK_BUTTON:
                await self.safe_delete_message(q_msg)

        except asyncio.TimeoutError:
            await self.safe_delete_message(q_msg)

        return None

    async def cmd_clean(
        self,
        message: discord.Message,
        channel: MessageableChannel,
        guild: discord.Guild,
        author: discord.Member,
        search_range_str: str = "50",
    ) -> CommandResponse:
        """
        Usage:
            {command_prefix}clean [range]

        Removes up to [range] messages the bot has posted in chat. Default: 50, Max: 1000
        """

        try:
            float(search_range_str)  # lazy check
            search_range = min(int(search_range_str), 100)
        except ValueError:
            return Response(
                self.str.get(
                    "cmd-clean-invalid",
                    "Invalid parameter. Please provide a number of messages to search.",
                ),
                reply=True,
                delete_after=8,
            )

        await self.safe_delete_message(message, quiet=True)

        # TODO:  add alias names to the command names list here.
        # cmd_names = await self.gen_cmd_list(message)

        def is_possible_command_invoke(entry: discord.Message) -> bool:
            prefix_list = self.server_data[guild.id].command_prefix_list
            content = entry.content
            for prefix in prefix_list:
                if content.startswith(prefix):
                    content = content.replace(prefix, "", 1).strip()
                    if content:
                        # TODO: this should check for command names and alias names.
                        return True
            return False

        delete_invokes = True
        delete_all = (
            channel.permissions_for(author).manage_messages
            or self.config.owner_id == author.id
        )

        def check(message: discord.Message) -> bool:
            if is_possible_command_invoke(message) and delete_invokes:
                return delete_all or message.author == author
            return message.author == self.user

        if self.user and self.user.bot:
            if isinstance(
                channel,
                (discord.DMChannel, discord.GroupChannel, discord.PartialMessageable),
            ):
                # TODO: maybe fix this to work?
                raise exceptions.CommandError("Cannot use purge on private DM channel.")

            if channel.permissions_for(guild.me).manage_messages:
                deleted = await channel.purge(
                    check=check, limit=search_range, before=message
                )
                return Response(
                    self.str.get(
                        "cmd-clean-reply", "Cleaned up {0} message{1}."
                    ).format(len(deleted), "s" * bool(deleted)),
                    delete_after=15,
                )
        return None

    async def cmd_pldump(
        self, channel: MessageableChannel, author: discord.Member, song_subject: str
    ) -> CommandResponse:
        """
        Usage:
            {command_prefix}pldump url

        Dumps the individual urls of a playlist
        """

        song_url = self.downloader.get_url_or_none(song_subject)
        if not song_url:
            raise exceptions.CommandError(
                "The given URL was not a valid URL.", expire_in=25
            )

        try:
            info = await self.downloader.extract_info(
                song_url, download=False, process=True
            )
        except Exception as e:
            raise exceptions.CommandError(
                f"Could not extract info from input url\n{str(e)}\n",
                expire_in=25,
            )

        if not info.get("entries", None):
            raise exceptions.CommandError(
                "This does not seem to be a playlist.", expire_in=25
            )

        sent_to_channel = None
        filename = "playlist.txt"
        if info.title:
            safe_title = slugify(info.title)
            filename = f"playlist_{safe_title}.txt"

        # TODO: refactor this in favor of safe_send_message doing it all.
        with BytesIO() as fcontent:
            total = info.playlist_count or info.entry_count
            fcontent.write(f"# Title:  {info.title}\n".encode("utf8"))
            fcontent.write(f"# Total:  {total}\n".encode("utf8"))
            fcontent.write(f"# Extractor:  {info.extractor}\n\n".encode("utf8"))

            for item in info.get_entries_objects():
                # TODO: maybe add track-name as a comment?
                url = item.get_playable_url()
                line = f"{url}\n"
                fcontent.write(line.encode("utf8"))

            fcontent.seek(0)
            msg_str = f"Here is the playlist dump for:  <{song_url}>"
            datafile = discord.File(fcontent, filename=filename)

            try:
                # try to DM. this could fail for users with strict privacy settings.
                # or users who just can't get direct messages.
                await author.send(msg_str, file=datafile)

            except discord.errors.HTTPException as e:
                if e.code == 50007:  # cannot send to this user.
                    log.debug("DM failed, sending in channel instead.")
                    sent_to_channel = await channel.send(
                        msg_str,
                        file=datafile,
                    )
                else:
                    raise
        if not sent_to_channel:
            return Response("Sent a message with a playlist file.", delete_after=20)
        return None

    async def cmd_listids(
        self,
        guild: discord.Guild,
        author: discord.Member,
        channel: MessageableChannel,
        leftover_args: List[str],
        cat: str = "all",
    ) -> CommandResponse:
        """
        Usage:
            {command_prefix}listids [categories]

        Lists the ids for various things.  Categories are:
           all, users, roles, channels
        """

        cats = ["channels", "roles", "users"]

        if cat not in cats and cat != "all":
            cats_str = " ".join([f"`{c}`" for c in cats])
            return Response(
                f"Valid categories: {cats_str}",
                reply=True,
                delete_after=25,
            )

        if cat == "all":
            requested_cats = cats
        else:
            requested_cats = [cat] + [c.strip(",") for c in leftover_args]

        data = [f"Your ID: {author.id}"]

        for cur_cat in requested_cats:
            rawudata = None

            if cur_cat == "users":
                data.append("\nUser IDs:")
                rawudata = [
                    f"{m.name} #{m.discriminator}: {m.id}" for m in guild.members
                ]

            elif cur_cat == "roles":
                data.append("\nRole IDs:")
                rawudata = [f"{r.name}: {r.id}" for r in guild.roles]

            elif cur_cat == "channels":
                data.append("\nText Channel IDs:")
                tchans = [
                    c for c in guild.channels if isinstance(c, discord.TextChannel)
                ]
                rawudata = [f"{c.name}: {c.id}" for c in tchans]

                rawudata.append("\nVoice Channel IDs:")
                vchans = [
                    c for c in guild.channels if isinstance(c, discord.VoiceChannel)
                ]
                rawudata.extend(f"{c.name}: {c.id}" for c in vchans)

            if rawudata:
                data.extend(rawudata)

        # TODO: refactor this in favor of safe_send_message doing it all.
        sent_to_channel = None
        with BytesIO() as sdata:
            slug = slugify(guild.name)
            fname = f"{slug}-ids-{cat}.txt"
            sdata.writelines(d.encode("utf8") + b"\n" for d in data)
            sdata.seek(0)
            datafile = discord.File(sdata, filename=fname)
            msg_str = "Here are the IDs you requested:"

            try:
                # try to DM and fall back to channel
                await author.send(msg_str, file=datafile)

            except discord.errors.HTTPException as e:
                if e.code == 50007:  # cannot send to this user.
                    log.debug("DM failed, sending in channel instead.")
                    sent_to_channel = await channel.send(msg_str, file=datafile)
                else:
                    raise
        if not sent_to_channel:
            return Response("Sent a message with a list of IDs.", delete_after=20)
        return None

    async def cmd_perms(
        self,
        author: discord.Member,
        channel: MessageableChannel,
        user_mentions: UserMentions,
        guild: discord.Guild,
        permissions: PermissionGroup,
        target: str = "",
    ) -> CommandResponse:
        """
        Usage:
            {command_prefix}perms [@user]
        Sends the user a list of their permissions, or the permissions of the user specified.
        """

        user: Optional[MessageAuthor] = None
        if user_mentions:
            user = user_mentions[0]

        if not user_mentions and not target:
            user = author

        if not user_mentions and target:
            getuser = guild.get_member_named(target)
            if getuser is None:
                try:
                    user = await self.fetch_user(int(target))
                except (discord.NotFound, ValueError) as e:
                    raise exceptions.CommandError(
                        "Invalid user ID or server nickname, please double check the ID and try again.",
                        expire_in=30,
                    ) from e
            else:
                user = getuser

        if not user:
            raise exceptions.CommandError(
                "Could not determine the discord User.  Try again.",
                expire_in=30,
            )

        permissions = self.permissions.for_user(user)

        if user == author:
            perms = (
                f"Your command permissions in {guild.name} are:\n"
                f"```{permissions.format(for_user=True)}```"
            )
        else:
            perms = (
                f"The command permissions for {user.name} in {guild.name} are:\n"
                f"```{permissions.format()}```"
            )

        await self.safe_send_message(author, perms, fallback_channel=channel)
        return Response("\N{OPEN MAILBOX WITH RAISED FLAG}", delete_after=20)

    @owner_only
    async def cmd_setperms(
        self,
        user_mentions: UserMentions,
        leftover_args: List[str],
        option: str = "list",
    ) -> CommandResponse:
        """
        Usage:
            {command_prefix}setperms list
                show loaded groups and list permission options.

            {command_prefix}setperms reload
                reloads permissions from the permissions.ini file.

            {command_prefix}setperms add [GroupName]
                add new group with defaults.

            {command_prefix}setperms remove [GroupName]
                remove existing group.

            {command_prefix}setperms help [PermName]
                show help text for the permission option.

            {command_prefix}setperms show [GroupName] [PermName]
                show permission value for given group and permission.

            {command_prefix}setperms save [GroupName]
                save permissions group to file.

            {command_prefix}setperms set [GroupName] [PermName] [Value]
                set permission value for the group.
        """
        if user_mentions:
            raise exceptions.CommandError(
                "Permissions cannot use channel and user mentions at the same time.",
                expire_in=30,
            )

        option = option.lower()
        valid_options = [
            "list",
            "add",
            "remove",
            "save",
            "help",
            "show",
            "set",
            "reload",
        ]
        if option not in valid_options:
            raise exceptions.CommandError(
                f"Invalid option for command: `{option}`",
                expire_in=30,
            )

        # Reload the permissions file from disk.
        if option == "reload":
            try:
                new_permissions = Permissions(self._perms_file)
                # Set the owner ID in case it wasn't auto...
                new_permissions.set_owner_id(self.config.owner_id)
                await new_permissions.async_validate(self)

                self.permissions = new_permissions

                return Response(
                    "Permissions reloaded from file successfully!",
                    delete_after=30,
                )
            except Exception as e:
                raise exceptions.CommandError(
                    f"Unable to reload Permissions due to the following errror:\n{str(e)}",
                    expire_in=30,
                ) from e

        # List permission groups and available permission options.
        if option == "list":
            gl = []
            for section in self.permissions.register.sections:
                gl.append(f"`{section}`\n")

            editable_opts = ""
            for opt in self.permissions.register.option_list:
                if opt.section != DEFAULT_PERMS_GROUP_NAME:
                    continue

                # if opt.editable:
                editable_opts += f"`{opt.option}`\n"

            groups = "".join(gl)
            opt_list = (
                f"## Available Groups:\n{groups}\n"
                f"## Available Options:\n"
                f"{editable_opts}\n"
            )
            return Response(
                opt_list,
                delete_after=60,
            )

        # sub commands beyond here need 2 leftover_args
        if option in ["help", "show", "save", "add", "remove"]:
            if len(leftover_args) < 1:
                raise exceptions.CommandError(
                    "You must provide a group or option name for this command.",
                    expire_in=30,
                )
        if option == "set" and len(leftover_args) < 3:
            raise exceptions.CommandError(
                "You must provide a group, option, and value to set for this command.",
                expire_in=30,
            )

        # Get the command args from leftovers and check them.
        group_arg = ""
        option_arg = ""
        if option == "help":
            group_arg = DEFAULT_PERMS_GROUP_NAME
            option_arg = leftover_args.pop(0)
        else:
            group_arg = leftover_args.pop(0)
        if option in ["set", "show"]:
            if not leftover_args:
                raise exceptions.CommandError(
                    f"The {option} sub-command requires a group and permission name.",
                    expire_in=30,
                )
            option_arg = leftover_args.pop(0)

        if user_mentions:
            leftover_args += [str(m.id) for m in user_mentions]
        value_arg = " ".join(leftover_args)

        if group_arg not in self.permissions.register.sections and option != "add":
            sects = ", ".join(self.permissions.register.sections)
            raise exceptions.CommandError(
                f"The group `{group_arg}` is not available.\n"
                f"The available groups are:  {sects}",
                expire_in=30,
            )

        # Make sure the option is set if the sub-command needs it.
        if option in ["help", "set", "show"]:
            p_opt = self.permissions.register.get_config_option(group_arg, option_arg)
            if p_opt is None:
                option_arg = f"[{group_arg}] > {option_arg}"
                raise exceptions.CommandError(
                    f"The permission `{option_arg}` is not available.",
                    expire_in=30,
                )
            opt = p_opt

        # Display some commentary about the option and its default.
        if option == "help":
            default = (
                "\nThis permission can only be set by editing the permissions file."
            )
            # TODO:  perhaps use empty display values here.
            if opt.editable:
                dval = self.permissions.register.to_ini(opt, use_default=True)
                default = f"\nBy default this permission is set to: `{dval}`"
            return Response(
                f"**Permission:** `{opt.option}`\n{opt.comment}{default}",
                delete_after=60,
            )

        if option == "add":
            if group_arg in self.permissions.register.sections:
                raise exceptions.CommandError(
                    f"Cannot add group `{group_arg}` it already exists.",
                    expire_in=30,
                )
            async with self.aiolocks["permission_edit"]:
                self.permissions.add_group(group_arg)

            return Response(
                f"Successfully added new group:  `{group_arg}`\n"
                f"You can now customizse the permissions with:  `setperms set {group_arg}`\n"
                f"Make sure to save the new group with:  `setperms save {group_arg}`",
                delete_after=30,
            )

        if option == "remove":
            if group_arg in [DEFAULT_OWNER_GROUP_NAME, DEFAULT_PERMS_GROUP_NAME]:
                raise exceptions.CommandError(
                    "Cannot remove built-in group.", expire_in=30
                )

            async with self.aiolocks["permission_edit"]:
                self.permissions.remove_group(group_arg)

            return Response(
                f"Successfully removed group:  `{group_arg}`"
                f"Make sure to save this change with:  `setperms save {group_arg}`",
                delete_after=30,
            )

        # Save the current config value to the INI file.
        if option == "save":
            if group_arg == DEFAULT_OWNER_GROUP_NAME:
                raise exceptions.CommandError(
                    "The owner group is not editable.",
                    expire_in=30,
                )

            async with self.aiolocks["permission_edit"]:
                saved = self.permissions.save_group(group_arg)

            if not saved:
                raise exceptions.CommandError(
                    f"Failed to save the group:  `{group_arg}`",
                    expire_in=30,
                )
            return Response(
                f"Successfully saved the group:  `{group_arg}`",
                delete_after=30,
            )

        # Display the current permissions group and INI file values.
        if option == "show":
            cur_val, ini_val, empty_display_val = self.permissions.register.get_values(
                opt
            )
            return Response(
                f"**Permission:** `{opt}`\n"
                f"Current Value:  `{cur_val}` {empty_display_val}\n"
                f"INI File Value:  `{ini_val}`",
                delete_after=30,
            )

        # update a permission, but don't save it.
        if option == "set":
            if group_arg == DEFAULT_OWNER_GROUP_NAME:
                raise exceptions.CommandError(
                    "The owner group is not editable.",
                    expire_in=30,
                )

            if not value_arg:
                raise exceptions.CommandError(
                    "You must provide a section, option, and value for this sub command.",
                    expire_in=30,
                )

            log.debug("Doing set with on %s == %s", opt, value_arg)
            async with self.aiolocks["permission_update"]:
                updated = self.permissions.update_option(opt, value_arg)
            if not updated:
                raise exceptions.CommandError(
                    f"Permission `{opt}` was not updated!",
                    expire_in=30,
                )
            return Response(
                f"Permission `{opt}` was updated for this session.\n"
                f"To save the change use `setperms save {opt.section} {opt.option}`",
                delete_after=30,
            )

        return None

    @owner_only
    async def cmd_setname(self, leftover_args: List[str], name: str) -> CommandResponse:
        """
        Usage:
            {command_prefix}setname name

        Changes the bot's username.
        Note: This operation is limited by discord to twice per hour.
        """

        name = " ".join([name, *leftover_args])

        try:
            if self.user:
                await self.user.edit(username=name)

        except discord.HTTPException as e:
            raise exceptions.CommandError(
                "Failed to change name. Did you change names too many times?  "
                "Remember name changes are limited to twice per hour."
            ) from e

        except Exception as e:
            raise exceptions.CommandError(str(e), expire_in=20) from e

        return Response(f"Set the bot's username to **{name}**", delete_after=20)

    async def cmd_setnick(
        self,
        guild: discord.Guild,
        channel: MessageableChannel,
        leftover_args: List[str],
        nick: str,
    ) -> CommandResponse:
        """
        Usage:
            {command_prefix}setnick nick

        Changes the bot's nickname.
        """

        if not channel.permissions_for(guild.me).change_nickname:
            raise exceptions.CommandError("Unable to change nickname: no permission.")

        nick = " ".join([nick, *leftover_args])

        try:
            await guild.me.edit(nick=nick)
        except Exception as e:
            raise exceptions.CommandError(str(e), expire_in=20)

        return Response(f"Set the bot's nickname to `{nick}`", delete_after=20)

    async def cmd_setprefix(self, guild: discord.Guild, prefix: str) -> CommandResponse:
        """
        Usage:
            {command_prefix}setprefix prefix

        If enabled by owner, set an override for command prefix with a custom prefix.
        """
        if self.config.enable_options_per_guild:
            # TODO: maybe filter odd unicode or bad words...
            # Filter custom guild emoji, bot can only use in-guild emoji.
            emoji_match = re.match(r"^<a?:(.+):(\d+)>$", prefix)
            if emoji_match:
                _e_name, e_id = emoji_match.groups()
                try:
                    emoji = self.get_emoji(int(e_id))
                except ValueError:
                    emoji = None
                if not emoji:
                    raise exceptions.CommandError(
                        self.str.get(
                            "cmd-setprefix-emoji-unavailable",
                            "Custom emoji must be from this server to use as a prefix.",
                        ),
                        expire_in=30,
                    )

            if "clear" == prefix:
                self.server_data[guild.id].command_prefix = ""
                await self.server_data[guild.id].save_guild_options_file()
                return Response(
                    self.str.get(
                        "cmd-setprefix-cleared",
                        "Server command prefix is cleared.",
                    )
                )

            self.server_data[guild.id].command_prefix = prefix
            await self.server_data[guild.id].save_guild_options_file()
            return Response(
                self.str.get(
                    "cmd-setprefix-changed",
                    "Server command prefix is now:  {0}",
                ).format(prefix),
                delete_after=60,
            )

        raise exceptions.CommandError(
            self.str.get(
                "cmd-setprefix-disabled",
                "Prefix per server is not enabled!",
            ),
            expire_in=30,
        )

    @owner_only
    async def cmd_setavatar(
        self, message: discord.Message, av_url: str = ""
    ) -> CommandResponse:
        """
        Usage:
            {command_prefix}setavatar [url]

        Changes the bot's avatar.
        Attaching a file and leaving the url parameter blank also works.
        """

        url = self.downloader.get_url_or_none(av_url)
        if message.attachments:
            thing = message.attachments[0].url
        elif url:
            thing = url
        else:
            raise exceptions.CommandError(
                "You must provide a URL or attach a file.", expire_in=20
            )

        try:
            timeout = aiohttp.ClientTimeout(total=10)
            if self.user and self.session:
                async with self.session.get(thing, timeout=timeout) as res:
                    await self.user.edit(avatar=await res.read())

        except Exception as e:
            raise exceptions.CommandError(
                f"Unable to change avatar: {str(e)}", expire_in=20
            ) from e

        return Response("Changed the bot's avatar.", delete_after=20)

    async def cmd_disconnect(self, guild: discord.Guild) -> CommandResponse:
        """
        Usage:
            {command_prefix}disconnect

        Forces the bot leave the current voice channel.
        """
        voice_client = self.get_player_in(guild)
        if voice_client:
            await self.disconnect_voice_client(guild)
            return Response(
                self.str.get(
                    "cmd-disconnect-success", "Disconnected from `{0.name}`"
                ).format(guild),
                delete_after=20,
            )

        # check for a raw voice client instead.
        for vc in self.voice_clients:
            if not hasattr(vc.channel, "guild"):
                log.warning(
                    "MusicBot found a %s with no guild!  This could be a problem.",
                    type(vc),
                )
                continue

            if vc.channel.guild and vc.channel.guild == guild:
                await self.disconnect_voice_client(guild)
                return Response(
                    "Disconnected a playerless voice client? [BUG]",
                    delete_after=30,
                )

        raise exceptions.CommandError(
            self.str.get(
                "cmd-disconnect-no-voice", "Not currently connected to `{0.name}`"
            ).format(guild),
            expire_in=30,
        )

    async def cmd_restart(
        self,
        _player: Optional[MusicPlayer],
        channel: MessageableChannel,
        opt: str = "soft",
    ) -> CommandResponse:
        """
        Usage:
            {command_prefix}restart [soft|full|upgrade|upgit|uppip]

        Restarts the bot, uses soft restart by default.
        `soft` reloads config without reloading bot code.
        `full` restart reloading source code and configs.
        `uppip` upgrade pip packages then fully restarts.
        `upgit` upgrade bot with git then fully restarts.
        `upgrade` upgrade bot and packages then restarts.
        """
        opt = opt.strip().lower()
        if opt not in ["soft", "full", "upgrade", "uppip", "upgit"]:
            raise exceptions.CommandError(
                self.str.get(
                    "cmd-restart-invalid-arg",
                    "Invalid option given, use: soft, full, upgrade, uppip, or upgit.",
                ),
                expire_in=30,
            )

        if opt == "soft":
            await self.safe_send_message(
                channel,
                self.str.get(
                    "cmd-restart-soft",
                    "{emoji} Restarting current instance...",
                ).format(
                    emoji="\u21A9\uFE0F",  # Right arrow curving left
                ),
            )
        elif opt == "full":
            await self.safe_send_message(
                channel,
                self.str.get(
                    "cmd-restart-full",
                    "{emoji} Restarting bot process...",
                ).format(
                    emoji="\U0001F504",  # counterclockwise arrows
                ),
            )
        elif opt == "uppip":
            await self.safe_send_message(
                channel,
                self.str.get(
                    "cmd-restart-uppip",
                    "{emoji} Will try to upgrade required pip packages and restart the bot...",
                ).format(
                    emoji="\U0001F4E6",  # package / box
                ),
            )
        elif opt == "upgit":
            await self.safe_send_message(
                channel,
                self.str.get(
                    "cmd-restart-upgit",
                    "{emoji} Will try to update bot code with git and restart the bot...",
                ).format(
                    emoji="\U0001F5C3\uFE0F",  # card box
                ),
            )
        elif opt == "upgrade":
            await self.safe_send_message(
                channel,
                self.str.get(
                    "cmd-restart-upgrade",
                    "{emoji} Will try to upgrade everything and restart the bot...",
                ).format(
                    emoji="\U0001F310",  # globe with meridians
                ),
            )

        if _player and _player.is_paused:
            _player.resume()

        await self.disconnect_all_voice_clients()
        if opt == "soft":
            raise exceptions.RestartSignal(code=exceptions.RestartCode.RESTART_SOFT)

        if opt == "full":
            raise exceptions.RestartSignal(code=exceptions.RestartCode.RESTART_FULL)

        if opt == "upgrade":
            raise exceptions.RestartSignal(
                code=exceptions.RestartCode.RESTART_UPGRADE_ALL
            )

        if opt == "uppip":
            raise exceptions.RestartSignal(
                code=exceptions.RestartCode.RESTART_UPGRADE_PIP
            )

        if opt == "upgit":
            raise exceptions.RestartSignal(
                code=exceptions.RestartCode.RESTART_UPGRADE_GIT
            )

        return None

    async def cmd_shutdown(
        self, guild: discord.Guild, channel: MessageableChannel
    ) -> CommandResponse:
        """
        Usage:
            {command_prefix}shutdown

        Disconnects from voice channels and closes the bot process.
        """
        await self.safe_send_message(channel, "\N{WAVING HAND SIGN}")

        player = self.get_player_in(guild)
        if player and player.is_paused:
            player.resume()

        await self.disconnect_all_voice_clients()
        raise exceptions.TerminateSignal()

    async def cmd_leaveserver(
        self, val: str, leftover_args: List[str]
    ) -> CommandResponse:
        """
        Usage:
            {command_prefix}leaveserver <name/ID>

        Forces the bot to leave a server.
        When providing names, names are case-sensitive.
        """
        guild_id = 0
        guild_name = ""
        if leftover_args:
            guild_name = " ".join([val, *leftover_args])

        try:
            guild_id = int(val)
        except ValueError as e:
            if not guild_name:
                # TODO: i18n / UI stuff
                raise exceptions.CommandError("You must provide an ID or name.") from e

        if guild_id:
            leave_guild = self.get_guild(guild_id)

        if leave_guild is None:
            # Get guild by name
            leave_guild = discord.utils.get(self.guilds, name=guild_name)

        if leave_guild is None:
            raise exceptions.CommandError(
                f"No guild was found with the ID or name as `{val}`"
            )

        await leave_guild.leave()

        guild_name = leave_guild.name
        guild_owner = leave_guild.owner.name if leave_guild.owner else "Unknown"
        guild_id = leave_guild.id
        # TODO: this response doesn't make sense if the command is issued
        # from within the server being left.
        return Response(
            # TODO: i18n / UI stuff
            f"Left the guild: `{guild_name}` (Owner: `{guild_owner}`, ID: `{guild_id}`)"
        )

    @dev_only
    async def cmd_breakpoint(self) -> CommandResponse:
        """
        Do nothing but print a critical level error to the log.
        """
        log.critical("Activating debug breakpoint")
        return None

    @dev_only
    async def cmd_objgraph(
        self,
        message: discord.Message,  # pylint: disable=unused-argument
        channel: MessageableChannel,
        func: str = "most_common_types()",
    ) -> CommandResponse:
        """
        Interact with objgraph to make it spill the beans.
        """
        if not objgraph:
            raise exceptions.CommandError(
                "Could not import `objgraph`, is it installed?"
            )

        await channel.typing()

        if func == "growth":
            f = StringIO()
            objgraph.show_growth(limit=10, file=f)
            f.seek(0)
            data = f.read()
            f.close()

        elif func == "leaks":
            f = StringIO()
            objgraph.show_most_common_types(
                objects=objgraph.get_leaking_objects(), file=f
            )
            f.seek(0)
            data = f.read()
            f.close()

        elif func == "leakstats":
            data = objgraph.typestats(objects=objgraph.get_leaking_objects())

        else:
            data = eval("objgraph." + func)  # pylint: disable=eval-used

        return Response(data, codeblock="py")

    @dev_only
    async def cmd_debug(
        self, _player: Optional[MusicPlayer], *, data: str
    ) -> CommandResponse:
        """
        Evaluate or otherwise execute the python code in `data`
        """
        codeblock = "```py\n{}\n```"
        result = None

        if data.startswith("```") and data.endswith("```"):
            data = "\n".join(data.rstrip("`\n").split("\n")[1:])

        code = data.strip("` \n")

        scope = globals().copy()
        scope.update({"self": self})

        try:
            result = eval(code, scope)  # pylint: disable=eval-used
        except Exception:  # pylint: disable=broad-exception-caught
            try:
                exec(code, scope)  # pylint: disable=exec-used
            except Exception as e:  # pylint: disable=broad-exception-caught
                traceback.print_exc(chain=False)
                type_name = type(e).__name__
                return Response(f"{type_name}: {str(e)}")

        if asyncio.iscoroutine(result):
            result = await result

        return Response(codeblock.format(result))

    @owner_only
    async def cmd_checkupdates(self, channel: MessageableChannel) -> CommandResponse:
        """
        Usage:
            {command_prefix}checkupdates

        Display the current bot version and check for updates to MusicBot or dependencies.
        The option `GitUpdatesBranch` must be set to check for updates to MusicBot.
        """
        git_status = ""
        pip_status = ""
        updates = False

        await channel.typing()

        # attempt fetching git info.
        try:
            git_bin = shutil.which("git")
            if not git_bin:
                git_status = "Could not locate git executable."
                raise RuntimeError("Could not locate git executable.")

            git_cmd_branch = [git_bin, "rev-parse", "--abbrev-ref", "HEAD"]
            git_cmd_check = [git_bin, "fetch", "--dry-run"]

            # extract current git branch name.
            cmd_branch = await asyncio.create_subprocess_exec(
                *git_cmd_branch,
                stdout=asyncio.subprocess.PIPE,
                stderr=asyncio.subprocess.DEVNULL,
            )
            branch_stdout, _stderr = await cmd_branch.communicate()
            branch_name = branch_stdout.decode("utf8").strip()

            # check if fetch would update.
            cmd_check = await asyncio.create_subprocess_exec(
                *git_cmd_check,
                stdout=asyncio.subprocess.PIPE,
                stderr=asyncio.subprocess.PIPE,
            )
            check_stdout, check_stderr = await cmd_check.communicate()
            check_stdout += check_stderr
            lines = check_stdout.decode("utf8").split("\n")

            # inspect dry run for our branch name to see if there are updates.
            commit_to = ""
            for line in lines:
                parts = line.split()
                if branch_name in parts:
                    commits = line.strip().split(" ", maxsplit=1)[0]
                    _commit_at, commit_to = commits.split("..")
                    break

            if not commit_to:
                git_status = f"No updates in branch `{branch_name}` remote."
            else:
                git_status = (
                    f"New commits are available in `{branch_name}` branch remote."
                )
                updates = True
        except (OSError, ValueError, ConnectionError, RuntimeError):
            log.exception("Failed while checking for updates via git command.")
            git_status = "Error while checking, see logs for details."

        # attempt to fetch pip info.
        try:
            pip_cmd_check = [
                sys.executable,
                "-m",
                "pip",
                "install",
                "-U",
                "-r",
                "./requirements.txt",
                "--quiet",
                "--dry-run",
                "--report",
                "-",
            ]
            pip_cmd = await asyncio.create_subprocess_exec(
                *pip_cmd_check,
                stdout=asyncio.subprocess.PIPE,
                stderr=asyncio.subprocess.DEVNULL,
            )
            pip_stdout, _stderr = await pip_cmd.communicate()
            pip_json = json.loads(pip_stdout)
            pip_packages = ""
            for pkg in pip_json.get("install", []):
                meta = pkg.get("metadata", {})
                if not meta:
                    log.debug("Package missing meta in pip report.")
                    continue
                name = meta.get("name", "")
                ver = meta.get("version", "")
                if name and ver:
                    pip_packages += f"Update for `{name}` to version: `{ver}`\n"
            if pip_packages:
                pip_status = pip_packages
                updates = True
            else:
                pip_status = "No updates for dependencies found."
        except (OSError, ValueError, ConnectionError):
            log.exception("Failed to get pip update status due to some error.")
            pip_status = "Error while checking, see logs for details."

        if updates:
            header = "There are updates for MusicBot available for download."
        else:
            header = "MusicBot is totally up-to-date!"

        return Response(
            f"{header}\n\n"
            f"**Source Code Updates:**\n{git_status}\n\n"
            f"**Dependency Updates:**\n{pip_status}",
            delete_after=60,
        )

    async def cmd_uptime(self) -> CommandResponse:
        """
        Usage:
            {command_prefix}uptime

        Displays the MusicBot uptime, since last start/restart.
        """
        uptime = time.time() - self._init_time
        delta = format_song_duration(uptime)
        return Response(
            f"MusicBot has been up for `{delta}`",
            delete_after=30,
        )

    @owner_only
    async def cmd_botlatency(self) -> CommandResponse:
        """
        Usage:
            {command_prefix}botlatency

        Prints latency info for all voice clients.
        """
        vclats = ""
        for vc in self.voice_clients:
            if not isinstance(vc, discord.VoiceClient) or not hasattr(
                vc.channel, "rtc_region"
            ):
                log.debug("Got a strange voice client entry.")
                continue

            vl = vc.latency * 1000
            vla = vc.average_latency * 1000
            # Display Auto for region instead of None
            region = vc.channel.rtc_region or "auto"
            vclats += f"- `{vl:.0f} ms` (`{vla:.0f} ms` Avg.) in region: `{region}`\n"

        if not vclats:
            vclats = "No voice clients connected.\n"

        sl = self.latency * 1000
        return Response(
            f"**API Latency:** `{sl:.0f} ms`\n**VoiceClient Latency:**\n{vclats}",
            delete_after=30,
        )

    async def cmd_latency(self, guild: discord.Guild) -> CommandResponse:
        """
        Usage:
            {command_prefix}latency

        Prints the latency info available to MusicBot.
        If connected to a voice channel, voice latency is also returned.
        """

        voice_lat = ""
        if guild.id in self.players:
            vc = self.players[guild.id].voice_client
            if vc:
                vl = vc.latency * 1000
                vla = vc.average_latency * 1000
                voice_lat = f"\n**Voice Latency:** `{vl:.0f} ms` (`{vla:.0f} ms` Avg.)"
        sl = self.latency * 1000
        return Response(
            f"**API Latency:** `{sl:.0f} ms`{voice_lat}",
            delete_after=30,
        )

    async def cmd_botversion(self) -> CommandResponse:
        """
        Usage:
            {command_prefix}botversion

        Prints the current bot version to chat.
        """
        return Response(
            "https://github.com/Just-Some-Bots/MusicBot\n"
            f"Current version:  `{BOTVERSION}`",
            delete_after=30,
        )

    async def on_message(self, message: discord.Message) -> None:
        """
        Event called by discord.py when any message is sent to/around the bot.
        https://discordpy.readthedocs.io/en/stable/api.html#discord.on_message
        """
        await self.wait_until_ready()

        if not message.channel:
            log.debug("Got a message with no channel, somehow:  %s", message)
            return

        self_mention = "<@MusicBot>"  # placeholder
        if self.user:
            self_mention = f"<@{self.user.id}>"

        if message.channel.guild:
            command_prefix = self.server_data[message.channel.guild.id].command_prefix
        else:
            command_prefix = self.config.command_prefix
        message_content = message.content.strip()
        # if the prefix is an emoji, silently remove the space often auto-inserted after it.
        # this regex will get us close enough to knowing if an unicode emoji is in the prefix...
        emoji_regex = re.compile(r"^(<a?:.+:\d+>|:.+:|[^ -~]+)$")
        if emoji_regex.match(command_prefix):
            message_content = message_content.replace(
                f"{command_prefix} ", command_prefix, 1
            )

        if not message_content.startswith(command_prefix) and (
            self.config.commands_via_mention
            and not message_content.startswith(self_mention)
        ):
            return

        if message.author == self.user:
            log.warning("Ignoring command from myself (%s)", message.content)
            return

        if (
            message.author.bot
            and message.author.id not in self.config.bot_exception_ids
        ):
            log.warning("Ignoring command from other bot (%s)", message.content)
            return

        if (not isinstance(message.channel, discord.abc.GuildChannel)) and (
            not isinstance(message.channel, discord.abc.PrivateChannel)
        ):
            log.warning(
                "Ignoring command from channel of type:  %s", type(message.channel)
            )
            return

        if self.config.commands_via_mention and message_content.startswith(
            self_mention
        ):
            # replace the space often included after mentions.
            message_content = message_content.replace(
                f"{self_mention} ", self_mention, 1
            )
            command_prefix = self_mention

        # handle spaces inside of a command prefix.
        # this is only possible through manual edits to the config.
        if " " in command_prefix:
            invalid_prefix = command_prefix
            command_prefix = command_prefix.replace(" ", "_")
            message_content = message_content.replace(invalid_prefix, command_prefix, 1)

        # Extract the command name and args from the message content.
        command, *args = message_content.split(" ")
        command = command[len(command_prefix) :].lower().strip()

        # [] produce [''] which is not what we want (it break things)
        if args:
            args = " ".join(args).lstrip(" ").split(" ")
        else:
            args = []

        handler = getattr(self, "cmd_" + command, None)
        if not handler:
            # alias handler
            if self.config.usealias:
                command = self.aliases.get(command)
                handler = getattr(self, "cmd_" + command, None)
                if not handler:
                    return
            else:
                return

        if isinstance(message.channel, discord.abc.PrivateChannel):
            if not (
                message.author.id == self.config.owner_id and command == "joinserver"
            ):
                await self.safe_send_message(
                    message.channel, "You cannot use this bot in private messages."
                )
                return

        if (
            self.config.bound_channels
            and message.guild
            and message.channel.id not in self.config.bound_channels
        ):
            if self.config.unbound_servers:
                for channel in message.guild.channels:
                    if channel.id in self.config.bound_channels:
                        return
            else:
                return  # if I want to log this I just move it under the prefix check

        # check for user id or name in blacklist.
        if (
            self.config.user_blocklist.is_blocked(message.author)
            and message.author.id != self.config.owner_id
        ):
            log.warning(
                "User in block list: %s/%s  tried command: %s",
                message.author.id,
                str(message.author),
                command,
            )
            return

        log.info(
            "Message from %s/%s: %s",
            message.author.id,
            str(message.author),
            message_content.replace("\n", "\n... "),
        )

        user_permissions = self.permissions.for_user(message.author)

        argspec = inspect.signature(handler)
        params = argspec.parameters.copy()

        sentmsg = response = None

        try:
            if (
                user_permissions.ignore_non_voice
                and command in user_permissions.ignore_non_voice
            ):
                await self._check_ignore_non_voice(message)

            # populate the existing command signature args.
            handler_kwargs: Dict[str, Any] = {}
            if params.pop("message", None):
                handler_kwargs["message"] = message

            if params.pop("channel", None):
                handler_kwargs["channel"] = message.channel

            if params.pop("author", None):
                handler_kwargs["author"] = message.author

            if params.pop("guild", None):
                handler_kwargs["guild"] = message.guild

            # this is the player-required arg, it prompts to be summoned if not already in voice.
            # or otherwise denies use if non-guild voice is used.
            if params.pop("player", None):
                # however, it needs a voice channel to connect to.
                if (
                    isinstance(message.author, discord.Member)
                    and message.guild
                    and message.author.voice
                    and message.author.voice.channel
                ):
                    handler_kwargs["player"] = await self.get_player(
                        message.author.voice.channel
                    )
                else:
                    # TODO: enable ignore-non-voice commands to work here
                    # by looking for the first available VC if author has none.
                    raise exceptions.CommandError(
                        "This command requires you to be in a Guild Voice channel."
                    )

            # this is the optional-player arg.
            if params.pop("_player", None):
                if message.guild:
                    handler_kwargs["_player"] = self.get_player_in(message.guild)
                else:
                    handler_kwargs["_player"] = None

            if params.pop("permissions", None):
                handler_kwargs["permissions"] = user_permissions

            # this arg only works in guilds.
            if params.pop("user_mentions", None):

                def member_or_user(
                    uid: int,
                ) -> Optional[Union[discord.Member, discord.User]]:
                    if message.guild:
                        m = message.guild.get_member(uid)
                        if m:
                            return m
                    return self.get_user(uid)

                handler_kwargs["user_mentions"] = []
                for um_id in message.raw_mentions:
                    m = member_or_user(um_id)
                    if m is not None:
                        handler_kwargs["user_mentions"].append(m)

            # this arg only works in guilds.
            if params.pop("channel_mentions", None):
                if message.guild:
                    handler_kwargs["channel_mentions"] = list(
                        map(message.guild.get_channel, message.raw_channel_mentions)
                    )
                else:
                    handler_kwargs["channel_mentions"] = []

            if params.pop("voice_channel", None):
                if message.guild:
                    handler_kwargs["voice_channel"] = (
                        message.guild.me.voice.channel
                        if message.guild.me.voice
                        else None
                    )
                else:
                    handler_kwargs["voice_channel"] = None

            if params.pop("leftover_args", None):
                handler_kwargs["leftover_args"] = args

            args_expected = []
            for key, param in list(params.items()):
                # parse (*args) as a list of args
                if param.kind == param.VAR_POSITIONAL:
                    handler_kwargs[key] = args
                    params.pop(key)
                    continue

                # parse (*, args) as args rejoined as a string
                # multiple of these arguments will have the same value
                if param.kind == param.KEYWORD_ONLY and param.default == param.empty:
                    handler_kwargs[key] = " ".join(args)
                    params.pop(key)
                    continue

                doc_key = (
                    f"[{key}={param.default}]"
                    if param.default is not param.empty
                    else key
                )
                args_expected.append(doc_key)

                # Ignore keyword args with default values when the command had no arguments
                if not args and param.default is not param.empty:
                    params.pop(key)
                    continue

                # Assign given values to positional arguments
                if args:
                    arg_value = args.pop(0)
                    handler_kwargs[key] = arg_value
                    params.pop(key)

            # Test non-owners for command permissions.
            if message.author.id != self.config.owner_id:
                user_permissions.can_use_command(command)

            # Invalid usage, return docstring
            if params:
                docs = getattr(handler, "__doc__", None)
                if not docs:
                    doc_args = " ".join(args_expected)
                    docs = f"Usage: {command_prefix}{command} {doc_args}"

                docs = dedent(docs).format(command_prefix=command_prefix)
                await self.safe_send_message(
                    message.channel,
                    f"```\n{docs}\n```",
                    expire_in=60,
                )
                return

            response = await handler(**handler_kwargs)
            if response and isinstance(response, Response):
                if (
                    not isinstance(response.content, discord.Embed)
                    and self.config.embeds
                ):
                    content = self._gen_embed()
                    content.title = command
                    content.description = response.content

                    if response.reply:
                        content.description = (
                            f"{message.author.mention} {content.description}"
                        )
                    sentmsg = await self.safe_send_message(
                        message.channel,
                        content,
                        expire_in=(
                            response.delete_after if self.config.delete_messages else 0
                        ),
                        also_delete=message if self.config.delete_invoking else None,
                    )

                else:
                    contents = response.content
                    if response.reply:
                        contents = f"{message.author.mention}: {contents}"

                    sentmsg = await self.safe_send_message(
                        message.channel,
                        contents,
                        expire_in=(
                            response.delete_after if self.config.delete_messages else 0
                        ),
                        also_delete=message if self.config.delete_invoking else None,
                    )

        except (
            exceptions.CommandError,
            exceptions.HelpfulError,
            exceptions.ExtractionError,
        ) as e:
            log.error(
                "Error in %s: %s: %s",
                command,
                e.__class__.__name__,
                e.message,
                exc_info=True,
            )

            expirein = e.expire_in if self.config.delete_messages else 0
            alsodelete = message if self.config.delete_invoking else None

            if self.config.embeds:
                content = self._gen_embed()
                content.add_field(name="Error", value=e.message, inline=False)
                content.colour = discord.Colour(13369344)

                await self.safe_send_message(
                    message.channel, content, expire_in=expirein, also_delete=alsodelete
                )

            else:
                contents = f"```\n{e.message}\n```"

                await self.safe_send_message(
                    message.channel,
                    contents,
                    expire_in=expirein,
                    also_delete=alsodelete,
                )

        except exceptions.Signal:
            raise

        except Exception:  # pylint: disable=broad-exception-caught
            log.error("Exception in on_message", exc_info=True)
            if self.config.debug_mode:
                tb_str = traceback.format_exc()
                await self.safe_send_message(message.channel, f"```\n{tb_str}\n```")

        finally:
            if not sentmsg and not response and self.config.delete_invoking:
                await asyncio.sleep(5)
                await self.safe_delete_message(message, quiet=True)

    async def gen_cmd_list(
        self, message: discord.Message, list_all_cmds: bool = False
    ) -> List[str]:
        """
        Return a list of valid command names, without prefix, for the given message author.
        Commands marked with @dev_cmd are never included.

        Param `list_all_cmds` set True will list commands regardless of permission restrictions.
        """
        commands = []
        for att in dir(self):
            # This will always return at least cmd_help, since they needed perms to run this command
            if att.startswith("cmd_") and not hasattr(getattr(self, att), "dev_cmd"):
                user_permissions = self.permissions.for_user(message.author)
                command_name = att.replace("cmd_", "").lower()
                whitelist = user_permissions.command_whitelist
                blacklist = user_permissions.command_blacklist
                if list_all_cmds:
                    commands.append(command_name)

                elif blacklist and command_name in blacklist:
                    pass

                elif whitelist and command_name not in whitelist:
                    pass

                else:
                    commands.append(command_name)
        return commands

    async def on_inactivity_timeout_expired(
        self, voice_channel: VoiceableChannel
    ) -> None:
        """
        A generic event called by MusicBot when configured channel or player
        activity timers reach their end.
        """
        guild = voice_channel.guild

        if voice_channel:
            last_np_msg = self.server_data[guild.id].last_np_msg
            if last_np_msg is not None and last_np_msg.channel:
                channel = last_np_msg.channel
                if self.config.embeds:
                    embed = self._gen_embed()
                    embed.title = "Leaving voice channel"
                    embed.description = (
                        f"Leaving voice channel {voice_channel.name} due to inactivity."
                    )
                    await self.safe_send_message(channel, embed, expire_in=30)
                else:
                    await self.safe_send_message(
                        channel,
                        f"Leaving voice channel {voice_channel.name} in due to inactivity.",
                        expire_in=30,
                    )

            log.info(
                "Leaving voice channel %s in %s due to inactivity.",
                voice_channel.name,
                voice_channel.guild,
            )
            await self.disconnect_voice_client(guild)

    async def on_connect(self) -> None:
        """Event called by discord.py when the Client has connected to the API."""
        if self.init_ok:
            log.info("MusicBot has become connected.")

    async def on_disconnect(self) -> None:
        """Event called by discord.py any time bot is disconnected, or fails to connect."""
        log.info("MusicBot has become disconnected.")

    async def on_socket_event_type(self, event_type: str) -> None:
        """Event called by discord.py on any socket event."""
        log.everything(  # type: ignore[attr-defined]
            "Got a Socket Event:  %s", event_type
        )

    async def on_voice_state_update(
        self,
        member: discord.Member,
        before: discord.VoiceState,
        after: discord.VoiceState,
    ) -> None:
        """
        Event called by discord.py when a VoiceClient changes state in any way.
        https://discordpy.readthedocs.io/en/stable/api.html#discord.on_voice_state_update
        """
        if not self.init_ok:
            if self.config.debug_mode:
                log.warning(
                    "VoiceState updated before on_ready finished"
                )  # TODO: remove after coverage testing
            return  # Ignore stuff before ready

        guild = member.guild
        follow_user = self.server_data[guild.id].follow_user

        if self.config.leave_inactive_channel and not follow_user:
            event = self.server_data[guild.id].get_event("inactive_vc_timer")

            if before.channel and self.user in before.channel.members:
                if str(before.channel.id) in str(self.config.autojoin_channels):
                    log.info(
                        "Ignoring %s in %s as it is a bound voice channel.",
                        before.channel.name,
                        before.channel.guild,
                    )

                elif is_empty_voice_channel(
                    before.channel, include_bots=self.config.bot_exception_ids
                ):
                    log.info(
                        "%s has been detected as empty. Handling timeouts.",
                        before.channel.name,
                    )
                    self.loop.create_task(self.handle_vc_inactivity(guild))
            elif after.channel and member != self.user:
                if self.user in after.channel.members:
                    if event.is_active():
                        # Added to not spam the console with the message for every person that joins
                        log.info(
                            "A user joined %s, cancelling timer.",
                            after.channel.name,
                        )
                    event.set()

            if (
                member == self.user and before.channel and after.channel
            ):  # bot got moved from channel to channel
                # if not any(not user.bot for user in after.channel.members):
                if is_empty_voice_channel(
                    after.channel, include_bots=self.config.bot_exception_ids
                ):
                    log.info(
                        "The bot got moved and the voice channel %s is empty. Handling timeouts.",
                        after.channel.name,
                    )
                    self.loop.create_task(self.handle_vc_inactivity(guild))
                else:
                    if event.is_active():
                        log.info(
                            "The bot got moved and the voice channel %s is not empty.",
                            after.channel.name,
                        )
                        event.set()

        # Voice stat updates for bot itself.
        if member == self.user:
            # check if bot was disconnected from a voice channel
            if not after.channel and before.channel and not self.network_outage:
                if await self._handle_api_disconnect(before):
                    return

        if before.channel:
            player = self.get_player_in(before.channel.guild)
            if player and not follow_user:
                await self._handle_guild_auto_pause(player)
        if after.channel:
            player = self.get_player_in(after.channel.guild)
            if player and not follow_user:
                await self._handle_guild_auto_pause(player)

        if follow_user and member.id == follow_user.id:
            # follow-user has left the server voice channels.
            if after.channel is None:
                log.debug("No longer following user %s", member)
                self.server_data[member.guild.id].follow_user = None
                if player and not self.server_data[member.guild.id].auto_join_channel:
                    await self._handle_guild_auto_pause(player)
                if player and self.server_data[member.guild.id].auto_join_channel:
                    if (
                        player.voice_client.channel
                        != self.server_data[member.guild.id].auto_join_channel
                    ):
                        # move_to does not support setting deafen flags nor keep
                        # the flags set from initial connection.
                        # await player.voice_client.move_to(
                        #     self.server_data[member.guild.id].auto_join_channel
                        # )
                        await member.guild.change_voice_state(
                            channel=self.server_data[member.guild.id].auto_join_channel,
                            self_deaf=self.config.self_deafen,
                        )

            # follow-user has moved to a new channel.
            elif before.channel != after.channel and player:
                log.debug("Following user `%s` to channel:  %s", member, after.channel)
                if player.is_playing:
                    player.pause()
                # using move_to does not respect the self-deafen flags from connect
                # nor does it allow us to set them...
                # await player.voice_client.move_to(after.channel)
                await member.guild.change_voice_state(
                    channel=after.channel,
                    self_deaf=self.config.self_deafen,
                )
                if player.is_paused:
                    player.resume()

    async def _handle_api_disconnect(self, before: discord.VoiceState) -> bool:
        """
        Method called from on_voice_state_update when MusicBot is disconnected from voice.
        """
        if not before.channel:
            log.debug("VoiceState disconnect before.channel is None.")
            return False

        o_guild = self.get_guild(before.channel.guild.id)
        o_vc: Optional[discord.VoiceClient] = None
        close_code: Optional[int] = None
        state: Optional[Any] = None
        if o_guild is not None and isinstance(
            o_guild.voice_client, discord.VoiceClient
        ):
            o_vc = o_guild.voice_client
            # borrow this for logging sake.
            close_code = (
                o_vc._connection.ws._close_code  # pylint: disable=protected-access
            )
            state = o_vc._connection.state  # pylint: disable=protected-access

        # These conditions are met when API terminates a voice client.
        # This could be a user initiated disconnect, but we have no way to tell.
        # Normally VoiceClients should auto-reconnect. However attempting to wait
        # by using VoiceClient.wait_until_connected() never seems to resolve.
        if (
            o_guild is not None
            and ((o_vc and not o_vc.is_connected()) or o_vc is None)
            and o_guild.id in self.players
        ):
            log.info(
                "Disconnected from voice by Discord API in: %s/%s (Code: %s) [S:%s]",
                o_guild.name,
                before.channel.name,
                close_code,
                state.name.upper() if state else None,
            )
            await self.disconnect_voice_client(o_guild)

            # reconnect if the guild is configured to auto-join.
            if self.server_data[o_guild.id].auto_join_channel is not None:
                # Look for the last channel we were in.
                target_channel = self.get_channel(before.channel.id)
                if not target_channel:
                    # fall back to the configured channel.
                    target_channel = self.server_data[o_guild.id].auto_join_channel

                if not isinstance(
                    target_channel, (discord.VoiceChannel, discord.StageChannel)
                ):
                    log.error(
                        "Cannot use auto-join channel with type: %s  in guild:  %s",
                        type(target_channel),
                        before.channel.guild,
                    )
                    return True

                if not target_channel:
                    log.error(
                        "Cannot find the auto-joined channel, was it deleted?  Guild:  %s",
                        before.channel.guild,
                    )
                    return True

                log.info(
                    "Reconnecting to auto-joined guild on channel:  %s",
                    target_channel,
                )
                try:
                    r_player = await self.get_player(
                        target_channel, create=True, deserialize=True
                    )

                    if r_player.is_stopped:
                        r_player.play()

                except (TypeError, exceptions.PermissionsError):
                    log.warning(
                        "Cannot auto join channel:  %s",
                        before.channel,
                        exc_info=True,
                    )
            return True

        # TODO: If bot has left a server but still had a client, we should kill it.
        # if o_guild is None and before.channel.guild.id in self.players:

        return False

    async def on_guild_join(self, guild: discord.Guild) -> None:
        """
        Event called by discord.py when the bot joins a new guild.
        https://discordpy.readthedocs.io/en/stable/api.html#discord.on_guild_join
        """
        log.info("Bot has been added to guild: %s", guild.name)

        # Leave guilds if the owner is not a member and configured to do so.
        if self.config.leavenonowners:
            # Get the owner so we can notify them of the leave via DM.
            owner = self._get_owner_member()
            if owner:
                # check for the owner in the guild.
                check = guild.get_member(owner.id)
                if check is None:
                    await guild.leave()
                    log.info(
                        "Left guild '%s' due to bot owner not found.",
                        guild.name,
                    )
                    await owner.send(
                        self.str.get(
                            "left-no-owner-guilds",
                            "Left `{}` due to bot owner not being found in it.",
                        ).format(guild.name)
                    )

        log.debug("Creating data folder for guild %s", guild.id)
        self.config.data_path.joinpath(str(guild.id)).mkdir(exist_ok=True)

    async def on_guild_remove(self, guild: discord.Guild) -> None:
        """
        Event called by discord.py when the bot is removed from a guild or a guild is deleted.
        https://discordpy.readthedocs.io/en/stable/api.html#discord.on_guild_remove
        """
        log.info("Bot has been removed from guild: %s", guild.name)
        log.debug("Updated guild list:")
        for s in self.guilds:
            log.debug(" - %s", s.name)

        if guild.id in self.players:
            self.players.pop(guild.id).kill()

    async def on_guild_available(self, guild: discord.Guild) -> None:
        """
        Event called by discord.py when a guild becomes available.
        https://discordpy.readthedocs.io/en/stable/api.html#discord.on_guild_available
        """
        if not self.init_ok:
            return  # Ignore pre-ready events

        log.info('Guild "%s" has become available.', guild.name)

        player = self.get_player_in(guild)

        if player and player.is_paused and player.guild_or_net_unavailable:
            log.debug(
                'Resuming player in "%s" due to availability.',
                guild.name,
            )
            player.guild_or_net_unavailable = False
            player.resume()

        if player:
            player.guild_or_net_unavailable = False

    async def on_guild_unavailable(self, guild: discord.Guild) -> None:
        """
        Event called by discord.py when Discord API says a guild is unavailable.
        https://discordpy.readthedocs.io/en/stable/api.html#discord.on_guild_unavailable
        """
        if not self.init_ok:
            return  # Ignore pre-ready events.

        log.info('Guild "%s" has become unavailable.', guild.name)

        player = self.get_player_in(guild)

        if player and player.is_playing:
            log.debug(
                'Pausing player in "%s" due to unavailability.',
                guild.name,
            )
            player.pause()

        if player:
            player.guild_or_net_unavailable = True

    async def on_guild_update(
        self, before: discord.Guild, after: discord.Guild
    ) -> None:
        """
        Event called by discord.py when guild properties are updated.
        https://discordpy.readthedocs.io/en/stable/api.html#discord.on_guild_update
        """
        if log.getEffectiveLevel() <= logging.EVERYTHING:  # type: ignore[attr-defined]
            log.info("Guild update for:  %s", before)
            for name in set(getattr(before, "__slotnames__")):
                a_val = getattr(after, name, None)
                b_val = getattr(before, name, None)
                if b_val != a_val:
                    log.everything(  # type: ignore[attr-defined]
                        f"Guild attribute {name} is now: {a_val}  -- Was: {b_val}"
                    )

    async def on_guild_channel_update(
        self, before: GuildMessageableChannels, after: GuildMessageableChannels
    ) -> None:
        """
        Event called by discord.py when a guild channel is updated.
        https://discordpy.readthedocs.io/en/stable/api.html#discord.on_guild_channel_update
        """
        # This allows us to log when certain channel properties are changed.
        # Mostly for information sake at current.
        changes = ""
        if before.name != after.name:
            changes += f" name = {after.name}"
        if isinstance(
            before, (discord.VoiceChannel, discord.StageChannel)
        ) and isinstance(after, (discord.VoiceChannel, discord.StageChannel)):
            # Splitting hairs, but we could pause playback here until voice update later.
            if before.rtc_region != after.rtc_region:
                changes += f" voice-region = {after.rtc_region}"
            if before.bitrate != after.bitrate:
                changes += f" bitrate = {after.bitrate}"
            if before.user_limit != after.user_limit:
                changes += f" user-limit = {after.user_limit}"
        # The chat delay is not currently respected by MusicBot. Is this a problem?
        if before.slowmode_delay != after.slowmode_delay:
            changes += f" slowmode = {after.slowmode_delay}"

        if changes:
            log.info("Channel update for:  %s  --  %s", before, changes)<|MERGE_RESOLUTION|>--- conflicted
+++ resolved
@@ -725,6 +725,7 @@
         max_timeout = VOICE_CLIENT_RECONNECT_TIMEOUT * VOICE_CLIENT_MAX_RETRY_CONNECT
         attempts = 0
         while True:
+            log.everything("MusicPlayer connection looping...")
             attempts += 1
             timeout = attempts * VOICE_CLIENT_RECONNECT_TIMEOUT
             if timeout > max_timeout:
@@ -1217,6 +1218,7 @@
         # avoid downloading the next entries if the user is absent and we are configured to skip.
         notice_sent = False  # set a flag to avoid message spam.
         while True:
+            log.everything("Loop1 in on_player_finished_playing...")
             next_entry = player.playlist.peek()
 
             if not next_entry:
@@ -1275,6 +1277,7 @@
                     )
 
             while player.autoplaylist:
+                log.everything("Loop2 in on_player_finished_playing - APL loop...")
                 if self.config.auto_playlist_random:
                     random.shuffle(player.autoplaylist)
                     song_url = random.choice(player.autoplaylist)
@@ -1864,6 +1867,7 @@
         # method used to periodically check for a signal, and process it.
         async def check_windows_signal() -> None:
             while True:
+
                 if self.logout_called:
                     break
                 if self._os_signal is None:
@@ -4638,15 +4642,9 @@
         """
 
         lock_key = f"summon:{guild.id}"
-<<<<<<< HEAD
-        log.info(f"Attempting to acquire lock for {lock_key}")
-        async with self.aiolocks[lock_key]:
-            log.info(f"Lock acquired for {lock_key}")
-=======
         log.info("Attempting to acquire lock for %s", lock_key)
         async with self.aiolocks[lock_key]:
             log.info("Attempting to acquire lock for %s", lock_key)
->>>>>>> 05d222a3
             if not author.voice or not author.voice.channel:
                 raise exceptions.CommandError(
                     self.str.get(
@@ -5320,9 +5318,6 @@
 
             {command_prefix}config set [Section] [Option] [value]
                 Validates the option and sets the config for the session, but not to file.
-
-            {command_prefix}config reset [Section] [Option]
-                Resets an option to it's default value if possible.
 
         This command allows management of MusicBot config options file.
         """
