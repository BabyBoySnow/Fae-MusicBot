--- conflicted
+++ resolved
@@ -5,9 +5,6 @@
 import logging
 import pathlib
 import pydoc
-<<<<<<< HEAD
-from typing import Dict, Any, Optional, Type
-=======
 from collections import defaultdict
 from typing import (
     TYPE_CHECKING,
@@ -21,7 +18,6 @@
     Type,
     Union,
 )
->>>>>>> af1ddc9e
 
 import discord
 
@@ -427,15 +423,11 @@
 
 
 class Serializer(json.JSONEncoder):
-<<<<<<< HEAD
-    def default(self, o) -> Dict[str, Any]:
-=======
     def default(self, o: "Serializable") -> Any:
         """
         Default method used by JSONEncoder to return serializable data for
         the given object or Serializable in `o`
         """
->>>>>>> af1ddc9e
         if hasattr(o, "__json__"):
             return o.__json__()
 
@@ -485,14 +477,11 @@
     CLASS_SIGNATURE = ("__class__", "__module__", "data")
 
     def _enclose_json(self, data: Dict[str, Any]) -> Dict[str, Any]:
-<<<<<<< HEAD
-=======
         """
         Helper used by child instances of Serializable that includes class signature
         for the Serializable object.
         Intended to be called from __json__ methods of child instances.
         """
->>>>>>> af1ddc9e
         return {
             "__class__": self.__class__.__qualname__,
             "__module__": self.__module__,
@@ -502,14 +491,6 @@
     # Perhaps convert this into some sort of decorator
     @staticmethod
     def _bad(arg: str) -> None:
-<<<<<<< HEAD
-        raise TypeError('Argument "%s" must not be None' % arg)
-
-    def serialize(self, *, cls: Type[Serializer] = Serializer, **kwargs: Any) -> str:
-        return json.dumps(self, cls=cls, **kwargs)
-
-    def __json__(self) -> Optional[Dict[str, Any]]:
-=======
         """
         Wrapper used by assertions in Serializable classes to enforce required arguments.
 
@@ -531,20 +512,16 @@
         Should return a simple dictionary representing the Serializable
         class and its data/state, using only built-in types.
         """
->>>>>>> af1ddc9e
         raise NotImplementedError
 
     @classmethod
     def _deserialize(
         cls: Type["Serializable"], raw_json: Dict[str, Any], **kwargs: Any
     ) -> Any:
-<<<<<<< HEAD
-=======
         """
         Deserialization handler, to be implemented by derived classes.
         Should construct and return a valid Serializable child instance or None.
 
         :param: raw_json:  data from json.loads() using built-in types only.
         """
->>>>>>> af1ddc9e
         raise NotImplementedError