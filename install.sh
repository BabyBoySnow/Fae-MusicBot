--- conflicted
+++ resolved
@@ -446,26 +446,6 @@
     esac
 }
 
-<<<<<<< HEAD
-#------------------------------------------------Logic------------------------------------------------#
-# list off "supported" linux distro/versions if asked to and exit.
-if [[ "${1,,}" == "--list" ]] ; then
-    # We search this file and extract names from the supported cases below.
-    # We control which cases we grab based on the space at the end of each 
-    # case pattern, before ) or | characters.
-    # This allows adding complex cases which will be excluded from the list.
-    Avail=$(grep -oh '\*"[[:alnum:] _!\./]*"\*[|)]' "$0" )
-    Avail="${Avail//\*\"/}"
-    Avail="${Avail//\"\*/}"
-    Avail="${Avail//[|)]/}"
-
-    echo "We detected your OS is:  ${DISTRO_NAME}"
-    echo ""
-    echo "The MusicBot installer might have support for these flavors of Linux:"
-    echo "$Avail"
-    echo ""
-    exit 0
-=======
 #------------------------------------------CLI Arguments----------------------------------------------#
 INSTALL_SYS_PKGS="1"
 INSTALL_BOT_BITS="1"
@@ -523,7 +503,6 @@
 
 if [ "${INSTALL_SYS_PKGS}${INSTALL_BOT_BITS}" == "00" ] ; then
     exit_err "The options --no-sys and --sys-only cannot be used together."
->>>>>>> 5da108a9
 fi
 
 #------------------------------------------------Logic------------------------------------------------#
@@ -611,50 +590,11 @@
                 python3-full python3-pip python3-venv python3-dev jq -y
         fi
 
-<<<<<<< HEAD
-*"Pop!_OS"* )
-    case $DISTRO_NAME in
-
-    # Tested working 22.04  @  2024/03/29
-    *"Pop!_OS 22.04"*)
-        sudo apt-get update -y
-        sudo apt-get upgrade -y
-        sudo apt-get install build-essential software-properties-common \
-            unzip curl git ffmpeg libopus-dev libffi-dev libsodium-dev \
-            python3-pip python3-dev jq -y
-
-        pull_musicbot_git
-        ;;
-
-    *"Pop!_OS 24.04"*)
-        sudo apt-get update -y
-        sudo apt-get upgrade -y
-        sudo apt-get install build-essential software-properties-common \
-            unzip curl git ffmpeg libopus-dev libffi-dev libsodium-dev \
-            python3-full python3-pip python3-venv python3-dev jq -y
-
-        # Create and activate a venv using python that was just installed.
-        find_python
-        $PyBin -m venv "${VenvDir}"
-        InstalledViaVenv=1
-        CloneDir="${VenvDir}/${CloneDir}"
-        # shellcheck disable=SC1091
-        source "${VenvDir}/bin/activate"
-        find_python
-
-        pull_musicbot_git
-
-        # exit venv
-        deactiveate
-        ;;
-
-=======
         if [ "$INSTALL_BOT_BITS" == "1" ] ; then
             install_as_venv
         fi
         ;;
 
->>>>>>> 5da108a9
     *)
         echo "Unsupported version of Pop! OS."
         exit 1
@@ -743,30 +683,6 @@
         fi
         ;;
 
-    # Tested working:
-    # 24.04  @  2024/09/04
-    *"Ubuntu 24"*)
-        sudo apt-get update -y
-        sudo apt-get upgrade -y
-        sudo apt-get install build-essential software-properties-common \
-            unzip curl git ffmpeg libopus-dev libffi-dev libsodium-dev \
-            python3-full python3-pip python3-venv python3-dev jq -y
-
-        # Create and activate a venv using python that was just installed.
-        find_python
-        $PyBin -m venv "${VenvDir}"
-        InstalledViaVenv=1
-        CloneDir="${VenvDir}/${CloneDir}"
-        # shellcheck disable=SC1091
-        source "${VenvDir}/bin/activate"
-        find_python
-
-        pull_musicbot_git
-
-        # exit venv
-        deactiveate
-        ;;
-
     # Ubuntu version 17 and under is not supported.
     *)
         echo "Unsupported version of Ubuntu."
@@ -801,28 +717,12 @@
     # Tested working trixie  @  2024/09/05
     *"Debian GNU/Linux 12"*|*"Debian GNU/Linux trixie"*|*"Debian GNU/Linux sid"*)
         # Debian 12 uses system controlled python packages.
-<<<<<<< HEAD
-        sudo apt-get update -y
-        sudo apt-get upgrade -y
-        sudo apt-get install build-essential libopus-dev libffi-dev libsodium-dev \
-            python3-full python3-dev python3-venv python3-pip git ffmpeg curl
-
-        # Create and activate a venv using python that was just installed.
-        find_python
-        $PyBin -m venv "${VenvDir}"
-        InstalledViaVenv=1
-        CloneDir="${VenvDir}/${CloneDir}"
-        # shellcheck disable=SC1091
-        source "${VenvDir}/bin/activate"
-        find_python
-=======
         if [ "$INSTALL_SYS_PKGS" == "1" ] ; then
             sudo apt-get update -y
             sudo apt-get upgrade -y
             sudo apt-get install build-essential libopus-dev libffi-dev libsodium-dev \
                 python3-full python3-dev python3-venv python3-pip git ffmpeg curl
         fi
->>>>>>> 5da108a9
 
         if [ "$INSTALL_BOT_BITS" == "1" ] ; then
             install_as_venv
