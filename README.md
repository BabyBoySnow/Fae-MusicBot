# MusicBot

[![GitHub stars](https://img.shields.io/github/stars/Just-Some-Bots/MusicBot.svg)](https://github.com/Just-Some-Bots/MusicBot/stargazers)
[![GitHub forks](https://img.shields.io/github/forks/Just-Some-Bots/MusicBot.svg)](https://github.com/Just-Some-Bots/MusicBot/network)
[![Python version](https://img.shields.io/badge/python-3.8%2C%203.9%2C%203.10%2C%203.11%2C%203.12-blue.svg)](https://python.org)
[![Discord](https://discordapp.com/api/guilds/129489631539494912/widget.png?style=shield)](https://discord.gg/bots)
[![Code style: black](https://img.shields.io/badge/code%20style-black-000000.svg)](https://github.com/psf/black)
[![Imports: isort](https://img.shields.io/badge/%20imports-isort-%231674b1?style=flat&labelColor=ef8336)](https://pycqa.github.io/isort/)
[![Checked with mypy](https://www.mypy-lang.org/static/mypy_badge.svg)](https://mypy-lang.org/)
![Static Badge](https://img.shields.io/badge/Lint-Pylint_and_Flake8-blue?style=flat)


MusicBot is the original Discord music bot written for [Python](https://www.python.org "Python homepage") 3.8+, using the [discord.py](https://github.com/Rapptz/discord.py) library. It plays requested songs from YouTube and other services into a Discord server (or multiple servers). If the queue is empty, MusicBot will play a list of existing songs that is configurable. The bot features a permission system, allowing owners to restrict commands to certain people. MusicBot is capable of streaming live media into a voice channel (experimental).

![Main](https://i.imgur.com/FWcHtcS.png)

## Setup
Setting up the MusicBot is relatively painless - just follow one of the [guides](https://just-some-bots.github.io/MusicBot/). After that, configure the bot to ensure its connection to Discord.

The main configuration file is `config/options.ini`, but it is not included by default. Simply make a copy of `example_options.ini` and rename it to `options.ini`. See [`example_options.ini`](./config/example_options.ini) for more information about configurations.

### Commands

There are many commands that can be used with the bot. Most notably, the `play <url>` command (preceded by your command prefix), which will download, process, and play a song from YouTube or a similar site. A full list of commands is available [here](https://just-some-bots.github.io/MusicBot/using/commands/ "Commands").

### Further reading

* [Support Discord server](https://discord.gg/bots)
* [Project license](LICENSE)

# Fork Change Log

This fork contains changes that may or may not be merged into upstream.  
Cherry-picking (or otherwise copying) is welcome should you feel inclined.  
Here is a list of changes made so far, with most recent first:

<<<<<<< HEAD
=======
- All launcher files `run.sh` and `run.bat` now pass CLI arguments to python.
- Auto playlist had some refinements in entry extraction and error handling.
- Adds `config` and `setperms` commands for doing config and permissions edits.
  - Adds new dependency for configupdater package to make this work. Not optional.
  - Refactors config system to provide registry of options, defaults, comments, and validation.
>>>>>>> 255a7918
- Adds re-try logic to get_player to (hopefully) deal with initial connection failures.
- Changes to player/voice handling to (hopefully) prevent dead players.
- Changes on_ready event to call status update and join channels after the event.
- Further updates to start-up to (hopefully) gracefully fail and install dependencies.
- Adds logic to check for updates to MusicBot via git and for dependencies via pip.  **[merged]**
  - Adds new command `checkupdates` to print status about available updates.
  - Adds new CLI flag `--no-update-check` to disable checking for updates on startup.
  - Adds new CLI flag `--no-install-deps` to disable automatic install of dependencies when ImportError happens.
- Improved security of subprocess command execution, to reduce command/shell injection risks.  **[merged]**
- Updates blocklist feature and adds block list for songs as well as users.  **[merged]**
  - Replaces old `blacklist` command with `blockuser` command.
  - Adds new command `blocksong` which works similarly to `blockuser` command.
  - Updates options.ini to replace or add block list options:
    - Replaces `[Files] Blacklist` with `[Files] UserBlocklistFile` option.
    - Adds `[Files] SongBlocklistFile` option.
    - Adds `[MusicBot] EnableUserBlocklist` to toggle the features. Default enabled.
    - Adds `[MusicBot] EnableSongBlocklist` to toggle the features. Default disabled.
- Auto playlist tracks are auto-skipped when a user adds a new song.  **[merged]**
- Update the `queue` command to add pagination by both command arg and reactions.  **[merged]**
- Allow `listids` and `perms` commands to fall back to sending in public if DM fails.  **[merged]**
- Add actual command-line arguments to control logging, show version, and skip startup checks.  **[merged]**
  - Supported CLI flags:
    - `-V` to print version and exit.
    - `--help` or `-h`  for standard help / usage.
    - `--no-checks`  Legacy option to skip startup checks.
    - `--logs-kept`  Set the number of logs to keep when rotating logs.
    - `--log-level`  Set an override to `DebugLevel` in config/options.ini file.
    - `--log-rotate-fmt`  Set a filename component using strftime() compatible string.
  - Update logging to defer log file creation until the first log is emitted.
  - Update log file rotation to use file modification time, not just sort by filename.
  - Allow CLI log-level to override log level set in config/options.ini.
- Playing compound links now works better and does not double-queue the carrier video.  **[merged]**
- Majority of function definitions now have some kind of docstring.  **[merged]**
- Enforce code checks using `Pylint` and `isort` to reduce inconsistency and clean up code.
- Ensure source code complies with mypy checks, and fix various bugs on the way.
  - Updates MusicBot logging to enable time-based log files and safely close the logs in most cases.  **[merged]**
  - Removes `shlex` from the `search` command, search engines now handle quotes directly.    **[merged]**
  - Fixes possible issues with counting members in channel not respecting bot exceptions.  **[merged]**
  - Updates ConfigParser to provide extra parser methods rather than relying on validation later.  **[merged]**
  - Updates Permissions to also use extended ConfigParser methods, for consistency.  **[merged]**
  - Adds requirements.dev.txt for all the bells and whistles, mostly for devs.
  - Refactored the decorator methods to live in utils.py or be removed.  **[merged]**
- Complete overhaul of ytdl information extraction and several player commands, performance focused.    **[merged]**
  - Updates `shuffleplay` to shuffle playlist entries before they are queued.  **[merged]**
  - Adds playlist name and other details to `pldump` generated files.  **[merged]**
  - Enable `pldump` command to send file to invoking channel if DM fails.  **[merged]**
  - Updates Now Playing Status to use custom status and activity *(experimental)*.  **[merged]**
  - Adds stream support to autoplaylist entries, if they are detected as a stream.  **[merged]**
  - Adds stream support to regular play command, if input is detected as a stream.  **[merged]**
  - Adds playlist link support to autoplaylist entries. *(experimental)*  **[merged]**
  - Asks if user wants to queue the playlist when using links with playlist and video IDs.  **[merged]**
  - Include thumbnail in now-playing for any tracks that have it.  **[merged]**
  - Remove all extraneous calls to extract_info, and carry extracted info with entries.  **[merged]**
  - Rebuild of Spotify API to make it faster to enqueue Spotify playlists and albums.  **[merged]**
- Non-important change of log colors to help set the levels apart.  
- Fix `skip` command to properly tally votes of members.  **[merged]**
- Clean up auto-pause logic to make it less of a mess to look at. **[merged]**
- Automatically un-pause a paused player when using commands that should play something.  **[merged]**
- Attempt to clean up properly in shutdown and restart process.  **[merged]**
- Ensured black and flake8 pass on the entire project source, even currently unused bits.   **[merged]**
  - Cleans up bare except handling which was eating system interrupts and possible other exceptions.
- Updates for `restart` command to enable full restarts and upgrades remotely. *(semi-experimental)*  **[merged]**  
- Automatic fix using certifi when local SSL store is missing certs (mostly a windows bug).  **[merged]**
- Allow use of `autoplaylist` command without a player in voice channel.  **[merged]**
- Preserve autoplaylist.txt formatting and comments, enables "removing" links in-place.  **[merged]**
- Additional option to retain autoplaylist downloads in cache regardless of other cache configs.  **[merged]**
- Improved audio cache management, settings to limit storage use and `cache` command to see info or manually clear it. **[merged]**  
- Per-Server command prefix settings available via new `setprefix` command. Allows almost anything to be a prefix! **[merged]**  
- Player inactivity timer options to auto-disconnect when the player is not playing for a set period of time. **[merged]**  

:)<|MERGE_RESOLUTION|>--- conflicted
+++ resolved
@@ -34,14 +34,11 @@
 Cherry-picking (or otherwise copying) is welcome should you feel inclined.  
 Here is a list of changes made so far, with most recent first:
 
-<<<<<<< HEAD
-=======
 - All launcher files `run.sh` and `run.bat` now pass CLI arguments to python.
 - Auto playlist had some refinements in entry extraction and error handling.
 - Adds `config` and `setperms` commands for doing config and permissions edits.
   - Adds new dependency for configupdater package to make this work. Not optional.
   - Refactors config system to provide registry of options, defaults, comments, and validation.
->>>>>>> 255a7918
 - Adds re-try logic to get_player to (hopefully) deal with initial connection failures.
 - Changes to player/voice handling to (hopefully) prevent dead players.
 - Changes on_ready event to call status update and join channels after the event.
